--- conflicted
+++ resolved
@@ -77,12 +77,8 @@
 
 ### Releases
 
-<<<<<<< HEAD
-Note: the `v2.x` version has a new algorithm for managing internal mimalloc pages that tends to reduce memory usage
-=======
 Note: the `v2.x` version has a different algorithm for managing internal mimalloc pages (as slices) that tends to use reduce 
 memory usage
->>>>>>> 16d6badd
   and fragmentation compared to mimalloc `v1.x` (especially for large workloads). Should otherwise have similar performance
   (see [below](#performance)); please report if you observe any significant performance regression.
 
