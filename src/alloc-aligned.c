--- conflicted
+++ resolved
@@ -24,11 +24,7 @@
   const size_t padsize = size + MI_PADDING_SIZE;
 
   // use regular allocation if it is guaranteed to fit the alignment constraints
-<<<<<<< HEAD
   if (offset==0 && alignment<=padsize && padsize<=MI_MAX_ALIGN_GUARANTEE && (padsize&align_mask)==0) {
-=======
-  if (offset == 0 && alignment <= padsize && padsize <= MI_MEDIUM_OBJ_SIZE_MAX && (padsize & align_mask) == 0) {
->>>>>>> d1ae630d
     void* p = _mi_heap_malloc_zero(heap, size, zero);
     mi_assert_internal(p == NULL || ((uintptr_t)p % alignment) == 0);
     return p;
@@ -48,6 +44,11 @@
     oversize = (size <= MI_SMALL_SIZE_MAX ? MI_SMALL_SIZE_MAX + 1 /* ensure we use generic malloc path */ : size);
     p = _mi_heap_malloc_zero_ex(heap, oversize, zero, alignment); // the page block size should be large enough to align in the single huge page block
     if (p == NULL) return NULL;
+    const uintptr_t adjustx = alignment - (((uintptr_t)p + offset) & align_mask);
+    const mi_page_t* page = _mi_ptr_page(p);
+    const size_t bsize = mi_page_usable_block_size(page);
+    mi_assert_internal(bsize >= adjustx + size);
+    mi_assert_internal(true);
   }
   else {
     // otherwise over-allocate
@@ -61,8 +62,7 @@
   mi_assert_internal(adjust <= alignment);
   void* aligned_p = (adjust == alignment ? p : (void*)((uintptr_t)p + adjust));
   if (aligned_p != p) { mi_page_set_has_aligned(_mi_ptr_page(p), true);  }
-  
-  mi_assert_internal(mi_page_usable_block_size(_mi_ptr_page(p)) >= adjust + size);
+    
   mi_assert_internal(p == _mi_page_ptr_unalign(_mi_ptr_segment(aligned_p), _mi_ptr_page(aligned_p), aligned_p));
   mi_assert_internal(((uintptr_t)aligned_p + offset) % alignment == 0);
   
