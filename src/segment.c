--- conflicted
+++ resolved
@@ -212,7 +212,7 @@
   sq->first = slice;
   if (slice->next != NULL) slice->next->prev = slice;
                      else sq->last = slice;
-  slice->xblock_size = 0; // free
+  slice->block_size = 0; // free
 }
 
 static mi_span_queue_t* mi_span_queue_for(size_t slice_count, mi_segments_tld_t* tld) {
@@ -223,7 +223,7 @@
 }
 
 static void mi_span_queue_delete(mi_span_queue_t* sq, mi_slice_t* slice) {
-  mi_assert_internal(slice->xblock_size==0 && slice->slice_count>0 && slice->slice_offset==0);
+  mi_assert_internal(slice->block_size==0 && slice->slice_count>0 && slice->slice_offset==0);
   // should work too if the queue does not contain slice (which can happen during reclaim)
   if (slice->prev != NULL) slice->prev->next = slice->next;
   if (slice == sq->first) sq->first = slice->next;
@@ -231,7 +231,7 @@
   if (slice == sq->last) sq->last = slice->prev;
   slice->prev = NULL;
   slice->next = NULL;
-  slice->xblock_size = 1; // no more free
+  slice->block_size = 1; // no more free
 }
 
 
@@ -240,7 +240,7 @@
 ----------------------------------------------------------- */
 
 static bool mi_slice_is_used(const mi_slice_t* slice) {
-  return (slice->xblock_size > 0);
+  return (slice->block_size > 0);
 }
 
 
@@ -256,7 +256,6 @@
   mi_assert_internal(segment != NULL);
   mi_assert_internal(_mi_ptr_cookie(segment) == segment->cookie);
   mi_assert_internal(segment->abandoned <= segment->used);
-<<<<<<< HEAD
   mi_assert_internal(segment->thread_id == 0 || segment->thread_id == _mi_thread_id());
   mi_assert_internal(mi_commit_mask_all_set(&segment->commit_mask, &segment->purge_mask)); // can only decommit committed blocks
   //mi_assert_internal(segment->segment_info_size % MI_SEGMENT_SLICE_SIZE == 0);
@@ -271,26 +270,19 @@
     size_t maxindex = (index + slice->slice_count >= segment->slice_entries ? segment->slice_entries : index + slice->slice_count) - 1;
     if (mi_slice_is_used(slice)) { // a page in use, we need at least MAX_SLICE_OFFSET valid back offsets
       used_count++;
+      if (segment->kind == MI_SEGMENT_HUGE) { mi_assert_internal(slice->is_huge); }
       for (size_t i = 0; i <= MI_MAX_SLICE_OFFSET && index + i <= maxindex; i++) {
         mi_assert_internal(segment->slices[index + i].slice_offset == i*sizeof(mi_slice_t));
         mi_assert_internal(i==0 || segment->slices[index + i].slice_count == 0);
-        mi_assert_internal(i==0 || segment->slices[index + i].xblock_size == 1);
+        mi_assert_internal(i==0 || segment->slices[index + i].block_size == 1);
       }
       // and the last entry as well (for coalescing)
       const mi_slice_t* last = slice + slice->slice_count - 1;
       if (last > slice && last < mi_segment_slices_end(segment)) {
         mi_assert_internal(last->slice_offset == (slice->slice_count-1)*sizeof(mi_slice_t));
         mi_assert_internal(last->slice_count == 0);
-        mi_assert_internal(last->xblock_size == 1);
+        mi_assert_internal(last->block_size == 1);
       }
-=======
-  mi_assert_internal(segment->page_kind <= MI_PAGE_MEDIUM || segment->capacity == 1);
-  size_t nfree = 0;
-  for (size_t i = 0; i < segment->capacity; i++) {
-    const mi_page_t* const page = &segment->pages[i];
-    if (!page->segment_in_use) {
-      nfree++;
->>>>>>> 006ae2d0
     }
     else {  // free range of slices; only last slice needs a valid back offset
       mi_slice_t* last = &segment->slices[maxindex];
@@ -298,17 +290,13 @@
         mi_assert_internal((uint8_t*)slice == (uint8_t*)last - last->slice_offset);
       }
       mi_assert_internal(slice == last || last->slice_count == 0 );
-      mi_assert_internal(last->xblock_size == 0 || (segment->kind==MI_SEGMENT_HUGE && last->xblock_size==1));
+      mi_assert_internal(last->block_size == 0 || (segment->kind==MI_SEGMENT_HUGE && last->block_size==1));
       if (segment->kind != MI_SEGMENT_HUGE && segment->thread_id != 0) { // segment is not huge or abandoned
         sq = mi_span_queue_for(slice->slice_count,tld);
         mi_assert_internal(mi_span_queue_contains(sq,slice));
       }
     }
-<<<<<<< HEAD
     slice = &segment->slices[maxindex+1];
-=======
-    if (segment->page_kind == MI_PAGE_HUGE) mi_assert_internal(page->is_huge);
->>>>>>> 006ae2d0
   }
   mi_assert_internal(slice == end);
   mi_assert_internal(used_count == segment->used + 1);
@@ -344,8 +332,8 @@
 uint8_t* _mi_segment_page_start(const mi_segment_t* segment, const mi_page_t* page, size_t* page_size)
 {
   const mi_slice_t* slice = mi_page_to_slice((mi_page_t*)page);
-  uint8_t* p = _mi_segment_page_start_from_slice(segment, slice, page->xblock_size, page_size);
-  mi_assert_internal(page->xblock_size > 0 || _mi_ptr_page(p) == page);
+  uint8_t* p = _mi_segment_page_start_from_slice(segment, slice, mi_page_block_size(page), page_size);
+  mi_assert_internal(mi_page_block_size(page) > 0 || _mi_ptr_page(p) == page);
   mi_assert_internal(_mi_ptr_segment(p) == segment);
   return p;
 }
@@ -633,7 +621,7 @@
     mi_slice_t* last = &segment->slices[slice_index + slice_count - 1];
     last->slice_count = 0;
     last->slice_offset = (uint32_t)(sizeof(mi_page_t)*(slice_count - 1));
-    last->xblock_size = 0;
+    last->block_size = 0;
   }
 
   // perhaps decommit
@@ -641,10 +629,9 @@
     mi_segment_schedule_purge(segment, mi_slice_start(slice), slice_count * MI_SEGMENT_SLICE_SIZE, tld->stats);
   }
 
-<<<<<<< HEAD
   // and push it on the free page queue (if it was not a huge page)
   if (sq != NULL) mi_span_queue_push( sq, slice );
-             else slice->xblock_size = 0; // mark huge page as free anyways
+             else slice->block_size = 0; // mark huge page as free anyways
 }
 
 /*
@@ -658,7 +645,7 @@
 */
 
 static void mi_segment_span_remove_from_queue(mi_slice_t* slice, mi_segments_tld_t* tld) {
-  mi_assert_internal(slice->slice_count > 0 && slice->slice_offset==0 && slice->xblock_size==0);
+  mi_assert_internal(slice->slice_count > 0 && slice->slice_offset==0 && slice->block_size==0);
   mi_assert_internal(_mi_ptr_segment(slice)->kind != MI_SEGMENT_HUGE);
   mi_span_queue_t* sq = mi_span_queue_for(slice->slice_count, tld);
   mi_span_queue_delete(sq, slice);
@@ -673,60 +660,18 @@
   // for huge pages, just mark as free but don't add to the queues
   if (segment->kind == MI_SEGMENT_HUGE) {
     // issue #691: segment->used can be 0 if the huge page block was freed while abandoned (reclaim will get here in that case)
-    mi_assert_internal((segment->used==0 && slice->xblock_size==0) || segment->used == 1);  // decreased right after this call in `mi_segment_page_clear`
-    slice->xblock_size = 0;  // mark as free anyways
+    mi_assert_internal((segment->used==0 && slice->block_size==0) || segment->used == 1);  // decreased right after this call in `mi_segment_page_clear`
+    slice->block_size = 0;  // mark as free anyways
     // we should mark the last slice `xblock_size=0` now to maintain invariants but we skip it to
     // avoid a possible cache miss (and the segment is about to be freed)
     return slice;
   }
-=======
-  if (page_size != NULL) *page_size = psize;
-  mi_assert_internal(page->block_size == 0 || _mi_ptr_page(p) == page);
-  mi_assert_internal(_mi_ptr_segment(p) == segment);
-  return p;
-}
-
-// Start of the page available memory; can be used on uninitialized pages (only `segment_idx` must be set)
-static uint8_t* mi_segment_page_start_ex(const mi_segment_t* segment, const mi_page_t* page, size_t block_size, size_t* page_size, size_t* pre_size)
-{
-  size_t   psize;
-  uint8_t* p = mi_segment_raw_page_start(segment, page, &psize);
-  if (pre_size != NULL) *pre_size = 0;
-  if (page->segment_idx == 0 && block_size > 0 && segment->page_kind <= MI_PAGE_MEDIUM) {
-    // for small and medium objects, ensure the page start is aligned with the block size (PR#66 by kickunderscore)
-    size_t adjust = block_size - ((uintptr_t)p % block_size);
-    if (psize - adjust >= block_size) {
-      if (adjust < block_size) {
-        p += adjust;
-        psize -= adjust;
-        if (pre_size != NULL) *pre_size = adjust;
-      }
-      mi_assert_internal((uintptr_t)p % block_size == 0);
-    }
-  }
-
-  if (page_size != NULL) *page_size = psize;
-  mi_assert_internal(_mi_ptr_page(p) == page);
-  mi_assert_internal(_mi_ptr_segment(p) == segment);
-  return p;
-}
-
-uint8_t* _mi_segment_page_start(const mi_segment_t* segment, const mi_page_t* page, size_t* page_size, size_t* pre_size) {
-  return mi_segment_page_start_ex(segment, page, mi_page_block_size(page), page_size, pre_size);
-}
-
-static size_t mi_segment_calculate_sizes(size_t capacity, size_t required, size_t* pre_size, size_t* info_size)
-{
-  const size_t minsize   = sizeof(mi_segment_t) + ((capacity - 1) * sizeof(mi_page_t)) + 16 /* padding */;
-  size_t guardsize = 0;
-  size_t isize     = 0;
->>>>>>> 006ae2d0
 
   // otherwise coalesce the span and add to the free span queues
   size_t slice_count = slice->slice_count;
   mi_slice_t* next = slice + slice->slice_count;
   mi_assert_internal(next <= mi_segment_slices_end(segment));
-  if (next < mi_segment_slices_end(segment) && next->xblock_size==0) {
+  if (next < mi_segment_slices_end(segment) && next->block_size==0) {
     // free next block -- remove it from free and merge
     mi_assert_internal(next->slice_count > 0 && next->slice_offset==0);
     slice_count += next->slice_count; // extend
@@ -735,7 +680,7 @@
   if (slice > segment->slices) {
     mi_slice_t* prev = mi_slice_first(slice - 1);
     mi_assert_internal(prev >= segment->slices);
-    if (prev->xblock_size==0) {
+    if (prev->block_size==0) {
       // free previous slice -- remove it from free and merge
       mi_assert_internal(prev->slice_count > 0 && prev->slice_offset==0);
       slice_count += prev->slice_count;
@@ -759,7 +704,7 @@
 static mi_page_t* mi_segment_span_allocate(mi_segment_t* segment, size_t slice_index, size_t slice_count, mi_segments_tld_t* tld) {
   mi_assert_internal(slice_index < segment->slice_entries);
   mi_slice_t* const slice = &segment->slices[slice_index];
-  mi_assert_internal(slice->xblock_size==0 || slice->xblock_size==1);
+  mi_assert_internal(slice->block_size==0 || slice->block_size==1);
 
   // commit before changing the slice data
   if (!mi_segment_ensure_committed(segment, _mi_segment_page_start_from_slice(segment, slice, 0, NULL), slice_count * MI_SEGMENT_SLICE_SIZE, tld->stats)) {
@@ -771,7 +716,7 @@
   slice->slice_count = (uint32_t)slice_count;
   mi_assert_internal(slice->slice_count == slice_count);
   const size_t bsize = slice_count * MI_SEGMENT_SLICE_SIZE;
-  slice->xblock_size = (uint32_t)(bsize >= MI_HUGE_BLOCK_SIZE ? MI_HUGE_BLOCK_SIZE : bsize);
+  slice->block_size = bsize;
   mi_page_t*  page = mi_slice_to_page(slice);
   mi_assert_internal(mi_page_block_size(page) == bsize);
 
@@ -784,7 +729,7 @@
   for (size_t i = 1; i <= extra; i++, slice_next++) {
     slice_next->slice_offset = (uint32_t)(sizeof(mi_slice_t)*i);
     slice_next->slice_count = 0;
-    slice_next->xblock_size = 1;
+    slice_next->block_size = 1;
   }
 
   // and also for the last one (if not set already) (the last one is needed for coalescing and for large alignments)
@@ -795,11 +740,12 @@
   if (last > slice) {
     last->slice_offset = (uint32_t)(sizeof(mi_slice_t) * (last - slice));
     last->slice_count = 0;
-    last->xblock_size = 1;
+    last->block_size = 1;
   }
 
   // and initialize the page
   page->is_committed = true;
+  page->is_huge = (segment->kind == MI_SEGMENT_HUGE);
   segment->used++;
   return page;
 }
@@ -807,7 +753,7 @@
 static void mi_segment_slice_split(mi_segment_t* segment, mi_slice_t* slice, size_t slice_count, mi_segments_tld_t* tld) {
   mi_assert_internal(_mi_ptr_segment(slice) == segment);
   mi_assert_internal(slice->slice_count >= slice_count);
-  mi_assert_internal(slice->xblock_size > 0); // no more in free queue
+  mi_assert_internal(slice->block_size > 0); // no more in free queue
   if (slice->slice_count <= slice_count) return;
   mi_assert_internal(segment->kind != MI_SEGMENT_HUGE);
   size_t next_index = mi_slice_index(slice) + slice_count;
@@ -833,7 +779,7 @@
           if (slice->slice_count > slice_count) {
             mi_segment_slice_split(segment, slice, slice_count, tld);
           }
-          mi_assert_internal(slice != NULL && slice->slice_count == slice_count && slice->xblock_size > 0);
+          mi_assert_internal(slice != NULL && slice->slice_count == slice_count && slice->block_size > 0);
           mi_page_t* page = mi_segment_span_allocate(segment, mi_slice_index(slice), slice->slice_count, tld);
           if (page == NULL) {
             // commit failed; return NULL but first restore the slice
@@ -935,7 +881,6 @@
   mi_segment_t* segment = mi_segment_os_alloc(required, page_alignment, eager_delay, req_arena_id,
                                               &segment_slices, &pre_size, &info_slices, commit, tld, os_tld);
   if (segment == NULL) return NULL;
-<<<<<<< HEAD
 
   // zero the segment info? -- not always needed as it may be zero initialized from the OS
   if (!segment->memid.initially_zero) {
@@ -950,31 +895,6 @@
   segment->segment_slices = segment_slices;
   segment->segment_info_slices = info_slices;
   segment->thread_id = _mi_thread_id();
-=======
-  mi_assert_internal(segment != NULL && (uintptr_t)segment % MI_SEGMENT_SIZE == 0);
-  mi_assert_internal(segment->memid.is_pinned ? segment->memid.initially_committed : true);
-
-  // zero the segment info (but not the `mem` fields)
-  ptrdiff_t ofs = offsetof(mi_segment_t, next);
-  _mi_memzero((uint8_t*)segment + ofs, info_size - ofs);
-
-  // initialize pages info
-  const bool is_huge = (page_kind == MI_PAGE_HUGE);
-  for (size_t i = 0; i < capacity; i++) {
-    mi_assert_internal(i <= 255);
-    segment->pages[i].segment_idx = (uint8_t)i;
-    segment->pages[i].is_committed = segment->memid.initially_committed;
-    segment->pages[i].is_zero_init = segment->memid.initially_zero;
-    segment->pages[i].is_huge = is_huge;
-  }
-
-  // initialize
-  segment->page_kind  = page_kind;
-  segment->capacity   = capacity;
-  segment->page_shift = page_shift;
-  segment->segment_info_size = pre_size;
-  segment->thread_id  = _mi_thread_id();
->>>>>>> 006ae2d0
   segment->cookie = _mi_ptr_cookie(segment);
   segment->slice_entries = slice_entries;
   segment->kind = (required == 0 ? MI_SEGMENT_NORMAL : MI_SEGMENT_HUGE);
@@ -1036,8 +956,8 @@
   while (slice < end) {
     mi_assert_internal(slice->slice_count > 0);
     mi_assert_internal(slice->slice_offset == 0);
-    mi_assert_internal(mi_slice_index(slice)==0 || slice->xblock_size == 0); // no more used pages ..
-    if (slice->xblock_size == 0 && segment->kind != MI_SEGMENT_HUGE) {
+    mi_assert_internal(mi_slice_index(slice)==0 || slice->block_size == 0); // no more used pages ..
+    if (slice->block_size == 0 && segment->kind != MI_SEGMENT_HUGE) {
       mi_segment_span_remove_from_queue(slice, tld);
     }
     #if MI_DEBUG>1
@@ -1063,7 +983,7 @@
 
 // note: can be called on abandoned pages
 static mi_slice_t* mi_segment_page_clear(mi_page_t* page, mi_segments_tld_t* tld) {
-  mi_assert_internal(page->xblock_size > 0);
+  mi_assert_internal(page->block_size > 0);
   mi_assert_internal(mi_page_all_free(page));
   mi_segment_t* segment = _mi_ptr_segment(page);
   mi_assert_internal(segment->used > 0);
@@ -1075,32 +995,15 @@
   // reset the page memory to reduce memory pressure?
   if (segment->allow_decommit && mi_option_is_enabled(mi_option_deprecated_page_reset)) {
     size_t psize;
-    uint8_t* start = _mi_page_start(segment, page, &psize);
+    uint8_t* start = _mi_segment_page_start(segment, page, &psize);
     _mi_os_reset(start, psize, tld->stats);
   }
 
-<<<<<<< HEAD
   // zero the page data, but not the segment fields
   page->is_zero_init = false;
   ptrdiff_t ofs = offsetof(mi_page_t, capacity);
   _mi_memzero((uint8_t*)page + ofs, sizeof(*page) - ofs);
-  page->xblock_size = 1;
-=======
-  // zero the page data, but not the segment fields and capacity, page start, and block_size (for page size calculations)
-  size_t block_size = page->block_size;
-  uint8_t block_size_shift = page->block_size_shift;
-  uint8_t* page_start = page->page_start;
-  uint16_t capacity = page->capacity;
-  uint16_t reserved = page->reserved;
-  ptrdiff_t ofs = offsetof(mi_page_t,capacity);
-  _mi_memzero((uint8_t*)page + ofs, sizeof(*page) - ofs);
-  page->capacity = capacity;
-  page->reserved = reserved;
-  page->block_size = block_size;
-  page->block_size_shift = block_size_shift;
-  page->page_start = page_start;
-  segment->used--;
->>>>>>> 006ae2d0
+  page->block_size = 1;
 
   // and free it
   mi_slice_t* slice = mi_segment_span_free_coalesce(mi_page_to_slice(page), tld);
@@ -1130,22 +1033,8 @@
     mi_segment_abandon(segment,tld);
   }
   else {
-<<<<<<< HEAD
     // perform delayed purges
     mi_segment_try_purge(segment, false /* force? */, tld->stats);
-=======
-    if (segment->used == segment->abandoned) {
-      // only abandoned pages; remove from free list and abandon
-      mi_segment_abandon(segment,tld);
-    }
-    else if (segment->used + 1 == segment->capacity) {
-      mi_assert_internal(segment->page_kind <= MI_PAGE_MEDIUM); // large and huge pages are always the single page in a segment
-      if (segment->page_kind <= MI_PAGE_MEDIUM) {
-        // move back to segments  free list
-        mi_segment_insert_in_free_queue(segment,tld);
-      }
-    }
->>>>>>> 006ae2d0
   }
 }
 
@@ -1189,9 +1078,9 @@
   while (slice < end) {
     mi_assert_internal(slice->slice_count > 0);
     mi_assert_internal(slice->slice_offset == 0);
-    if (slice->xblock_size == 0) { // a free page
+    if (slice->block_size == 0) { // a free page
       mi_segment_span_remove_from_queue(slice,tld);
-      slice->xblock_size = 0; // but keep it free
+      slice->block_size = 0; // but keep it free
     }
     slice = slice + slice->slice_count;
   }
@@ -1238,7 +1127,7 @@
 static mi_slice_t* mi_slices_start_iterate(mi_segment_t* segment, const mi_slice_t** end) {
   mi_slice_t* slice = &segment->slices[0];
   *end = mi_segment_slices_end(segment);
-  mi_assert_internal(slice->slice_count>0 && slice->xblock_size>0); // segment allocated page
+  mi_assert_internal(slice->slice_count>0 && slice->block_size>0); // segment allocated page
   slice = slice + slice->slice_count; // skip the first segment allocated page
   return slice;
 }
@@ -1246,11 +1135,7 @@
 // Possibly free pages and check if free space is available
 static bool mi_segment_check_free(mi_segment_t* segment, size_t slices_needed, size_t block_size, mi_segments_tld_t* tld)
 {
-<<<<<<< HEAD
-  mi_assert_internal(block_size < MI_HUGE_BLOCK_SIZE);
   mi_assert_internal(mi_segment_is_abandoned(segment));
-=======
->>>>>>> 006ae2d0
   bool has_page = false;
 
   // for all slices
@@ -1274,17 +1159,9 @@
           has_page = true;
         }
       }
-<<<<<<< HEAD
-      else {
-        if (page->xblock_size == block_size && mi_page_has_any_available(page)) {
-          // a page has available free blocks of the right size
-          has_page = true;
-        }
-=======
       else if (mi_page_block_size(page) == block_size && mi_page_has_any_available(page)) {
         // a page has available free blocks of the right size
         has_page = true;
->>>>>>> 006ae2d0
       }
     }
     else {
@@ -1464,11 +1341,6 @@
 
 static mi_segment_t* mi_segment_reclaim_or_alloc(mi_heap_t* heap, size_t needed_slices, size_t block_size, mi_segments_tld_t* tld, mi_os_tld_t* os_tld)
 {
-<<<<<<< HEAD
-  mi_assert_internal(block_size < MI_HUGE_BLOCK_SIZE);
-=======
-  mi_assert_internal(page_kind <= MI_PAGE_LARGE);
->>>>>>> 006ae2d0
   mi_assert_internal(block_size <= MI_LARGE_OBJ_SIZE_MAX);
 
   // 1. try to reclaim an abandoned segment
@@ -1512,31 +1384,9 @@
       return mi_segments_page_alloc(heap, page_kind, required, block_size, tld, os_tld);
     }
   }
-<<<<<<< HEAD
   mi_assert_internal(page != NULL && page->slice_count*MI_SEGMENT_SLICE_SIZE == page_size);
   mi_assert_internal(_mi_ptr_segment(page)->thread_id == _mi_thread_id());
   mi_segment_try_purge(_mi_ptr_segment(page), false, tld->stats);
-=======
-  return NULL;
-}
-
-static mi_page_t* mi_segment_page_alloc(mi_heap_t* heap, size_t block_size, mi_page_kind_t kind, size_t page_shift, mi_segments_tld_t* tld, mi_os_tld_t* os_tld) {
-  mi_page_t* page = mi_segment_page_try_alloc_in_queue(heap, kind, tld);
-  if (page == NULL) {
-    // possibly allocate or reclaim a fresh segment
-    mi_segment_t* const segment = mi_segment_reclaim_or_alloc(heap, block_size, kind, page_shift, tld, os_tld);
-    if (segment == NULL) return NULL;  // return NULL if out-of-memory (or reclaimed)
-    mi_assert_internal(segment->page_kind==kind);
-    mi_assert_internal(segment->used < segment->capacity);
-    mi_assert_internal(_mi_arena_memid_is_suitable(segment->memid, heap->arena_id));
-    page = mi_segment_page_try_alloc_in_queue(heap, kind, tld);  // this should now succeed
-  }
-  mi_assert_internal(page != NULL);
-  #if MI_DEBUG>=2 && !MI_TRACK_ENABLED // && !MI_TSAN
-  // verify it is committed
-  mi_segment_page_start_ex(_mi_page_segment(page), page, sizeof(void*), NULL, NULL)[0] = 0;
-  #endif
->>>>>>> 006ae2d0
   return page;
 }
 
@@ -1546,20 +1396,6 @@
    Huge page allocation
 ----------------------------------------------------------- */
 
-<<<<<<< HEAD
-=======
-static mi_page_t* mi_segment_large_page_alloc(mi_heap_t* heap, size_t block_size, mi_segments_tld_t* tld, mi_os_tld_t* os_tld) {
-  mi_segment_t* segment = mi_segment_reclaim_or_alloc(heap,block_size,MI_PAGE_LARGE,MI_LARGE_PAGE_SHIFT,tld,os_tld);
-  if (segment == NULL) return NULL;
-  mi_page_t* page = mi_segment_find_free(segment, tld);
-  mi_assert_internal(page != NULL);
-#if MI_DEBUG>=2 && !MI_TRACK_ENABLED // && !MI_TSAN
-  mi_segment_page_start_ex(segment, page, sizeof(void*), NULL, NULL)[0] = 0;
-#endif
-  return page;
-}
-
->>>>>>> 006ae2d0
 static mi_page_t* mi_segment_huge_page_alloc(size_t size, size_t page_alignment, mi_arena_id_t req_arena_id, mi_segments_tld_t* tld, mi_os_tld_t* os_tld)
 {
   mi_page_t* page = NULL;
@@ -1570,29 +1406,16 @@
   #if MI_HUGE_PAGE_ABANDON
   segment->thread_id = 0; // huge segments are immediately abandoned
   #endif
-<<<<<<< HEAD
-=======
-  mi_page_t* page = mi_segment_find_free(segment, tld);
-  mi_assert_internal(page != NULL);
-  mi_assert_internal(page->is_huge);
->>>>>>> 006ae2d0
 
   // for huge pages we initialize the block_size as we may
   // overallocate to accommodate large alignments.
   size_t psize;
-<<<<<<< HEAD
   uint8_t* start = _mi_segment_page_start(segment, page, &psize);
-  page->xblock_size = (psize > MI_HUGE_BLOCK_SIZE ? MI_HUGE_BLOCK_SIZE : (uint32_t)psize);
+  page->block_size = psize;
+  mi_assert_internal(page->is_huge);
 
   // decommit the part of the prefix of a page that will not be used; this can be quite large (close to MI_SEGMENT_SIZE)
   if (page_alignment > 0 && segment->allow_decommit) {
-=======
-  uint8_t* start = mi_segment_page_start_ex(segment, page, 0, &psize, NULL);
-  page->block_size = psize;
-  
-  // reset the part of the page that will not be used; this can be quite large (close to MI_SEGMENT_SIZE)
-  if (page_alignment > 0 && segment->allow_decommit && page->is_committed) {
->>>>>>> 006ae2d0
     uint8_t* aligned_p = (uint8_t*)_mi_align_up((uintptr_t)start, page_alignment);
     mi_assert_internal(_mi_is_aligned(aligned_p, page_alignment));
     mi_assert_internal(psize - (aligned_p - start) >= size);
