/* ----------------------------------------------------------------------------
Copyright (c) 2018, Microsoft Research, Daan Leijen
This is free software; you can redistribute it and/or modify it under the
terms of the MIT license. A copy of the license can be found in the file
"LICENSE" at the root of this distribution.
-----------------------------------------------------------------------------*/
#include "mimalloc.h"
#include "mimalloc-internal.h"
#include "mimalloc-atomic.h"

#include <string.h>  // memset
#include <stdio.h>

#define MI_PAGE_HUGE_ALIGN  (256*1024)

static void mi_segment_delayed_decommit(mi_segment_t* segment, bool force, mi_stats_t* stats);

/* --------------------------------------------------------------------------------
  Segment allocation

  In any case the memory for a segment is virtual and usually committed on demand.
  (i.e. we are careful to not touch the memory until we actually allocate a block there)

  If a  thread ends, it "abandons" pages with used blocks
  and there is an abandoned segment list whose segments can
  be reclaimed by still running threads, much like work-stealing.
-------------------------------------------------------------------------------- */

/* -----------------------------------------------------------
   Slices
----------------------------------------------------------- */


static const mi_slice_t* mi_segment_slices_end(const mi_segment_t* segment) {
  return &segment->slices[segment->slice_entries];
}

static uint8_t* mi_slice_start(const mi_slice_t* slice) {
  mi_segment_t* segment = _mi_ptr_segment(slice);
  mi_assert_internal(slice >= segment->slices && slice < mi_segment_slices_end(segment));
  return ((uint8_t*)segment + ((slice - segment->slices)*MI_SEGMENT_SLICE_SIZE));
}


/* -----------------------------------------------------------
   Bins
----------------------------------------------------------- */
// Use bit scan forward to quickly find the first zero bit if it is available

static inline size_t mi_slice_bin8(size_t slice_count) {
  if (slice_count<=1) return slice_count;
  mi_assert_internal(slice_count <= MI_SLICES_PER_SEGMENT);
  slice_count--;
  size_t s = mi_bsr(slice_count);  // slice_count > 1
  if (s <= 2) return slice_count + 1;
  size_t bin = ((s << 2) | ((slice_count >> (s - 2))&0x03)) - 4;
  return bin;
}

static inline size_t mi_slice_bin(size_t slice_count) {
  mi_assert_internal(slice_count*MI_SEGMENT_SLICE_SIZE <= MI_SEGMENT_SIZE);
  mi_assert_internal(mi_slice_bin8(MI_SLICES_PER_SEGMENT) <= MI_SEGMENT_BIN_MAX);
  size_t bin = mi_slice_bin8(slice_count);
  mi_assert_internal(bin <= MI_SEGMENT_BIN_MAX);
  return bin;
}

static inline size_t mi_slice_index(const mi_slice_t* slice) {
  mi_segment_t* segment = _mi_ptr_segment(slice);
  ptrdiff_t index = slice - segment->slices;
  mi_assert_internal(index >= 0 && index < (ptrdiff_t)segment->slice_entries);
  return index;
}


/* -----------------------------------------------------------
   Slice span queues
----------------------------------------------------------- */

static void mi_span_queue_push(mi_span_queue_t* sq, mi_slice_t* slice) {
  // todo: or push to the end?
  mi_assert_internal(slice->prev == NULL && slice->next==NULL);
  slice->prev = NULL; // paranoia
  slice->next = sq->first;
  sq->first = slice;
  if (slice->next != NULL) slice->next->prev = slice;
                     else sq->last = slice;
  slice->xblock_size = 0; // free
}

<<<<<<< HEAD
static mi_span_queue_t* mi_span_queue_for(size_t slice_count, mi_segments_tld_t* tld) {
  size_t bin = mi_slice_bin(slice_count);
  mi_span_queue_t* sq = &tld->spans[bin];
  mi_assert_internal(sq->slice_count >= slice_count);
  return sq;
}

static void mi_span_queue_delete(mi_span_queue_t* sq, mi_slice_t* slice) {
  mi_assert_internal(slice->xblock_size==0 && slice->slice_count>0 && slice->slice_offset==0);
  // should work too if the queue does not contain slice (which can happen during reclaim)
  if (slice->prev != NULL) slice->prev->next = slice->next;
  if (slice == sq->first) sq->first = slice->next;
  if (slice->next != NULL) slice->next->prev = slice->prev;
  if (slice == sq->last) sq->last = slice->prev;
  slice->prev = NULL;
  slice->next = NULL;
  slice->xblock_size = 1; // no more free
=======
/* -----------------------------------------------------------
  Page reset
----------------------------------------------------------- */

static void mi_page_reset(mi_segment_t* segment, mi_page_t* page, size_t size, mi_segments_tld_t* tld) {
  mi_assert_internal(page->is_committed);
  if (!mi_option_is_enabled(mi_option_page_reset)) return;
  if (segment->mem_is_pinned || page->segment_in_use || !page->is_committed || page->is_reset) return;
  size_t psize;
  void* start = mi_segment_raw_page_start(segment, page, &psize);
  page->is_reset = true;
  mi_assert_internal(size <= psize);
  size_t reset_size = ((size == 0 || size > psize) ? psize : size);
  if (reset_size > 0) _mi_mem_reset(start, reset_size, tld->os);
}

static bool mi_page_unreset(mi_segment_t* segment, mi_page_t* page, size_t size, mi_segments_tld_t* tld)
{
  mi_assert_internal(page->is_reset);
  mi_assert_internal(page->is_committed);
  mi_assert_internal(!segment->mem_is_pinned);
  if (segment->mem_is_pinned || !page->is_committed || !page->is_reset) return true;
  page->is_reset = false;
  size_t psize;
  uint8_t* start = mi_segment_raw_page_start(segment, page, &psize);
  size_t unreset_size = (size == 0 || size > psize ? psize : size);
  bool is_zero = false;
  bool ok = true;
  if (unreset_size > 0) {
    ok = _mi_mem_unreset(start, unreset_size, &is_zero, tld->os);
  }
  if (is_zero) page->is_zero_init = true;
  return ok;
>>>>>>> 8607ff61
}


/* -----------------------------------------------------------
 Invariant checking
----------------------------------------------------------- */

static bool mi_slice_is_used(const mi_slice_t* slice) {
  return (slice->xblock_size > 0);
}


<<<<<<< HEAD
=======
static void mi_pages_reset_add(mi_segment_t* segment, mi_page_t* page, mi_segments_tld_t* tld) {
  mi_assert_internal(!page->segment_in_use || !page->is_committed);
  mi_assert_internal(mi_page_not_in_queue(page,tld));
  mi_assert_expensive(!mi_pages_reset_contains(page, tld));
  mi_assert_internal(_mi_page_segment(page)==segment);
  if (!mi_option_is_enabled(mi_option_page_reset)) return;
  if (segment->mem_is_pinned || page->segment_in_use || !page->is_committed || page->is_reset) return;
>>>>>>> 8607ff61

#if (MI_DEBUG>=3)
static bool mi_span_queue_contains(mi_span_queue_t* sq, mi_slice_t* slice) {
  for (mi_slice_t* s = sq->first; s != NULL; s = s->next) {
    if (s==slice) return true;
  }
  return false;
}

<<<<<<< HEAD
static bool mi_segment_is_valid(mi_segment_t* segment, mi_segments_tld_t* tld) {
  mi_assert_internal(segment != NULL);
  mi_assert_internal(_mi_ptr_cookie(segment) == segment->cookie);
  mi_assert_internal(segment->abandoned <= segment->used);
  mi_assert_internal(segment->thread_id == 0 || segment->thread_id == _mi_thread_id());
  mi_assert_internal(mi_commit_mask_all_set(segment->commit_mask, segment->decommit_mask)); // can only decommit committed blocks
  //mi_assert_internal(segment->segment_info_size % MI_SEGMENT_SLICE_SIZE == 0);
  mi_slice_t* slice = &segment->slices[0];
  const mi_slice_t* end = mi_segment_slices_end(segment);
  size_t used_count = 0;
  mi_span_queue_t* sq;
  while(slice < end) {
    mi_assert_internal(slice->slice_count > 0);
    mi_assert_internal(slice->slice_offset == 0);
    size_t index = mi_slice_index(slice);
    size_t maxindex = (index + slice->slice_count >= segment->slice_entries ? segment->slice_entries : index + slice->slice_count) - 1;
    if (mi_slice_is_used(slice)) { // a page in use, we need at least MAX_SLICE_OFFSET valid back offsets
      used_count++;
      for (size_t i = 0; i <= MI_MAX_SLICE_OFFSET && index + i <= maxindex; i++) {
        mi_assert_internal(segment->slices[index + i].slice_offset == i*sizeof(mi_slice_t));
        mi_assert_internal(i==0 || segment->slices[index + i].slice_count == 0);
        mi_assert_internal(i==0 || segment->slices[index + i].xblock_size == 1);
      }
      // and the last entry as well (for coalescing)
      const mi_slice_t* last = slice + slice->slice_count - 1;
      if (last > slice && last < mi_segment_slices_end(segment)) {
        mi_assert_internal(last->slice_offset == (slice->slice_count-1)*sizeof(mi_slice_t));
        mi_assert_internal(last->slice_count == 0);
        mi_assert_internal(last->xblock_size == 1);
=======
static void mi_pages_reset_remove(mi_page_t* page, mi_segments_tld_t* tld) {
  if (mi_page_not_in_queue(page,tld)) return;

  mi_page_queue_t* pq = &tld->pages_reset;
  mi_assert_internal(pq!=NULL);
  mi_assert_internal(!page->segment_in_use);
  mi_assert_internal(mi_pages_reset_contains(page, tld));
  if (page->prev != NULL) page->prev->next = page->next;
  if (page->next != NULL) page->next->prev = page->prev;
  if (page == pq->last)  pq->last = page->prev;
  if (page == pq->first) pq->first = page->next;
  page->next = page->prev = NULL;
  page->used = 0;
}

static void mi_pages_reset_remove_all_in_segment(mi_segment_t* segment, bool force_reset, mi_segments_tld_t* tld) {
  if (segment->mem_is_pinned) return; // never reset in huge OS pages
  for (size_t i = 0; i < segment->capacity; i++) {
    mi_page_t* page = &segment->pages[i];
    if (!page->segment_in_use && page->is_committed && !page->is_reset) {
      mi_pages_reset_remove(page, tld);
      if (force_reset) {
        mi_page_reset(segment, page, 0, tld);
>>>>>>> 8607ff61
      }
    }
    else {  // free range of slices; only last slice needs a valid back offset
      mi_slice_t* last = &segment->slices[maxindex];
      if (segment->kind != MI_SEGMENT_HUGE || slice->slice_count <= (segment->slice_entries - segment->segment_info_slices)) {
        mi_assert_internal((uint8_t*)slice == (uint8_t*)last - last->slice_offset);
      }
      mi_assert_internal(slice == last || last->slice_count == 0 );
      mi_assert_internal(last->xblock_size == 0 || (segment->kind==MI_SEGMENT_HUGE && last->xblock_size==1));
      if (segment->kind != MI_SEGMENT_HUGE && segment->thread_id != 0) { // segment is not huge or abandoned
        sq = mi_span_queue_for(slice->slice_count,tld);
        mi_assert_internal(mi_span_queue_contains(sq,slice));
      }
    }
    slice = &segment->slices[maxindex+1];
  }
  mi_assert_internal(slice == end);
  mi_assert_internal(used_count == segment->used + 1);
  return true;
}
#endif

/* -----------------------------------------------------------
 Segment size calculations
----------------------------------------------------------- */

static size_t mi_segment_info_size(mi_segment_t* segment) {
  return segment->segment_info_slices * MI_SEGMENT_SLICE_SIZE;
}

static uint8_t* _mi_segment_page_start_from_slice(const mi_segment_t* segment, const mi_slice_t* slice, size_t* page_size)
{
  ptrdiff_t idx = slice - segment->slices;
  size_t psize = slice->slice_count*MI_SEGMENT_SLICE_SIZE;
  if (page_size != NULL) *page_size = psize;
  return (uint8_t*)segment + (idx*MI_SEGMENT_SLICE_SIZE);
}

// Start of the page available memory; can be used on uninitialized pages
uint8_t* _mi_segment_page_start(const mi_segment_t* segment, const mi_page_t* page, size_t* page_size)
{
  const mi_slice_t* slice = mi_page_to_slice((mi_page_t*)page);
  uint8_t* p = _mi_segment_page_start_from_slice(segment, slice, page_size);
  mi_assert_internal(page->xblock_size == 0 || _mi_ptr_page(p) == page);
  mi_assert_internal(_mi_ptr_segment(p) == segment);
  return p;
}


static size_t mi_segment_calculate_slices(size_t required, size_t* pre_size, size_t* info_slices) {
  size_t page_size = _mi_os_page_size();
  size_t isize     = _mi_align_up(sizeof(mi_segment_t), page_size);
  size_t guardsize = 0;

  if (MI_SECURE>0) {
    // in secure mode, we set up a protected page in between the segment info
    // and the page data (and one at the end of the segment)
    guardsize =  page_size;
    required  = _mi_align_up(required, page_size);
  }

  if (pre_size != NULL) *pre_size = isize;
  isize = _mi_align_up(isize + guardsize, MI_SEGMENT_SLICE_SIZE);
  if (info_slices != NULL) *info_slices = isize / MI_SEGMENT_SLICE_SIZE;
  size_t segment_size = (required==0 ? MI_SEGMENT_SIZE : _mi_align_up( required + isize + guardsize, MI_SEGMENT_SLICE_SIZE) );  
  mi_assert_internal(segment_size % MI_SEGMENT_SLICE_SIZE == 0);
  return (segment_size / MI_SEGMENT_SLICE_SIZE);
}


/* ----------------------------------------------------------------------------
Segment caches
We keep a small segment cache per thread to increase local
reuse and avoid setting/clearing guard pages in secure mode.
------------------------------------------------------------------------------- */

static void mi_segments_track_size(long segment_size, mi_segments_tld_t* tld) {
  if (segment_size>=0) _mi_stat_increase(&tld->stats->segments,1);
                  else _mi_stat_decrease(&tld->stats->segments,1);
  tld->count += (segment_size >= 0 ? 1 : -1);
  if (tld->count > tld->peak_count) tld->peak_count = tld->count;
  tld->current_size += segment_size;
  if (tld->current_size > tld->peak_size) tld->peak_size = tld->current_size;
}

static void mi_segment_os_free(mi_segment_t* segment, mi_segments_tld_t* tld) {
  segment->thread_id = 0;
<<<<<<< HEAD
  _mi_segment_map_freed_at(segment);
  mi_segments_track_size(-((long)mi_segment_size(segment)),tld);
  if (MI_SECURE>0) {
    // _mi_os_unprotect(segment, mi_segment_size(segment)); // ensure no more guard pages are set
    // unprotect the guard pages; we cannot just unprotect the whole segment size as part may be decommitted
    size_t os_page_size = _mi_os_page_size();
    _mi_os_unprotect((uint8_t*)segment + mi_segment_info_size(segment) - os_page_size, os_page_size);
    uint8_t* end = (uint8_t*)segment + mi_segment_size(segment) - os_page_size;
    _mi_os_unprotect(end, os_page_size);
  }

  // purge delayed decommits now? (no, leave it to the cache)
  // mi_segment_delayed_decommit(segment,true,tld->stats);
  
  // _mi_os_free(segment, mi_segment_size(segment), /*segment->memid,*/ tld->stats);
  const size_t size = mi_segment_size(segment);
  if (size != MI_SEGMENT_SIZE || !_mi_segment_cache_push(segment, size, segment->memid, segment->commit_mask, segment->mem_is_fixed, tld->os)) {
    const size_t csize = mi_commit_mask_committed_size(segment->commit_mask, size);
    if (csize > 0 && !segment->mem_is_fixed) _mi_stat_decrease(&_mi_stats_main.committed, csize);
    _mi_abandoned_await_readers();  // wait until safe to free
    _mi_arena_free(segment, mi_segment_size(segment), segment->memid, segment->mem_is_fixed /* pretend not committed to not double count decommits */, tld->os);
=======
  mi_segments_track_size(-((long)segment_size),tld);
  if (MI_SECURE != 0) {
    mi_assert_internal(!segment->mem_is_pinned);
    mi_segment_protect(segment, false, tld->os); // ensure no more guard pages are set
  }

  bool any_reset = false;
  bool fully_committed = true;
  for (size_t i = 0; i < segment->capacity; i++) {
    mi_page_t* page = &segment->pages[i];
    if (!page->is_committed) { fully_committed = false; }
    if (page->is_reset)      { any_reset = true; }
  }
  if (any_reset && mi_option_is_enabled(mi_option_reset_decommits)) {
    fully_committed = false;
>>>>>>> 8607ff61
  }
}


// The thread local segment cache is limited to be at most 1/8 of the peak size of segments in use,
#define MI_SEGMENT_CACHE_FRACTION (8)

// note: returned segment may be partially reset
static mi_segment_t* mi_segment_cache_pop(size_t segment_slices, mi_segments_tld_t* tld) {
  if (segment_slices != 0 && segment_slices != MI_SLICES_PER_SEGMENT) return NULL;
  mi_segment_t* segment = tld->cache;
  if (segment == NULL) return NULL;
  tld->cache_count--;
  tld->cache = segment->next;
  segment->next = NULL;
  mi_assert_internal(segment->segment_slices == MI_SLICES_PER_SEGMENT);
  _mi_stat_decrease(&tld->stats->segments_cache, 1);
  return segment;
}

static bool mi_segment_cache_full(mi_segments_tld_t* tld)
{
  // if (tld->count == 1 && tld->cache_count==0) return false; // always cache at least the final segment of a thread
  size_t max_cache = mi_option_get(mi_option_segment_cache);
  if (tld->cache_count < max_cache
       && tld->cache_count < (1 + (tld->peak_count / MI_SEGMENT_CACHE_FRACTION)) // at least allow a 1 element cache
     ) {
    return false;
  }
  // take the opportunity to reduce the segment cache if it is too large (now)
  // TODO: this never happens as we check against peak usage, should we use current usage instead?
  while (tld->cache_count > max_cache) { //(1 + (tld->peak_count / MI_SEGMENT_CACHE_FRACTION))) {
    mi_segment_t* segment = mi_segment_cache_pop(0,tld);
    mi_assert_internal(segment != NULL);
    if (segment != NULL) mi_segment_os_free(segment, tld);
  }
  return true;
}

static bool mi_segment_cache_push(mi_segment_t* segment, mi_segments_tld_t* tld) {
  mi_assert_internal(segment->next == NULL);
  if (segment->segment_slices != MI_SLICES_PER_SEGMENT || mi_segment_cache_full(tld)) {
    return false;
  }
  // mi_segment_delayed_decommit(segment, true, tld->stats);  
  mi_assert_internal(segment->segment_slices == MI_SLICES_PER_SEGMENT);
  mi_assert_internal(segment->next == NULL);  
  segment->next = tld->cache;
  tld->cache = segment;
  tld->cache_count++;
  _mi_stat_increase(&tld->stats->segments_cache,1);
  return true;
}

// called by threads that are terminating to free cached segments
void _mi_segment_thread_collect(mi_segments_tld_t* tld) {
  mi_segment_t* segment;
  while ((segment = mi_segment_cache_pop(0,tld)) != NULL) {
    mi_segment_os_free(segment, tld);
  }
  mi_assert_internal(tld->cache_count == 0);
  mi_assert_internal(tld->cache == NULL);  
}



/* -----------------------------------------------------------
   Span management
----------------------------------------------------------- */

static mi_commit_mask_t mi_segment_commit_mask(mi_segment_t* segment, bool conservative, uint8_t* p, size_t size, uint8_t** start_p, size_t* full_size) {
  mi_assert_internal(_mi_ptr_segment(p) == segment);
  if (size == 0 || size > MI_SEGMENT_SIZE) return 0;
  if (p >= (uint8_t*)segment + mi_segment_size(segment)) return 0;

  uintptr_t diff = (p - (uint8_t*)segment);
  uintptr_t start;
  uintptr_t end;
  if (conservative) {
    start = _mi_align_up(diff, MI_COMMIT_SIZE);
    end   = _mi_align_down(diff + size, MI_COMMIT_SIZE);
  }
  else {
    start = _mi_align_down(diff, MI_COMMIT_SIZE);
    end   = _mi_align_up(diff + size, MI_COMMIT_SIZE);
  }

  mi_assert_internal(start % MI_COMMIT_SIZE==0 && end % MI_COMMIT_SIZE == 0);
  *start_p   = (uint8_t*)segment + start;
  *full_size = (end > start ? end - start : 0);
  if (*full_size == 0) return 0;

  uintptr_t bitidx = start / MI_COMMIT_SIZE;
  mi_assert_internal(bitidx < (MI_INTPTR_SIZE*8));
  
  uintptr_t bitcount = *full_size / MI_COMMIT_SIZE; // can be 0
  if (bitidx + bitcount > MI_INTPTR_SIZE*8) {
    _mi_warning_message("commit mask overflow: %zu %zu %zu %zu 0x%p %zu\n", bitidx, bitcount, start, end, p, size);
  }
  mi_assert_internal((bitidx + bitcount) <= (MI_INTPTR_SIZE*8));

  return mi_commit_mask_create(bitidx, bitcount);
}

static bool mi_segment_commitx(mi_segment_t* segment, bool commit, uint8_t* p, size_t size, mi_stats_t* stats) {    
  // commit liberal, but decommit conservative
  uint8_t* start;
  size_t   full_size;
  mi_commit_mask_t mask = mi_segment_commit_mask(segment,!commit/*conservative*/,p,size,&start,&full_size);  
  if (mi_commit_mask_is_empty(mask) || full_size==0) return true;

  if (commit && !mi_commit_mask_all_set(segment->commit_mask, mask)) {
    bool is_zero = false;
    mi_commit_mask_t cmask = mi_commit_mask_intersect(segment->commit_mask, mask);
    _mi_stat_decrease(&_mi_stats_main.committed, mi_commit_mask_committed_size(cmask, MI_SEGMENT_SIZE)); // adjust for overlap
    if (!_mi_os_commit(start,full_size,&is_zero,stats)) return false;    
    mi_commit_mask_set(&segment->commit_mask,mask);     
  }
  else if (!commit && mi_commit_mask_any_set(segment->commit_mask,mask)) {
    mi_assert_internal((void*)start != (void*)segment);
    mi_commit_mask_t cmask = mi_commit_mask_intersect(segment->commit_mask, mask);
    _mi_stat_increase(&_mi_stats_main.committed, full_size - mi_commit_mask_committed_size(cmask, MI_SEGMENT_SIZE)); // adjust for overlap
    _mi_os_decommit(start, full_size, stats);  // ok if this fails
    mi_commit_mask_clear(&segment->commit_mask, mask);
  }
  // increase expiration of reusing part of the delayed decommit
  if (commit && mi_commit_mask_any_set(segment->decommit_mask, mask)) {
    segment->decommit_expire = _mi_clock_now() + mi_option_get(mi_option_reset_delay);
  }
  // always undo delayed decommits
  mi_commit_mask_clear(&segment->decommit_mask, mask);   
  mi_assert_internal((segment->commit_mask & segment->decommit_mask) == segment->decommit_mask);
  return true;
}

static bool mi_segment_ensure_committed(mi_segment_t* segment, uint8_t* p, size_t size, mi_stats_t* stats) {
  mi_assert_internal(mi_commit_mask_all_set(segment->commit_mask, segment->decommit_mask));
  if (mi_commit_mask_is_full(segment->commit_mask) && mi_commit_mask_is_empty(segment->decommit_mask)) return true; // fully committed
  return mi_segment_commitx(segment,true,p,size,stats);
}

static void mi_segment_perhaps_decommit(mi_segment_t* segment, uint8_t* p, size_t size, mi_stats_t* stats) {
  if (!segment->allow_decommit) return;
  if (mi_option_get(mi_option_reset_delay) == 0) {
    mi_segment_commitx(segment, false, p, size, stats);
  }
  else {
    // register for future decommit in the decommit mask
    uint8_t* start;
    size_t   full_size;
    mi_commit_mask_t mask = mi_segment_commit_mask(segment, true /*conservative*/, p, size, &start, &full_size);
    if (mi_commit_mask_is_empty(mask) || full_size==0) return;
    
    // update delayed commit
    mi_commit_mask_set(&segment->decommit_mask, mi_commit_mask_intersect(mask,segment->commit_mask));  // only decommit what is committed; span_free may try to decommit more
    segment->decommit_expire = _mi_clock_now() + mi_option_get(mi_option_reset_delay);
  }  
}

static void mi_segment_delayed_decommit(mi_segment_t* segment, bool force, mi_stats_t* stats) {
  if (mi_commit_mask_is_empty(segment->decommit_mask)) return;
  mi_msecs_t now = _mi_clock_now();
  if (!force && now < segment->decommit_expire) return;

  mi_commit_mask_t mask = segment->decommit_mask;
  segment->decommit_expire = 0;
  segment->decommit_mask = mi_commit_mask_empty();

  uintptr_t idx;
  uintptr_t count;
  mi_commit_mask_foreach(mask, idx, count) {
    // if found, decommit that sequence
    if (count > 0) {
      uint8_t* p = (uint8_t*)segment + (idx*MI_COMMIT_SIZE);
      size_t size = count * MI_COMMIT_SIZE;
      mi_segment_commitx(segment, false, p, size, stats);
    }
<<<<<<< HEAD
  }
  mi_commit_mask_foreach_end()
  mi_assert_internal(mi_commit_mask_is_empty(segment->decommit_mask));
}


static bool mi_segment_is_abandoned(mi_segment_t* segment) {
  return (segment->thread_id == 0);
}

// note: can be called on abandoned segments
static void mi_segment_span_free(mi_segment_t* segment, size_t slice_index, size_t slice_count, mi_segments_tld_t* tld) {
  mi_assert_internal(slice_index < segment->slice_entries);
  mi_span_queue_t* sq = (segment->kind == MI_SEGMENT_HUGE || mi_segment_is_abandoned(segment) 
                          ? NULL : mi_span_queue_for(slice_count,tld));
  if (slice_count==0) slice_count = 1;
  mi_assert_internal(slice_index + slice_count - 1 < segment->slice_entries);

  // set first and last slice (the intermediates can be undetermined)
  mi_slice_t* slice = &segment->slices[slice_index];
  slice->slice_count = (uint32_t)slice_count;
  mi_assert_internal(slice->slice_count == slice_count); // no overflow?
  slice->slice_offset = 0;
  if (slice_count > 1) {
    mi_slice_t* last = &segment->slices[slice_index + slice_count - 1];
    last->slice_count = 0;
    last->slice_offset = (uint32_t)(sizeof(mi_page_t)*(slice_count - 1));
    last->xblock_size = 0;
  }

  // perhaps decommit
  mi_segment_perhaps_decommit(segment,mi_slice_start(slice),slice_count*MI_SEGMENT_SLICE_SIZE,tld->stats);
  
  // and push it on the free page queue (if it was not a huge page)
  if (sq != NULL) mi_span_queue_push( sq, slice );
             else slice->xblock_size = 0; // mark huge page as free anyways
}

/*
// called from reclaim to add existing free spans
static void mi_segment_span_add_free(mi_slice_t* slice, mi_segments_tld_t* tld) {
  mi_segment_t* segment = _mi_ptr_segment(slice);
  mi_assert_internal(slice->xblock_size==0 && slice->slice_count>0 && slice->slice_offset==0);
  size_t slice_index = mi_slice_index(slice);
  mi_segment_span_free(segment,slice_index,slice->slice_count,tld);
}
*/

static void mi_segment_span_remove_from_queue(mi_slice_t* slice, mi_segments_tld_t* tld) {
  mi_assert_internal(slice->slice_count > 0 && slice->slice_offset==0 && slice->xblock_size==0);
  mi_assert_internal(_mi_ptr_segment(slice)->kind != MI_SEGMENT_HUGE);
  mi_span_queue_t* sq = mi_span_queue_for(slice->slice_count, tld);
  mi_span_queue_delete(sq, slice);
}

// note: can be called on abandoned segments
static mi_slice_t* mi_segment_span_free_coalesce(mi_slice_t* slice, mi_segments_tld_t* tld) {
  mi_assert_internal(slice != NULL && slice->slice_count > 0 && slice->slice_offset == 0);
  mi_segment_t* segment = _mi_ptr_segment(slice);
  bool is_abandoned = mi_segment_is_abandoned(segment);

  // for huge pages, just mark as free but don't add to the queues
  if (segment->kind == MI_SEGMENT_HUGE) {
    mi_assert_internal(segment->used == 1);  // decreased right after this call in `mi_segment_page_clear`
    slice->xblock_size = 0;  // mark as free anyways
    // we should mark the last slice `xblock_size=0` now to maintain invariants but we skip it to 
    // avoid a possible cache miss (and the segment is about to be freed)
    return slice;
  }

  // otherwise coalesce the span and add to the free span queues
  size_t slice_count = slice->slice_count;
  mi_slice_t* next = slice + slice->slice_count;
  mi_assert_internal(next <= mi_segment_slices_end(segment));
  if (next < mi_segment_slices_end(segment) && next->xblock_size==0) {
    // free next block -- remove it from free and merge
    mi_assert_internal(next->slice_count > 0 && next->slice_offset==0);
    slice_count += next->slice_count; // extend
    if (!is_abandoned) { mi_segment_span_remove_from_queue(next, tld); }
  }
  if (slice > segment->slices) {
    mi_slice_t* prev = mi_slice_first(slice - 1);
    mi_assert_internal(prev >= segment->slices);
    if (prev->xblock_size==0) {
      // free previous slice -- remove it from free and merge
      mi_assert_internal(prev->slice_count > 0 && prev->slice_offset==0);
      slice_count += prev->slice_count;
      if (!is_abandoned) { mi_segment_span_remove_from_queue(prev, tld); }
      slice = prev;
    }
  }

  // and add the new free page
  mi_segment_span_free(segment, mi_slice_index(slice), slice_count, tld);
  return slice;
}


static void mi_segment_slice_split(mi_segment_t* segment, mi_slice_t* slice, size_t slice_count, mi_segments_tld_t* tld) {
  mi_assert_internal(_mi_ptr_segment(slice)==segment);
  mi_assert_internal(slice->slice_count >= slice_count);
  mi_assert_internal(slice->xblock_size > 0); // no more in free queue
  if (slice->slice_count <= slice_count) return;
  mi_assert_internal(segment->kind != MI_SEGMENT_HUGE);
  size_t next_index = mi_slice_index(slice) + slice_count;
  size_t next_count = slice->slice_count - slice_count;
  mi_segment_span_free(segment, next_index, next_count, tld);
  slice->slice_count = (uint32_t)slice_count;
}

// Note: may still return NULL if committing the memory failed
static mi_page_t* mi_segment_span_allocate(mi_segment_t* segment, size_t slice_index, size_t slice_count, mi_segments_tld_t* tld) {
  mi_assert_internal(slice_index < segment->slice_entries);
  mi_slice_t* slice = &segment->slices[slice_index];
  mi_assert_internal(slice->xblock_size==0 || slice->xblock_size==1);

  // commit before changing the slice data
  if (!mi_segment_ensure_committed(segment, _mi_segment_page_start_from_slice(segment, slice, NULL), slice_count * MI_SEGMENT_SLICE_SIZE, tld->stats)) {
    return NULL;  // commit failed!
  }

  // convert the slices to a page
  slice->slice_offset = 0;
  slice->slice_count = (uint32_t)slice_count;
  mi_assert_internal(slice->slice_count == slice_count);
  const size_t bsize = slice_count * MI_SEGMENT_SLICE_SIZE;
  slice->xblock_size = (uint32_t)(bsize >= MI_HUGE_BLOCK_SIZE ? MI_HUGE_BLOCK_SIZE : bsize);
  mi_page_t*  page = mi_slice_to_page(slice);
  mi_assert_internal(mi_page_block_size(page) == bsize);

  // set slice back pointers for the first MI_MAX_SLICE_OFFSET entries
  size_t extra = slice_count-1;
  if (extra > MI_MAX_SLICE_OFFSET) extra = MI_MAX_SLICE_OFFSET;
  if (slice_index + extra >= segment->slice_entries) extra = segment->slice_entries - slice_index - 1;  // huge objects may have more slices than avaiable entries in the segment->slices
  slice++;
  for (size_t i = 1; i <= extra; i++, slice++) {
    slice->slice_offset = (uint32_t)(sizeof(mi_slice_t)*i);
    slice->slice_count = 0;
    slice->xblock_size = 1;
  }

  // and also for the last one (if not set already) (the last one is needed for coalescing)
  mi_slice_t* last = &segment->slices[slice_index + slice_count - 1];
  if (last < mi_segment_slices_end(segment) && last >= slice) {
    last->slice_offset = (uint32_t)(sizeof(mi_slice_t)*(slice_count-1));
    last->slice_count = 0;
    last->xblock_size = 1;
  }
  
  // and initialize the page
  page->is_reset = false;
  page->is_committed = true;
  segment->used++;
  return page;
}

static mi_page_t* mi_segments_page_find_and_allocate(size_t slice_count, mi_segments_tld_t* tld) {
  mi_assert_internal(slice_count*MI_SEGMENT_SLICE_SIZE <= MI_LARGE_OBJ_SIZE_MAX);
  // search from best fit up
  mi_span_queue_t* sq = mi_span_queue_for(slice_count, tld);
  if (slice_count == 0) slice_count = 1;
  while (sq <= &tld->spans[MI_SEGMENT_BIN_MAX]) {
    for (mi_slice_t* slice = sq->first; slice != NULL; slice = slice->next) {
      if (slice->slice_count >= slice_count) {
        // found one
        mi_span_queue_delete(sq, slice);
        mi_segment_t* segment = _mi_ptr_segment(slice);
        if (slice->slice_count > slice_count) {
          mi_segment_slice_split(segment, slice, slice_count, tld);
=======
    else
    {
      if (MI_SECURE!=0) {
        mi_assert_internal(!segment->mem_is_pinned);
        mi_segment_protect(segment, false, tld->os); // reset protection if the page kind differs
      }
      // different page kinds; unreset any reset pages, and unprotect
      // TODO: optimize cache pop to return fitting pages if possible?
      for (size_t i = 0; i < segment->capacity; i++) {
        mi_page_t* page = &segment->pages[i];
        if (page->is_reset) {
          if (!commit && mi_option_is_enabled(mi_option_reset_decommits)) {
            page->is_reset = false;
          }
          else {
            mi_page_unreset(segment, page, 0, tld);  // todo: only unreset the part that was reset? (instead of the full page)
          }
>>>>>>> 8607ff61
        }
        mi_assert_internal(slice != NULL && slice->slice_count == slice_count && slice->xblock_size > 0);
        mi_page_t* page = mi_segment_span_allocate(segment, mi_slice_index(slice), slice->slice_count, tld);
        if (page == NULL) {
          // commit failed; return NULL but first restore the slice
          mi_segment_span_free_coalesce(slice, tld);
          return NULL;
        }
        return page;        
      }
    }
    sq++;
  }
  // could not find a page..
  return NULL;
}


/* -----------------------------------------------------------
   Segment allocation
----------------------------------------------------------- */

// Allocate a segment from the OS aligned to `MI_SEGMENT_SIZE` .
static mi_segment_t* mi_segment_init(mi_segment_t* segment, size_t required, mi_segments_tld_t* tld, mi_os_tld_t* os_tld, mi_page_t** huge_page)
{
  mi_assert_internal((required==0 && huge_page==NULL) || (required>0 && huge_page != NULL));
  mi_assert_internal((segment==NULL) || (segment!=NULL && required==0));
  // calculate needed sizes first
  size_t info_slices;
  size_t pre_size;
  const size_t segment_slices = mi_segment_calculate_slices(required, &pre_size, &info_slices);
  const size_t slice_entries = (segment_slices > MI_SLICES_PER_SEGMENT ? MI_SLICES_PER_SEGMENT : segment_slices);
  const size_t segment_size = segment_slices * MI_SEGMENT_SLICE_SIZE;

  // Commit eagerly only if not the first N lazy segments (to reduce impact of many threads that allocate just a little)
  const bool eager_delay = (tld->count < (size_t)mi_option_get(mi_option_eager_commit_delay));
  const bool eager = !eager_delay && mi_option_is_enabled(mi_option_eager_commit);
  bool commit = eager || (required > 0); 
  
  // Try to get from our cache first
  bool is_zero = false;
  const bool commit_info_still_good = (segment != NULL);
  mi_commit_mask_t commit_mask = (segment != NULL ? segment->commit_mask : mi_commit_mask_empty());
  if (segment==NULL) {
    // Allocate the segment from the OS
<<<<<<< HEAD
    bool mem_large = (!eager_delay && (MI_SECURE==0)); // only allow large OS pages once we are no longer lazy    
    size_t memid = 0;
    segment = (mi_segment_t*)_mi_segment_cache_pop(segment_size, &commit_mask, &mem_large, &is_zero, &memid, os_tld);
    if (segment==NULL) {
      segment = (mi_segment_t*)_mi_arena_alloc_aligned(segment_size, MI_SEGMENT_SIZE, &commit, &mem_large, &is_zero, &memid, os_tld);
      if (segment == NULL) return NULL;  // failed to allocate
      commit_mask = (commit ? mi_commit_mask_full() : mi_commit_mask_empty());
    }    
    mi_assert_internal(segment != NULL && (uintptr_t)segment % MI_SEGMENT_SIZE == 0);

    const size_t commit_needed = _mi_divide_up(info_slices*MI_SEGMENT_SLICE_SIZE, MI_COMMIT_SIZE);
    mi_assert_internal(commit_needed>0);
    if (!mi_commit_mask_all_set(commit_mask,mi_commit_mask_create(0, commit_needed))) {
      // at least commit the info slices
      mi_assert_internal(commit_needed*MI_COMMIT_SIZE > info_slices*MI_SEGMENT_SLICE_SIZE);
      bool ok = _mi_os_commit(segment, commit_needed*MI_COMMIT_SIZE, &is_zero, tld->stats);
      if (!ok) return NULL; // failed to commit   
      mi_commit_mask_set(&commit_mask,mi_commit_mask_create(0, commit_needed)); 
    }
    segment->memid = memid;
    segment->mem_is_fixed = mem_large;
    segment->mem_is_committed = mi_commit_mask_is_full(commit_mask);
    mi_segments_track_size((long)(segment_size), tld);
    _mi_segment_map_allocated_at(segment);
  }

  // zero the segment info? -- not always needed as it is zero initialized from the OS 
=======
    size_t memid;
    bool   mem_large = (!eager_delayed && (MI_SECURE==0)); // only allow large OS pages once we are no longer lazy
    bool   is_pinned = false;
    segment = (mi_segment_t*)_mi_mem_alloc_aligned(segment_size, MI_SEGMENT_SIZE, &commit, &mem_large, &is_pinned, &is_zero, &memid, os_tld);
    if (segment == NULL) return NULL;  // failed to allocate
    if (!commit) {
      // ensure the initial info is committed
      mi_assert_internal(!mem_large && !is_pinned);
      bool commit_zero = false;
      bool ok = _mi_mem_commit(segment, pre_size, &commit_zero, tld->os);
      if (commit_zero) is_zero = true;
      if (!ok) {
        // commit failed; we cannot touch the memory: free the segment directly and return `NULL`
        _mi_mem_free(segment, MI_SEGMENT_SIZE, memid, false, false, os_tld);
        return NULL;  
      }
    }
    segment->memid = memid;
    segment->mem_is_pinned = (mem_large || is_pinned);
    segment->mem_is_committed = commit;    
    mi_segments_track_size((long)segment_size, tld);
  }
  mi_assert_internal(segment != NULL && (uintptr_t)segment % MI_SEGMENT_SIZE == 0);
  mi_assert_internal(segment->mem_is_pinned ? segment->mem_is_committed : true);  
>>>>>>> 8607ff61
  mi_atomic_store_ptr_release(mi_segment_t, &segment->abandoned_next, NULL);  // tsan
  if (!is_zero) {
    ptrdiff_t ofs = offsetof(mi_segment_t, next);
    size_t    prefix = offsetof(mi_segment_t, slices) - ofs;
    memset((uint8_t*)segment+ofs, 0, prefix + sizeof(mi_slice_t)*segment_slices);
  }

  if (!commit_info_still_good) {
    segment->commit_mask = commit_mask; // on lazy commit, the initial part is always committed
    segment->allow_decommit = (mi_option_is_enabled(mi_option_allow_decommit) && !segment->mem_is_fixed);
    segment->decommit_expire = 0;
    segment->decommit_mask = mi_commit_mask_empty();
  }

  // initialize segment info
  segment->segment_slices = segment_slices;
  segment->segment_info_slices = info_slices;
  segment->thread_id = _mi_thread_id();
  segment->cookie = _mi_ptr_cookie(segment);
  segment->slice_entries = slice_entries;
  segment->kind = (required == 0 ? MI_SEGMENT_NORMAL : MI_SEGMENT_HUGE);

  // memset(segment->slices, 0, sizeof(mi_slice_t)*(info_slices+1));
  _mi_stat_increase(&tld->stats->page_committed, mi_segment_info_size(segment));

  // set up guard pages
  size_t guard_slices = 0;
  if (MI_SECURE>0) {
    // in secure mode, we set up a protected page in between the segment info
    // and the page data
    size_t os_page_size = _mi_os_page_size();    
    mi_assert_internal(mi_segment_info_size(segment) - os_page_size >= pre_size);
    _mi_os_protect((uint8_t*)segment + mi_segment_info_size(segment) - os_page_size, os_page_size);
    uint8_t* end = (uint8_t*)segment + mi_segment_size(segment) - os_page_size;
    mi_segment_ensure_committed(segment, end, os_page_size, tld->stats);
    _mi_os_protect(end, os_page_size);
    if (slice_entries == segment_slices) segment->slice_entries--; // don't use the last slice :-(
    guard_slices = 1;
  }

  // reserve first slices for segment info
  mi_page_t* page0 = mi_segment_span_allocate(segment, 0, info_slices, tld);
  mi_assert_internal(page0!=NULL); if (page0==NULL) return NULL; // cannot fail as we always commit in advance  
  mi_assert_internal(segment->used == 1);
  segment->used = 0; // don't count our internal slices towards usage
  
  // initialize initial free pages
  if (segment->kind == MI_SEGMENT_NORMAL) { // not a huge page
    mi_assert_internal(huge_page==NULL);
    mi_segment_span_free(segment, info_slices, segment->slice_entries - info_slices, tld);
  }
  else {
    mi_assert_internal(huge_page!=NULL);
    *huge_page = mi_segment_span_allocate(segment, info_slices, segment_slices - info_slices - guard_slices, tld);
    mi_assert_internal(*huge_page != NULL); // cannot fail as we commit in advance 
  }

  mi_assert_expensive(mi_segment_is_valid(segment,tld));
  return segment;
}


// Allocate a segment from the OS aligned to `MI_SEGMENT_SIZE` .
static mi_segment_t* mi_segment_alloc(size_t required, mi_segments_tld_t* tld, mi_os_tld_t* os_tld, mi_page_t** huge_page) {
  return mi_segment_init(NULL, required, tld, os_tld, huge_page);
}


static void mi_segment_free(mi_segment_t* segment, bool force, mi_segments_tld_t* tld) {
  mi_assert_internal(segment != NULL);
  mi_assert_internal(segment->next == NULL);
  mi_assert_internal(segment->used == 0);

  // Remove the free pages
  mi_slice_t* slice = &segment->slices[0];
  const mi_slice_t* end = mi_segment_slices_end(segment);
  size_t page_count = 0;
  while (slice < end) {
    mi_assert_internal(slice->slice_count > 0);
    mi_assert_internal(slice->slice_offset == 0);
    mi_assert_internal(mi_slice_index(slice)==0 || slice->xblock_size == 0); // no more used pages ..
    if (slice->xblock_size == 0 && segment->kind != MI_SEGMENT_HUGE) {
      mi_segment_span_remove_from_queue(slice, tld);
    }
    page_count++;
    slice = slice + slice->slice_count;
  }
  mi_assert_internal(page_count == 2); // first page is allocated by the segment itself

  // stats
  _mi_stat_decrease(&tld->stats->page_committed, mi_segment_info_size(segment));

  if (!force && mi_segment_cache_push(segment, tld)) {
    // it is put in our cache
  }
  else {
    // otherwise return it to the OS
    mi_segment_os_free(segment,  tld);
  }
}

<<<<<<< HEAD
=======
/* -----------------------------------------------------------
  Free page management inside a segment
----------------------------------------------------------- */


static bool mi_segment_has_free(const mi_segment_t* segment) {
  return (segment->used < segment->capacity);
}

static bool mi_segment_page_claim(mi_segment_t* segment, mi_page_t* page, mi_segments_tld_t* tld) {
  mi_assert_internal(_mi_page_segment(page) == segment);
  mi_assert_internal(!page->segment_in_use);
  mi_pages_reset_remove(page, tld);
  // check commit
  if (!page->is_committed) {
    mi_assert_internal(!segment->mem_is_pinned);
    mi_assert_internal(!page->is_reset);    
    size_t psize;
    uint8_t* start = mi_segment_raw_page_start(segment, page, &psize);
    bool is_zero = false;
    const size_t gsize = (MI_SECURE >= 2 ? _mi_os_page_size() : 0);
    bool ok = _mi_mem_commit(start, psize + gsize, &is_zero, tld->os);
    if (!ok) return false; // failed to commit!
    if (gsize > 0) { mi_segment_protect_range(start + psize, gsize, true); }
    if (is_zero) { page->is_zero_init = true; }
    page->is_committed = true;
  }
  // set in-use before doing unreset to prevent delayed reset
  page->segment_in_use = true;
  segment->used++;
  // check reset
  if (page->is_reset) {
    mi_assert_internal(!segment->mem_is_pinned);
    bool ok = mi_page_unreset(segment, page, 0, tld); 
    if (!ok) {
      page->segment_in_use = false;
      segment->used--;
      return false;
    }
  }
  mi_assert_internal(page->segment_in_use);
  mi_assert_internal(segment->used <= segment->capacity);
  if (segment->used == segment->capacity && segment->page_kind <= MI_PAGE_MEDIUM) {
    // if no more free pages, remove from the queue
    mi_assert_internal(!mi_segment_has_free(segment));
    mi_segment_remove_from_free_queue(segment, tld);
  }
  return true;
}

>>>>>>> 8607ff61

/* -----------------------------------------------------------
   Page Free
----------------------------------------------------------- */

static void mi_segment_abandon(mi_segment_t* segment, mi_segments_tld_t* tld);

// note: can be called on abandoned pages
static mi_slice_t* mi_segment_page_clear(mi_page_t* page, mi_segments_tld_t* tld) {
  mi_assert_internal(page->xblock_size > 0);
  mi_assert_internal(mi_page_all_free(page));
  mi_segment_t* segment = _mi_ptr_segment(page);
  mi_assert_internal(segment->used > 0);
  
  size_t inuse = page->capacity * mi_page_block_size(page);
  _mi_stat_decrease(&tld->stats->page_committed, inuse);
  _mi_stat_decrease(&tld->stats->pages, 1);

  // reset the page memory to reduce memory pressure?
  if (!segment->mem_is_fixed && !page->is_reset && mi_option_is_enabled(mi_option_page_reset)) {
    size_t psize;
    uint8_t* start = _mi_page_start(segment, page, &psize);
    page->is_reset = true;
    _mi_os_reset(start, psize, tld->stats);
  }

  // zero the page data, but not the segment fields
  page->is_zero_init = false;
  ptrdiff_t ofs = offsetof(mi_page_t, capacity);
  memset((uint8_t*)page + ofs, 0, sizeof(*page) - ofs);
  page->xblock_size = 1;

  // and free it
  mi_slice_t* slice = mi_segment_span_free_coalesce(mi_page_to_slice(page), tld);  
  segment->used--;
  // cannot assert segment valid as it is called during reclaim
  // mi_assert_expensive(mi_segment_is_valid(segment, tld));
  return slice;
}

void _mi_segment_page_free(mi_page_t* page, bool force, mi_segments_tld_t* tld)
{
  mi_assert(page != NULL);

  mi_segment_t* segment = _mi_page_segment(page);
  mi_assert_expensive(mi_segment_is_valid(segment,tld));

  // mark it as free now
  mi_segment_page_clear(page, tld);
  mi_assert_expensive(mi_segment_is_valid(segment, tld));

  if (segment->used == 0) {
    // no more used pages; remove from the free list and free the segment
    mi_segment_free(segment, force, tld);
  }
  else if (segment->used == segment->abandoned) {
    // only abandoned pages; remove from free list and abandon
    mi_segment_abandon(segment,tld);
  }
}


/* -----------------------------------------------------------
Abandonment

When threads terminate, they can leave segments with
live blocks (reached through other threads). Such segments
are "abandoned" and will be reclaimed by other threads to
reuse their pages and/or free them eventually

We maintain a global list of abandoned segments that are
reclaimed on demand. Since this is shared among threads
the implementation needs to avoid the A-B-A problem on
popping abandoned segments: <https://en.wikipedia.org/wiki/ABA_problem>
We use tagged pointers to avoid accidentially identifying
reused segments, much like stamped references in Java.
Secondly, we maintain a reader counter to avoid resetting
or decommitting segments that have a pending read operation.

Note: the current implementation is one possible design;
another way might be to keep track of abandoned segments
in the regions. This would have the advantage of keeping
all concurrent code in one place and not needing to deal
with ABA issues. The drawback is that it is unclear how to
scan abandoned segments efficiently in that case as they
would be spread among all other segments in the regions.
----------------------------------------------------------- */

// Use the bottom 20-bits (on 64-bit) of the aligned segment pointers
// to put in a tag that increments on update to avoid the A-B-A problem.
#define MI_TAGGED_MASK   MI_SEGMENT_MASK
typedef uintptr_t        mi_tagged_segment_t;

static mi_segment_t* mi_tagged_segment_ptr(mi_tagged_segment_t ts) {
  return (mi_segment_t*)(ts & ~MI_TAGGED_MASK);
}

static mi_tagged_segment_t mi_tagged_segment(mi_segment_t* segment, mi_tagged_segment_t ts) {
  mi_assert_internal(((uintptr_t)segment & MI_TAGGED_MASK) == 0);
  uintptr_t tag = ((ts & MI_TAGGED_MASK) + 1) & MI_TAGGED_MASK;
  return ((uintptr_t)segment | tag);
}

// This is a list of visited abandoned pages that were full at the time.
// this list migrates to `abandoned` when that becomes NULL. The use of
// this list reduces contention and the rate at which segments are visited.
static mi_decl_cache_align _Atomic(mi_segment_t*)       abandoned_visited; // = NULL

// The abandoned page list (tagged as it supports pop)
static mi_decl_cache_align _Atomic(mi_tagged_segment_t) abandoned;         // = NULL

// Maintain these for debug purposes (these counts may be a bit off)
static mi_decl_cache_align _Atomic(uintptr_t)           abandoned_count; 
static mi_decl_cache_align _Atomic(uintptr_t)           abandoned_visited_count;

// We also maintain a count of current readers of the abandoned list
// in order to prevent resetting/decommitting segment memory if it might
// still be read.
static mi_decl_cache_align _Atomic(uintptr_t)           abandoned_readers; // = 0

// Push on the visited list
static void mi_abandoned_visited_push(mi_segment_t* segment) {
  mi_assert_internal(segment->thread_id == 0);
  mi_assert_internal(mi_atomic_load_ptr_relaxed(mi_segment_t,&segment->abandoned_next) == NULL);
  mi_assert_internal(segment->next == NULL);
  mi_assert_internal(segment->used > 0);
  mi_segment_t* anext = mi_atomic_load_ptr_relaxed(mi_segment_t, &abandoned_visited);
  do {
    mi_atomic_store_ptr_release(mi_segment_t, &segment->abandoned_next, anext);
  } while (!mi_atomic_cas_ptr_weak_release(mi_segment_t, &abandoned_visited, &anext, segment));
  mi_atomic_increment_relaxed(&abandoned_visited_count);
}

// Move the visited list to the abandoned list.
static bool mi_abandoned_visited_revisit(void)
{
  // quick check if the visited list is empty
  if (mi_atomic_load_ptr_relaxed(mi_segment_t, &abandoned_visited) == NULL) return false;

  // grab the whole visited list
  mi_segment_t* first = mi_atomic_exchange_ptr_acq_rel(mi_segment_t, &abandoned_visited, NULL);
  if (first == NULL) return false;

  // first try to swap directly if the abandoned list happens to be NULL
  mi_tagged_segment_t afirst;
  mi_tagged_segment_t ts = mi_atomic_load_relaxed(&abandoned);
  if (mi_tagged_segment_ptr(ts)==NULL) {
    uintptr_t count = mi_atomic_load_relaxed(&abandoned_visited_count);
    afirst = mi_tagged_segment(first, ts);
    if (mi_atomic_cas_strong_acq_rel(&abandoned, &ts, afirst)) {
      mi_atomic_add_relaxed(&abandoned_count, count);
      mi_atomic_sub_relaxed(&abandoned_visited_count, count);
      return true;
    }
  }

  // find the last element of the visited list: O(n)
  mi_segment_t* last = first;
  mi_segment_t* next;
  while ((next = mi_atomic_load_ptr_relaxed(mi_segment_t, &last->abandoned_next)) != NULL) {
    last = next;
  }

  // and atomically prepend to the abandoned list
  // (no need to increase the readers as we don't access the abandoned segments)
  mi_tagged_segment_t anext = mi_atomic_load_relaxed(&abandoned);
  uintptr_t count;
  do {
    count = mi_atomic_load_relaxed(&abandoned_visited_count);
    mi_atomic_store_ptr_release(mi_segment_t, &last->abandoned_next, mi_tagged_segment_ptr(anext));
    afirst = mi_tagged_segment(first, anext);
  } while (!mi_atomic_cas_weak_release(&abandoned, &anext, afirst));
  mi_atomic_add_relaxed(&abandoned_count, count);
  mi_atomic_sub_relaxed(&abandoned_visited_count, count);
  return true;
}

// Push on the abandoned list.
static void mi_abandoned_push(mi_segment_t* segment) {
  mi_assert_internal(segment->thread_id == 0);
  mi_assert_internal(mi_atomic_load_ptr_relaxed(mi_segment_t, &segment->abandoned_next) == NULL);
  mi_assert_internal(segment->next == NULL);
  mi_assert_internal(segment->used > 0);
  mi_tagged_segment_t next;
  mi_tagged_segment_t ts = mi_atomic_load_relaxed(&abandoned);
  do {
    mi_atomic_store_ptr_release(mi_segment_t, &segment->abandoned_next, mi_tagged_segment_ptr(ts));
    next = mi_tagged_segment(segment, ts);
  } while (!mi_atomic_cas_weak_release(&abandoned, &ts, next));
  mi_atomic_increment_relaxed(&abandoned_count);
}

// Wait until there are no more pending reads on segments that used to be in the abandoned list
// called for example from `arena.c` before decommitting
void _mi_abandoned_await_readers(void) {
  uintptr_t n;
  do {
    n = mi_atomic_load_acquire(&abandoned_readers);
    if (n != 0) mi_atomic_yield();
  } while (n != 0);
}

// Pop from the abandoned list
static mi_segment_t* mi_abandoned_pop(void) {
  mi_segment_t* segment;
  // Check efficiently if it is empty (or if the visited list needs to be moved)
  mi_tagged_segment_t ts = mi_atomic_load_relaxed(&abandoned);
  segment = mi_tagged_segment_ptr(ts);
  if (mi_likely(segment == NULL)) {
    if (mi_likely(!mi_abandoned_visited_revisit())) { // try to swap in the visited list on NULL
      return NULL;
    }
  }

  // Do a pop. We use a reader count to prevent
  // a segment to be decommitted while a read is still pending,
  // and a tagged pointer to prevent A-B-A link corruption.
  // (this is called from `region.c:_mi_mem_free` for example)
  mi_atomic_increment_relaxed(&abandoned_readers);  // ensure no segment gets decommitted
  mi_tagged_segment_t next = 0;
  ts = mi_atomic_load_acquire(&abandoned);
  do {
    segment = mi_tagged_segment_ptr(ts);
    if (segment != NULL) {
      mi_segment_t* anext = mi_atomic_load_ptr_relaxed(mi_segment_t, &segment->abandoned_next);
      next = mi_tagged_segment(anext, ts); // note: reads the segment's `abandoned_next` field so should not be decommitted
    }
  } while (segment != NULL && !mi_atomic_cas_weak_acq_rel(&abandoned, &ts, next));
  mi_atomic_decrement_relaxed(&abandoned_readers);  // release reader lock
  if (segment != NULL) {
    mi_atomic_store_ptr_release(mi_segment_t, &segment->abandoned_next, NULL);
    mi_atomic_decrement_relaxed(&abandoned_count);
  }
  return segment;
}

/* -----------------------------------------------------------
   Abandon segment/page
----------------------------------------------------------- */

static void mi_segment_abandon(mi_segment_t* segment, mi_segments_tld_t* tld) {
  mi_assert_internal(segment->used == segment->abandoned);
  mi_assert_internal(segment->used > 0);
  mi_assert_internal(mi_atomic_load_ptr_relaxed(mi_segment_t, &segment->abandoned_next) == NULL);
  mi_assert_internal(segment->abandoned_visits == 0);
  mi_assert_expensive(mi_segment_is_valid(segment,tld));
  
  // remove the free pages from the free page queues
  mi_slice_t* slice = &segment->slices[0];
  const mi_slice_t* end = mi_segment_slices_end(segment);
  while (slice < end) {
    mi_assert_internal(slice->slice_count > 0);
    mi_assert_internal(slice->slice_offset == 0);
    if (slice->xblock_size == 0) { // a free page
      mi_segment_span_remove_from_queue(slice,tld);
      slice->xblock_size = 0; // but keep it free
    }
    slice = slice + slice->slice_count;
  }

  // perform delayed decommits
  mi_segment_delayed_decommit(segment, mi_option_is_enabled(mi_option_abandoned_page_reset) /* force? */, tld->stats);    
  
  // all pages in the segment are abandoned; add it to the abandoned list
  _mi_stat_increase(&tld->stats->segments_abandoned, 1);
  mi_segments_track_size(-((long)mi_segment_size(segment)), tld);
  segment->thread_id = 0;
  mi_atomic_store_ptr_release(mi_segment_t, &segment->abandoned_next, NULL);
  segment->abandoned_visits = 1;   // from 0 to 1 to signify it is abandoned
  mi_abandoned_push(segment);
}

void _mi_segment_page_abandon(mi_page_t* page, mi_segments_tld_t* tld) {
  mi_assert(page != NULL);
  mi_assert_internal(mi_page_thread_free_flag(page)==MI_NEVER_DELAYED_FREE);
  mi_assert_internal(mi_page_heap(page) == NULL);
  mi_segment_t* segment = _mi_page_segment(page);

  mi_assert_expensive(mi_segment_is_valid(segment,tld));
  segment->abandoned++;  

  _mi_stat_increase(&tld->stats->pages_abandoned, 1);
  mi_assert_internal(segment->abandoned <= segment->used);
  if (segment->used == segment->abandoned) {
    // all pages are abandoned, abandon the entire segment
    mi_segment_abandon(segment, tld);
  }
}

/* -----------------------------------------------------------
  Reclaim abandoned pages
----------------------------------------------------------- */

static mi_slice_t* mi_slices_start_iterate(mi_segment_t* segment, const mi_slice_t** end) {
  mi_slice_t* slice = &segment->slices[0];
  *end = mi_segment_slices_end(segment);
  mi_assert_internal(slice->slice_count>0 && slice->xblock_size>0); // segment allocated page
  slice = slice + slice->slice_count; // skip the first segment allocated page
  return slice;
}

// Possibly free pages and check if free space is available
static bool mi_segment_check_free(mi_segment_t* segment, size_t slices_needed, size_t block_size, mi_segments_tld_t* tld) 
{
  mi_assert_internal(block_size < MI_HUGE_BLOCK_SIZE);
  mi_assert_internal(mi_segment_is_abandoned(segment));
  bool has_page = false;
  
  // for all slices
  const mi_slice_t* end;
  mi_slice_t* slice = mi_slices_start_iterate(segment, &end);
  while (slice < end) {
    mi_assert_internal(slice->slice_count > 0);
    mi_assert_internal(slice->slice_offset == 0);
    if (mi_slice_is_used(slice)) { // used page
      // ensure used count is up to date and collect potential concurrent frees
      mi_page_t* const page = mi_slice_to_page(slice);
      _mi_page_free_collect(page, false);
      if (mi_page_all_free(page)) {
        // if this page is all free now, free it without adding to any queues (yet) 
        mi_assert_internal(page->next == NULL && page->prev==NULL);
        segment->abandoned--;
        slice = mi_segment_page_clear(page, tld); // re-assign slice due to coalesce!
        mi_assert_internal(!mi_slice_is_used(slice));
        if (slice->slice_count >= slices_needed) {
          has_page = true;
        }
      }
      else {
        if (page->xblock_size == block_size && mi_page_has_any_available(page)) {
          // a page has available free blocks of the right size
          has_page = true;
        }
      }      
    }
    else {
      // empty span
      if (slice->slice_count >= slices_needed) {
        has_page = true;
      }
    }
    slice = slice + slice->slice_count;
  }
  return has_page;
}

// Reclaim an abandoned segment; returns NULL if the segment was freed
// set `right_page_reclaimed` to `true` if it reclaimed a page of the right `block_size` that was not full.
static mi_segment_t* mi_segment_reclaim(mi_segment_t* segment, mi_heap_t* heap, size_t requested_block_size, bool* right_page_reclaimed, mi_segments_tld_t* tld) {
  mi_assert_internal(mi_atomic_load_ptr_relaxed(mi_segment_t, &segment->abandoned_next) == NULL);
  mi_assert_expensive(mi_segment_is_valid(segment, tld));
  if (right_page_reclaimed != NULL) { *right_page_reclaimed = false; }

  segment->thread_id = _mi_thread_id();
  segment->abandoned_visits = 0;
  mi_segments_track_size((long)mi_segment_size(segment), tld);
  mi_assert_internal(segment->next == NULL);
  _mi_stat_decrease(&tld->stats->segments_abandoned, 1);
  
  // for all slices
  const mi_slice_t* end;
  mi_slice_t* slice = mi_slices_start_iterate(segment, &end);
  while (slice < end) {
    mi_assert_internal(slice->slice_count > 0);
    mi_assert_internal(slice->slice_offset == 0);
    if (mi_slice_is_used(slice)) {
      // in use: reclaim the page in our heap
      mi_page_t* page = mi_slice_to_page(slice);
      mi_assert_internal(!page->is_reset);
      mi_assert_internal(page->is_committed);
      mi_assert_internal(mi_page_thread_free_flag(page)==MI_NEVER_DELAYED_FREE);
      mi_assert_internal(mi_page_heap(page) == NULL);
      mi_assert_internal(page->next == NULL && page->prev==NULL);
      _mi_stat_decrease(&tld->stats->pages_abandoned, 1);
      segment->abandoned--;
      // set the heap again and allow delayed free again
      mi_page_set_heap(page, heap);
      _mi_page_use_delayed_free(page, MI_USE_DELAYED_FREE, true); // override never (after heap is set)
      _mi_page_free_collect(page, false); // ensure used count is up to date
      if (mi_page_all_free(page)) {
        // if everything free by now, free the page
        slice = mi_segment_page_clear(page, tld);   // set slice again due to coalesceing
      }
      else {
        // otherwise reclaim it into the heap
        _mi_page_reclaim(heap, page);
        if (requested_block_size == page->xblock_size && mi_page_has_any_available(page)) {
          if (right_page_reclaimed != NULL) { *right_page_reclaimed = true; }
        }
      }
    }
    else {
      // the span is free, add it to our page queues
      slice = mi_segment_span_free_coalesce(slice, tld); // set slice again due to coalesceing
    }
    mi_assert_internal(slice->slice_count>0 && slice->slice_offset==0);
    slice = slice + slice->slice_count;
  }

  mi_assert(segment->abandoned == 0);
  if (segment->used == 0) {  // due to page_clear
    mi_assert_internal(right_page_reclaimed == NULL || !(*right_page_reclaimed));
    mi_segment_free(segment, false, tld);
    return NULL;
  }
  else {
    return segment;
  }
}


void _mi_abandoned_reclaim_all(mi_heap_t* heap, mi_segments_tld_t* tld) {
  mi_segment_t* segment;
  while ((segment = mi_abandoned_pop()) != NULL) {
    mi_segment_reclaim(segment, heap, 0, NULL, tld);
  }
}

static mi_segment_t* mi_segment_try_reclaim(mi_heap_t* heap, size_t needed_slices, size_t block_size, bool* reclaimed, mi_segments_tld_t* tld)
{
  *reclaimed = false;
  mi_segment_t* segment;
  int max_tries = 8;     // limit the work to bound allocation times
  while ((max_tries-- > 0) && ((segment = mi_abandoned_pop()) != NULL)) {
    segment->abandoned_visits++;
    bool has_page = mi_segment_check_free(segment,needed_slices,block_size,tld); // try to free up pages (due to concurrent frees)
    if (segment->used == 0) {
      // free the segment (by forced reclaim) to make it available to other threads.
      // note1: we prefer to free a segment as that might lead to reclaiming another
      // segment that is still partially used.
      // note2: we could in principle optimize this by skipping reclaim and directly
      // freeing but that would violate some invariants temporarily)
      mi_segment_reclaim(segment, heap, 0, NULL, tld);
    }
    else if (has_page) {
      // found a large enough free span, or a page of the right block_size with free space 
      // we return the result of reclaim (which is usually `segment`) as it might free
      // the segment due to concurrent frees (in which case `NULL` is returned).
      return mi_segment_reclaim(segment, heap, block_size, reclaimed, tld);
    }
    else if (segment->abandoned_visits > 3) {  
      // always reclaim on 3rd visit to limit the abandoned queue length.
      mi_segment_reclaim(segment, heap, 0, NULL, tld);
    }
    else {
      // otherwise, push on the visited list so it gets not looked at too quickly again
      mi_segment_delayed_decommit(segment, false, tld->stats); // decommit if needed
      mi_abandoned_visited_push(segment);
    }
  }
  return NULL;
}


/* -----------------------------------------------------------
   Reclaim or allocate
----------------------------------------------------------- */

static mi_segment_t* mi_segment_reclaim_or_alloc(mi_heap_t* heap, size_t needed_slices, size_t block_size, mi_segments_tld_t* tld, mi_os_tld_t* os_tld) 
{
  mi_assert_internal(block_size < MI_HUGE_BLOCK_SIZE);
  mi_assert_internal(block_size <= MI_LARGE_OBJ_SIZE_MAX);
  // 1. try to get a segment from our cache
  mi_segment_t* segment = mi_segment_cache_pop(MI_SEGMENT_SIZE, tld);
  if (segment != NULL) {
    mi_segment_init(segment, 0, tld, os_tld, NULL);
    return segment;
  }
  // 2. try to reclaim an abandoned segment
  bool reclaimed;
  segment = mi_segment_try_reclaim(heap, needed_slices, block_size, &reclaimed, tld);
  if (reclaimed) {
    // reclaimed the right page right into the heap
    mi_assert_internal(segment != NULL);
    return NULL; // pretend out-of-memory as the page will be in the page queue of the heap with available blocks
  }
  else if (segment != NULL) {
    // reclaimed a segment with a large enough empty span in it
    return segment;
  }
  // 3. otherwise allocate a fresh segment
  return mi_segment_alloc(0, tld, os_tld, NULL);  
}


/* -----------------------------------------------------------
   Page allocation
----------------------------------------------------------- */

static mi_page_t* mi_segments_page_alloc(mi_heap_t* heap, mi_page_kind_t page_kind, size_t required, size_t block_size, mi_segments_tld_t* tld, mi_os_tld_t* os_tld)
{
  mi_assert_internal(required <= MI_LARGE_OBJ_SIZE_MAX && page_kind <= MI_PAGE_LARGE);

  // find a free page
  size_t page_size = _mi_align_up(required, (required > MI_MEDIUM_PAGE_SIZE ? MI_MEDIUM_PAGE_SIZE : MI_SEGMENT_SLICE_SIZE));
  size_t slices_needed = page_size / MI_SEGMENT_SLICE_SIZE;
  mi_assert_internal(slices_needed * MI_SEGMENT_SLICE_SIZE == page_size);
  mi_page_t* page = mi_segments_page_find_and_allocate(slices_needed, tld); //(required <= MI_SMALL_SIZE_MAX ? 0 : slices_needed), tld);
  if (page==NULL) {
    // no free page, allocate a new segment and try again
    if (mi_segment_reclaim_or_alloc(heap, slices_needed, block_size, tld, os_tld) == NULL) {
      // OOM or reclaimed a good page in the heap
      return NULL;  
    }
    else {
      // otherwise try again
      return mi_segments_page_alloc(heap, page_kind, required, block_size, tld, os_tld);
    }
  }
  mi_assert_internal(page != NULL && page->slice_count*MI_SEGMENT_SLICE_SIZE == page_size);
  mi_assert_internal(_mi_ptr_segment(page)->thread_id == _mi_thread_id());
  mi_segment_delayed_decommit(_mi_ptr_segment(page), false, tld->stats);
  return page;
}



/* -----------------------------------------------------------
   Huge page allocation
----------------------------------------------------------- */

static mi_page_t* mi_segment_huge_page_alloc(size_t size, mi_segments_tld_t* tld, mi_os_tld_t* os_tld)
{
  mi_page_t* page = NULL;
  mi_segment_t* segment = mi_segment_alloc(size,tld,os_tld,&page);
  if (segment == NULL || page==NULL) return NULL;
  mi_assert_internal(segment->used==1);
  mi_assert_internal(mi_page_block_size(page) >= size);
  segment->thread_id = 0; // huge segments are immediately abandoned
  return page;
}

// free huge block from another thread
void _mi_segment_huge_page_free(mi_segment_t* segment, mi_page_t* page, mi_block_t* block) {
  // huge page segments are always abandoned and can be freed immediately by any thread
  mi_assert_internal(segment->kind==MI_SEGMENT_HUGE);
  mi_assert_internal(segment == _mi_page_segment(page));
  mi_assert_internal(mi_atomic_load_relaxed(&segment->thread_id)==0);

  // claim it and free
  mi_heap_t* heap = mi_heap_get_default(); // issue #221; don't use the internal get_default_heap as we need to ensure the thread is initialized.
  // paranoia: if this it the last reference, the cas should always succeed
  uintptr_t expected_tid = 0;
  if (mi_atomic_cas_strong_acq_rel(&segment->thread_id, &expected_tid, heap->thread_id)) {
    mi_block_set_next(page, block, page->free);
    page->free = block;
    page->used--;
    page->is_zero = false;
    mi_assert(page->used == 0);
    mi_tld_t* tld = heap->tld;
    const size_t bsize = mi_page_usable_block_size(page);
    if (bsize <= MI_LARGE_OBJ_SIZE_MAX) {
      _mi_stat_decrease(&tld->stats.large, bsize); 
    }
    else {
      _mi_stat_decrease(&tld->stats.huge, bsize);
    }
    // mi_segments_track_size((long)segment->segment_size, tld);
    _mi_segment_page_free(page, true, &tld->segments);
  }
#if (MI_DEBUG!=0)
  else {
    mi_assert_internal(false);
  }
#endif
}

/* -----------------------------------------------------------
   Page allocation and free
----------------------------------------------------------- */
mi_page_t* _mi_segment_page_alloc(mi_heap_t* heap, size_t block_size, mi_segments_tld_t* tld, mi_os_tld_t* os_tld) {
  mi_page_t* page;
  if (block_size <= MI_SMALL_OBJ_SIZE_MAX) {
    page = mi_segments_page_alloc(heap,MI_PAGE_SMALL,block_size,block_size,tld,os_tld);
  }
  else if (block_size <= MI_MEDIUM_OBJ_SIZE_MAX) {
    page = mi_segments_page_alloc(heap,MI_PAGE_MEDIUM,MI_MEDIUM_PAGE_SIZE,block_size,tld, os_tld);
  }
  else if (block_size <= MI_LARGE_OBJ_SIZE_MAX) {
    page = mi_segments_page_alloc(heap,MI_PAGE_LARGE,block_size,block_size,tld, os_tld);
  }
  else {
    page = mi_segment_huge_page_alloc(block_size,tld,os_tld);
  }
  mi_assert_expensive(page == NULL || mi_segment_is_valid(_mi_page_segment(page),tld));
  return page;
}

<|MERGE_RESOLUTION|>--- conflicted
+++ resolved
@@ -88,7 +88,6 @@
   slice->xblock_size = 0; // free
 }
 
-<<<<<<< HEAD
 static mi_span_queue_t* mi_span_queue_for(size_t slice_count, mi_segments_tld_t* tld) {
   size_t bin = mi_slice_bin(slice_count);
   mi_span_queue_t* sq = &tld->spans[bin];
@@ -106,41 +105,6 @@
   slice->prev = NULL;
   slice->next = NULL;
   slice->xblock_size = 1; // no more free
-=======
-/* -----------------------------------------------------------
-  Page reset
------------------------------------------------------------ */
-
-static void mi_page_reset(mi_segment_t* segment, mi_page_t* page, size_t size, mi_segments_tld_t* tld) {
-  mi_assert_internal(page->is_committed);
-  if (!mi_option_is_enabled(mi_option_page_reset)) return;
-  if (segment->mem_is_pinned || page->segment_in_use || !page->is_committed || page->is_reset) return;
-  size_t psize;
-  void* start = mi_segment_raw_page_start(segment, page, &psize);
-  page->is_reset = true;
-  mi_assert_internal(size <= psize);
-  size_t reset_size = ((size == 0 || size > psize) ? psize : size);
-  if (reset_size > 0) _mi_mem_reset(start, reset_size, tld->os);
-}
-
-static bool mi_page_unreset(mi_segment_t* segment, mi_page_t* page, size_t size, mi_segments_tld_t* tld)
-{
-  mi_assert_internal(page->is_reset);
-  mi_assert_internal(page->is_committed);
-  mi_assert_internal(!segment->mem_is_pinned);
-  if (segment->mem_is_pinned || !page->is_committed || !page->is_reset) return true;
-  page->is_reset = false;
-  size_t psize;
-  uint8_t* start = mi_segment_raw_page_start(segment, page, &psize);
-  size_t unreset_size = (size == 0 || size > psize ? psize : size);
-  bool is_zero = false;
-  bool ok = true;
-  if (unreset_size > 0) {
-    ok = _mi_mem_unreset(start, unreset_size, &is_zero, tld->os);
-  }
-  if (is_zero) page->is_zero_init = true;
-  return ok;
->>>>>>> 8607ff61
 }
 
 
@@ -152,17 +116,6 @@
   return (slice->xblock_size > 0);
 }
 
-
-<<<<<<< HEAD
-=======
-static void mi_pages_reset_add(mi_segment_t* segment, mi_page_t* page, mi_segments_tld_t* tld) {
-  mi_assert_internal(!page->segment_in_use || !page->is_committed);
-  mi_assert_internal(mi_page_not_in_queue(page,tld));
-  mi_assert_expensive(!mi_pages_reset_contains(page, tld));
-  mi_assert_internal(_mi_page_segment(page)==segment);
-  if (!mi_option_is_enabled(mi_option_page_reset)) return;
-  if (segment->mem_is_pinned || page->segment_in_use || !page->is_committed || page->is_reset) return;
->>>>>>> 8607ff61
 
 #if (MI_DEBUG>=3)
 static bool mi_span_queue_contains(mi_span_queue_t* sq, mi_slice_t* slice) {
@@ -172,7 +125,6 @@
   return false;
 }
 
-<<<<<<< HEAD
 static bool mi_segment_is_valid(mi_segment_t* segment, mi_segments_tld_t* tld) {
   mi_assert_internal(segment != NULL);
   mi_assert_internal(_mi_ptr_cookie(segment) == segment->cookie);
@@ -202,31 +154,6 @@
         mi_assert_internal(last->slice_offset == (slice->slice_count-1)*sizeof(mi_slice_t));
         mi_assert_internal(last->slice_count == 0);
         mi_assert_internal(last->xblock_size == 1);
-=======
-static void mi_pages_reset_remove(mi_page_t* page, mi_segments_tld_t* tld) {
-  if (mi_page_not_in_queue(page,tld)) return;
-
-  mi_page_queue_t* pq = &tld->pages_reset;
-  mi_assert_internal(pq!=NULL);
-  mi_assert_internal(!page->segment_in_use);
-  mi_assert_internal(mi_pages_reset_contains(page, tld));
-  if (page->prev != NULL) page->prev->next = page->next;
-  if (page->next != NULL) page->next->prev = page->prev;
-  if (page == pq->last)  pq->last = page->prev;
-  if (page == pq->first) pq->first = page->next;
-  page->next = page->prev = NULL;
-  page->used = 0;
-}
-
-static void mi_pages_reset_remove_all_in_segment(mi_segment_t* segment, bool force_reset, mi_segments_tld_t* tld) {
-  if (segment->mem_is_pinned) return; // never reset in huge OS pages
-  for (size_t i = 0; i < segment->capacity; i++) {
-    mi_page_t* page = &segment->pages[i];
-    if (!page->segment_in_use && page->is_committed && !page->is_reset) {
-      mi_pages_reset_remove(page, tld);
-      if (force_reset) {
-        mi_page_reset(segment, page, 0, tld);
->>>>>>> 8607ff61
       }
     }
     else {  // free range of slices; only last slice needs a valid back offset
@@ -314,7 +241,6 @@
 
 static void mi_segment_os_free(mi_segment_t* segment, mi_segments_tld_t* tld) {
   segment->thread_id = 0;
-<<<<<<< HEAD
   _mi_segment_map_freed_at(segment);
   mi_segments_track_size(-((long)mi_segment_size(segment)),tld);
   if (MI_SECURE>0) {
@@ -331,28 +257,11 @@
   
   // _mi_os_free(segment, mi_segment_size(segment), /*segment->memid,*/ tld->stats);
   const size_t size = mi_segment_size(segment);
-  if (size != MI_SEGMENT_SIZE || !_mi_segment_cache_push(segment, size, segment->memid, segment->commit_mask, segment->mem_is_fixed, tld->os)) {
+  if (size != MI_SEGMENT_SIZE || !_mi_segment_cache_push(segment, size, segment->memid, segment->commit_mask, segment->mem_is_large, segment->mem_is_pinned, tld->os)) {
     const size_t csize = mi_commit_mask_committed_size(segment->commit_mask, size);
-    if (csize > 0 && !segment->mem_is_fixed) _mi_stat_decrease(&_mi_stats_main.committed, csize);
+    if (csize > 0 && !segment->mem_is_pinned) _mi_stat_decrease(&_mi_stats_main.committed, csize);
     _mi_abandoned_await_readers();  // wait until safe to free
-    _mi_arena_free(segment, mi_segment_size(segment), segment->memid, segment->mem_is_fixed /* pretend not committed to not double count decommits */, tld->os);
-=======
-  mi_segments_track_size(-((long)segment_size),tld);
-  if (MI_SECURE != 0) {
-    mi_assert_internal(!segment->mem_is_pinned);
-    mi_segment_protect(segment, false, tld->os); // ensure no more guard pages are set
-  }
-
-  bool any_reset = false;
-  bool fully_committed = true;
-  for (size_t i = 0; i < segment->capacity; i++) {
-    mi_page_t* page = &segment->pages[i];
-    if (!page->is_committed) { fully_committed = false; }
-    if (page->is_reset)      { any_reset = true; }
-  }
-  if (any_reset && mi_option_is_enabled(mi_option_reset_decommits)) {
-    fully_committed = false;
->>>>>>> 8607ff61
+    _mi_arena_free(segment, mi_segment_size(segment), segment->memid, segment->mem_is_pinned /* pretend not committed to not double count decommits */, tld->os);
   }
 }
 
@@ -530,7 +439,6 @@
       size_t size = count * MI_COMMIT_SIZE;
       mi_segment_commitx(segment, false, p, size, stats);
     }
-<<<<<<< HEAD
   }
   mi_commit_mask_foreach_end()
   mi_assert_internal(mi_commit_mask_is_empty(segment->decommit_mask));
@@ -700,25 +608,6 @@
         mi_segment_t* segment = _mi_ptr_segment(slice);
         if (slice->slice_count > slice_count) {
           mi_segment_slice_split(segment, slice, slice_count, tld);
-=======
-    else
-    {
-      if (MI_SECURE!=0) {
-        mi_assert_internal(!segment->mem_is_pinned);
-        mi_segment_protect(segment, false, tld->os); // reset protection if the page kind differs
-      }
-      // different page kinds; unreset any reset pages, and unprotect
-      // TODO: optimize cache pop to return fitting pages if possible?
-      for (size_t i = 0; i < segment->capacity; i++) {
-        mi_page_t* page = &segment->pages[i];
-        if (page->is_reset) {
-          if (!commit && mi_option_is_enabled(mi_option_reset_decommits)) {
-            page->is_reset = false;
-          }
-          else {
-            mi_page_unreset(segment, page, 0, tld);  // todo: only unreset the part that was reset? (instead of the full page)
-          }
->>>>>>> 8607ff61
         }
         mi_assert_internal(slice != NULL && slice->slice_count == slice_count && slice->xblock_size > 0);
         mi_page_t* page = mi_segment_span_allocate(segment, mi_slice_index(slice), slice->slice_count, tld);
@@ -764,12 +653,12 @@
   mi_commit_mask_t commit_mask = (segment != NULL ? segment->commit_mask : mi_commit_mask_empty());
   if (segment==NULL) {
     // Allocate the segment from the OS
-<<<<<<< HEAD
     bool mem_large = (!eager_delay && (MI_SECURE==0)); // only allow large OS pages once we are no longer lazy    
+    bool is_pinned = false;
     size_t memid = 0;
-    segment = (mi_segment_t*)_mi_segment_cache_pop(segment_size, &commit_mask, &mem_large, &is_zero, &memid, os_tld);
+    segment = (mi_segment_t*)_mi_segment_cache_pop(segment_size, &commit_mask, &mem_large, &is_pinned, &is_zero, &memid, os_tld);
     if (segment==NULL) {
-      segment = (mi_segment_t*)_mi_arena_alloc_aligned(segment_size, MI_SEGMENT_SIZE, &commit, &mem_large, &is_zero, &memid, os_tld);
+      segment = (mi_segment_t*)_mi_arena_alloc_aligned(segment_size, MI_SEGMENT_SIZE, &commit, &mem_large, &is_pinned, &is_zero, &memid, os_tld);
       if (segment == NULL) return NULL;  // failed to allocate
       commit_mask = (commit ? mi_commit_mask_full() : mi_commit_mask_empty());
     }    
@@ -785,39 +674,14 @@
       mi_commit_mask_set(&commit_mask,mi_commit_mask_create(0, commit_needed)); 
     }
     segment->memid = memid;
-    segment->mem_is_fixed = mem_large;
+    segment->mem_is_pinned = is_pinned;
+    segment->mem_is_large = mem_large;
     segment->mem_is_committed = mi_commit_mask_is_full(commit_mask);
     mi_segments_track_size((long)(segment_size), tld);
     _mi_segment_map_allocated_at(segment);
   }
 
   // zero the segment info? -- not always needed as it is zero initialized from the OS 
-=======
-    size_t memid;
-    bool   mem_large = (!eager_delayed && (MI_SECURE==0)); // only allow large OS pages once we are no longer lazy
-    bool   is_pinned = false;
-    segment = (mi_segment_t*)_mi_mem_alloc_aligned(segment_size, MI_SEGMENT_SIZE, &commit, &mem_large, &is_pinned, &is_zero, &memid, os_tld);
-    if (segment == NULL) return NULL;  // failed to allocate
-    if (!commit) {
-      // ensure the initial info is committed
-      mi_assert_internal(!mem_large && !is_pinned);
-      bool commit_zero = false;
-      bool ok = _mi_mem_commit(segment, pre_size, &commit_zero, tld->os);
-      if (commit_zero) is_zero = true;
-      if (!ok) {
-        // commit failed; we cannot touch the memory: free the segment directly and return `NULL`
-        _mi_mem_free(segment, MI_SEGMENT_SIZE, memid, false, false, os_tld);
-        return NULL;  
-      }
-    }
-    segment->memid = memid;
-    segment->mem_is_pinned = (mem_large || is_pinned);
-    segment->mem_is_committed = commit;    
-    mi_segments_track_size((long)segment_size, tld);
-  }
-  mi_assert_internal(segment != NULL && (uintptr_t)segment % MI_SEGMENT_SIZE == 0);
-  mi_assert_internal(segment->mem_is_pinned ? segment->mem_is_committed : true);  
->>>>>>> 8607ff61
   mi_atomic_store_ptr_release(mi_segment_t, &segment->abandoned_next, NULL);  // tsan
   if (!is_zero) {
     ptrdiff_t ofs = offsetof(mi_segment_t, next);
@@ -827,7 +691,7 @@
 
   if (!commit_info_still_good) {
     segment->commit_mask = commit_mask; // on lazy commit, the initial part is always committed
-    segment->allow_decommit = (mi_option_is_enabled(mi_option_allow_decommit) && !segment->mem_is_fixed);
+    segment->allow_decommit = (mi_option_is_enabled(mi_option_allow_decommit) && !segment->mem_is_pinned && !segment->mem_is_large);
     segment->decommit_expire = 0;
     segment->decommit_mask = mi_commit_mask_empty();
   }
@@ -919,59 +783,6 @@
   }
 }
 
-<<<<<<< HEAD
-=======
-/* -----------------------------------------------------------
-  Free page management inside a segment
------------------------------------------------------------ */
-
-
-static bool mi_segment_has_free(const mi_segment_t* segment) {
-  return (segment->used < segment->capacity);
-}
-
-static bool mi_segment_page_claim(mi_segment_t* segment, mi_page_t* page, mi_segments_tld_t* tld) {
-  mi_assert_internal(_mi_page_segment(page) == segment);
-  mi_assert_internal(!page->segment_in_use);
-  mi_pages_reset_remove(page, tld);
-  // check commit
-  if (!page->is_committed) {
-    mi_assert_internal(!segment->mem_is_pinned);
-    mi_assert_internal(!page->is_reset);    
-    size_t psize;
-    uint8_t* start = mi_segment_raw_page_start(segment, page, &psize);
-    bool is_zero = false;
-    const size_t gsize = (MI_SECURE >= 2 ? _mi_os_page_size() : 0);
-    bool ok = _mi_mem_commit(start, psize + gsize, &is_zero, tld->os);
-    if (!ok) return false; // failed to commit!
-    if (gsize > 0) { mi_segment_protect_range(start + psize, gsize, true); }
-    if (is_zero) { page->is_zero_init = true; }
-    page->is_committed = true;
-  }
-  // set in-use before doing unreset to prevent delayed reset
-  page->segment_in_use = true;
-  segment->used++;
-  // check reset
-  if (page->is_reset) {
-    mi_assert_internal(!segment->mem_is_pinned);
-    bool ok = mi_page_unreset(segment, page, 0, tld); 
-    if (!ok) {
-      page->segment_in_use = false;
-      segment->used--;
-      return false;
-    }
-  }
-  mi_assert_internal(page->segment_in_use);
-  mi_assert_internal(segment->used <= segment->capacity);
-  if (segment->used == segment->capacity && segment->page_kind <= MI_PAGE_MEDIUM) {
-    // if no more free pages, remove from the queue
-    mi_assert_internal(!mi_segment_has_free(segment));
-    mi_segment_remove_from_free_queue(segment, tld);
-  }
-  return true;
-}
-
->>>>>>> 8607ff61
 
 /* -----------------------------------------------------------
    Page Free
@@ -991,7 +802,7 @@
   _mi_stat_decrease(&tld->stats->pages, 1);
 
   // reset the page memory to reduce memory pressure?
-  if (!segment->mem_is_fixed && !page->is_reset && mi_option_is_enabled(mi_option_page_reset)) {
+  if (!segment->mem_is_pinned && !page->is_reset && mi_option_is_enabled(mi_option_page_reset)) {
     size_t psize;
     uint8_t* start = _mi_page_start(segment, page, &psize);
     page->is_reset = true;
