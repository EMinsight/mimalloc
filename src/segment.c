--- conflicted
+++ resolved
@@ -202,17 +202,11 @@
 #define MI_SEGMENT_CACHE_MAX      (4)
 #define MI_SEGMENT_CACHE_FRACTION (8)
 
-<<<<<<< HEAD
+// note: returned segment may be partially reset
 static mi_segment_t* mi_segment_cache_pop(size_t segment_size, mi_segments_tld_t* tld) {
   if (segment_size != 0 && segment_size != MI_SEGMENT_SIZE) return NULL;
   mi_segment_t* segment = tld->cache;
   if (segment == NULL) return NULL;
-  if (mi_option_is_enabled(mi_option_eager_commit) &&
-      (mi_option_is_enabled(mi_option_cache_reset) || mi_option_is_enabled(mi_option_page_reset)))
-  {
-    // ensure the memory is available 
-    _mi_mem_unreset((uint8_t*)segment + segment->segment_info_size, segment->segment_size - segment->segment_info_size, tld->stats);
-  }
   tld->cache_count--;
   tld->cache = segment->next;
   segment->next = NULL;
@@ -220,60 +214,6 @@
   return segment;
 }
 
-=======
-// Get a segment of at least `required` size.
-// If `required == MI_SEGMENT_SIZE` the `segment_size` will match exactly
-static mi_segment_t* _mi_segment_cache_findx(mi_segments_tld_t* tld, size_t required, bool reverse) {
-  mi_assert_internal(required % _mi_os_page_size() == 0);
-  mi_segment_t* segment = (reverse ? tld->cache.last : tld->cache.first);
-  while (segment != NULL) {
-    if (segment->segment_size >= required) {
-      tld->cache_count--;
-      tld->cache_size -= segment->segment_size;
-      mi_segment_queue_remove(&tld->cache, segment);
-      // exact size match?
-      if (required==0 || segment->segment_size == required) {
-        return segment;
-      }
-      // not more than 25% waste and on a huge page segment? (in that case the segment size does not need to match required)
-      else if (required != MI_SEGMENT_SIZE && segment->segment_size - (segment->segment_size/4) <= required) {
-        return segment;
-      }
-      // try to shrink the memory to match exactly
-      else {
-        if (mi_option_is_enabled(mi_option_secure)) {
-          _mi_os_unprotect(segment, segment->segment_size);
-        }
-        if (_mi_os_shrink(segment, segment->segment_size, required, tld->stats)) { // note: double decommit must be (ok on windows)
-          tld->current_size -= segment->segment_size;
-          tld->current_size += required;
-          segment->segment_size = required;
-          return segment;
-        }
-        else {
-          // if that all fails, we give up
-          mi_segment_os_free(segment,segment->segment_size,tld);
-          return NULL;
-        }
-      }
-    }
-    segment = (reverse ? segment->prev : segment->next);
-  }
-  return NULL;
-}
-
-// note: the returned segment might be reset
-static mi_segment_t* mi_segment_cache_find(mi_segments_tld_t* tld, size_t required) {
-  return _mi_segment_cache_findx(tld,required,false);
-}
-
-// note: the returned segment might be reset
-static mi_segment_t* mi_segment_cache_evict(mi_segments_tld_t* tld) {
-  // TODO: random eviction instead?
-  return _mi_segment_cache_findx(tld, 0, true /* from the end */);
-}
-
->>>>>>> 46a9e51f
 static bool mi_segment_cache_full(mi_segments_tld_t* tld) {
   if (tld->cache_count < MI_SEGMENT_CACHE_MAX &&
       tld->cache_count < (1 + (tld->peak_count / MI_SEGMENT_CACHE_FRACTION))) { // always allow 1 element cache
@@ -353,26 +293,19 @@
         protection_still_good = true; // otherwise, the guard pages are still in place
       }
     }
-<<<<<<< HEAD
-    if (page_kind != MI_PAGE_SMALL && !mi_option_is_enabled(mi_option_eager_commit) &&
-        (mi_option_is_enabled(mi_option_cache_reset) || mi_option_is_enabled(mi_option_page_reset))) {
-      _mi_mem_commit(segment, segment->segment_size, tld->stats);
-=======
     if (!mi_option_is_enabled(mi_option_eager_commit)) {
       if (page_kind != MI_PAGE_SMALL) {
-        _mi_os_commit(segment, segment->segment_size, tld->stats);
+        _mi_mem_commit(segment, segment->segment_size, tld->stats);
       }
       else {
         // ok, commit (and unreset) on demand again
       }
     }
     else if (mi_option_is_enabled(mi_option_cache_reset) || mi_option_is_enabled(mi_option_page_reset)) {
-      _mi_os_unreset(segment, segment->segment_size, tld->stats);
->>>>>>> 46a9e51f
+      _mi_mem_unreset(segment, segment->segment_size, tld->stats);
     }
   }
   else {
-<<<<<<< HEAD
     // Allocate the segment from the OS
     size_t memid;
     segment = (mi_segment_t*)_mi_mem_alloc_aligned(segment_size, MI_SEGMENT_SIZE, commit, &memid, os_tld);
@@ -384,17 +317,6 @@
     mi_segments_track_size((long)segment_size, tld);
   }
   mi_assert_internal(segment != NULL && (uintptr_t)segment % MI_SEGMENT_SIZE == 0);
-=======
-    segment = (mi_segment_t*)_mi_os_alloc_aligned(segment_size, MI_SEGMENT_SIZE, commit, os_tld);
-    if (segment == NULL) return NULL;
-    mi_segments_track_size((long)segment_size,tld);
-    if (!commit) {
-      _mi_os_commit(segment, info_size, tld->stats); // always commit start of the segment
-    }
-  }
-  mi_assert_internal(segment != NULL && (uintptr_t)segment % MI_SEGMENT_SIZE == 0);
-  memset(segment, 0, info_size);
->>>>>>> 46a9e51f
 
   // zero the segment info
   { size_t memid = segment->memid;
@@ -505,25 +427,14 @@
       if (page->is_reset || !page->is_committed) {
         size_t psize;
         uint8_t* start = _mi_page_start(segment, page, &psize);
-<<<<<<< HEAD
-        page->is_reset = false;
-        if (mi_option_is_enabled(mi_option_eager_commit)) {
-          _mi_mem_unreset(start, psize, stats);
-        } 
-        else {
-          // note we could allow both lazy commit, and page level reset if we add a `is_commit` flag...
-          // for now we use commit for both
-          _mi_mem_commit(start, psize, stats);
-=======
         mi_assert_internal(!(page->is_reset && !page->is_committed));
         if (!page->is_committed) {
           page->is_committed = true;
-          _mi_os_commit(start,psize,stats);
->>>>>>> 46a9e51f
+          _mi_mem_commit(start,psize,stats);
         }
         if (page->is_reset) {
           page->is_reset = false;
-          _mi_os_unreset(start, psize, stats);
+          _mi_mem_unreset(start, psize, stats);
         }         
       }
       return page;
