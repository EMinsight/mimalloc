--- conflicted
+++ resolved
@@ -414,7 +414,6 @@
    Commit/Decommit ranges
 ----------------------------------------------------------- */
 
-<<<<<<< HEAD
 static void mi_segment_commit_mask(mi_segment_t* segment, bool conservative, uint8_t* p, size_t size, uint8_t** start_p, size_t* full_size, mi_commit_mask_t* cm) {
   mi_assert_internal(_mi_ptr_segment(p + 1) == segment);
   mi_assert_internal(segment->kind != MI_SEGMENT_HUGE);
@@ -447,21 +446,6 @@
   if (end > segsize) {
     end = segsize;
   }
-=======
-static void mi_page_purge(mi_segment_t* segment, mi_page_t* page, mi_segments_tld_t* tld) {
-  // todo: should we purge the guard page as well when MI_SECURE>=2 ?
-  mi_assert_internal(page->is_committed);
-  mi_assert_internal(!page->segment_in_use);
-  if (!segment->allow_purge) return;
-  mi_assert_internal(page->used == 0);
-  mi_assert_internal(page->free == NULL);
-  mi_assert_expensive(!mi_pages_purge_contains(page, tld));
-  size_t psize;
-  void* start = mi_segment_raw_page_start(segment, page, &psize);
-  const bool needs_recommit = _mi_os_purge(start, psize, tld->stats);
-  if (needs_recommit) { page->is_committed = false; }
-}
->>>>>>> 86475a7b
 
   mi_assert_internal(start <= pstart && (pstart + size) <= end);
   mi_assert_internal(start % MI_COMMIT_SIZE==0 && end % MI_COMMIT_SIZE == 0);
@@ -469,27 +453,12 @@
   *full_size = (end > start ? end - start : 0);
   if (*full_size == 0) return;
 
-<<<<<<< HEAD
   size_t bitidx = start / MI_COMMIT_SIZE;
   mi_assert_internal(bitidx < MI_COMMIT_MASK_BITS);
 
   size_t bitcount = *full_size / MI_COMMIT_SIZE; // can be 0
   if (bitidx + bitcount > MI_COMMIT_MASK_BITS) {
     _mi_warning_message("commit mask overflow: idx=%zu count=%zu start=%zx end=%zx p=0x%p size=%zu fullsize=%zu\n", bitidx, bitcount, start, end, p, size, *full_size);
-=======
-  size_t psize;
-  uint8_t* start = mi_segment_raw_page_start(segment, page, &psize);
-  bool is_zero = false;
-  const size_t gsize = (MI_SECURE >= 2 ? _mi_os_page_size() : 0);
-  bool ok = _mi_os_commit(start, psize + gsize, &is_zero, tld->stats);
-  if (!ok) return false; // failed to commit!
-  page->is_committed = true;
-  page->used = 0;
-  page->free = NULL;
-  page->is_zero_init = is_zero;
-  if (gsize > 0) {
-    mi_segment_protect_range(start + psize, gsize, true);
->>>>>>> 86475a7b
   }
   mi_assert_internal((bitidx + bitcount) <= MI_COMMIT_MASK_BITS);
   mi_commit_mask_create(bitidx, bitcount, cm);
@@ -520,7 +489,6 @@
     segment->purge_expire = _mi_clock_now() + mi_option_get(mi_option_purge_delay);
   }
 
-<<<<<<< HEAD
   // always clear any delayed purges in our range (as they are either committed now)
   mi_commit_mask_clear(&segment->purge_mask, &mask);
   return true;
@@ -532,33 +500,6 @@
   if (mi_commit_mask_is_full(&segment->commit_mask) && mi_commit_mask_is_empty(&segment->purge_mask)) return true; // fully committed
   mi_assert_internal(segment->kind != MI_SEGMENT_HUGE);
   return mi_segment_commit(segment, p, size, stats);
-=======
-// we re-use the `free` field for the expiration counter. Since this is a
-// a pointer size field while the clock is always 64-bit we need to guard
-// against overflow, we use substraction to check for expiry which works
-// as long as the reset delay is under (2^30 - 1) milliseconds (~12 days)
-static uint32_t mi_page_get_expire( mi_page_t* page ) {
-  return (uint32_t)((uintptr_t)page->free);
-}
-
-static void mi_page_set_expire( mi_page_t* page, uint32_t expire ) {
-  page->free = (mi_block_t*)((uintptr_t)expire);
-}
-
-static void mi_page_purge_set_expire(mi_page_t* page) {
-  mi_assert_internal(mi_page_get_expire(page)==0);
-  uint32_t expire = (uint32_t)_mi_clock_now() + mi_option_get(mi_option_purge_delay);
-  mi_page_set_expire(page, expire);
-}
-
-// we re-use the `free` field for the expiration counter. Since this is a
-// a pointer size field while the clock is always 64-bit we need to guard
-// against overflow, we use substraction to check for expiry which work
-// as long as the reset delay is under (2^30 - 1) milliseconds (~12 days)
-static bool mi_page_purge_is_expired(mi_page_t* page, mi_msecs_t now) {
-  int32_t expire = (int32_t)mi_page_get_expire(page);
-  return (((int32_t)now - expire) >= 0);
->>>>>>> 86475a7b
 }
 
 static bool mi_segment_purge(mi_segment_t* segment, uint8_t* p, size_t size, mi_stats_t* stats) {
@@ -585,26 +526,9 @@
     }
   }
 
-<<<<<<< HEAD
   // always clear any scheduled purges in our range
   mi_commit_mask_clear(&segment->purge_mask, &mask);
   return true;
-=======
-static void mi_page_purge_remove(mi_page_t* page, mi_segments_tld_t* tld) {
-  if (mi_page_not_in_queue(page,tld)) return;
-
-  mi_page_queue_t* pq = &tld->pages_purge;
-  mi_assert_internal(pq!=NULL);
-  mi_assert_internal(!page->segment_in_use);
-  mi_assert_internal(mi_page_get_expire(page) != 0);
-  mi_assert_internal(mi_pages_purge_contains(page, tld));
-  if (page->prev != NULL) page->prev->next = page->next;
-  if (page->next != NULL) page->next->prev = page->prev;
-  if (page == pq->last)  pq->last = page->prev;
-  if (page == pq->first) pq->first = page->next;
-  page->next = page->prev = NULL;
-  mi_page_set_expire(page,0);
->>>>>>> 86475a7b
 }
 
 static void mi_segment_schedule_purge(mi_segment_t* segment, uint8_t* p, size_t size, mi_stats_t* stats) {
@@ -817,19 +741,11 @@
     last->slice_count = 0;
     last->xblock_size = 1;
   }
-<<<<<<< HEAD
 
   // and initialize the page
   page->is_committed = true;
   segment->used++;
   return page;
-=======
-  MI_UNUSED(fully_committed);
-  mi_assert_internal((fully_committed && committed_size == segment_size) || (!fully_committed && committed_size < segment_size));
-
-  _mi_abandoned_await_readers(); // prevent ABA issue if concurrent readers try to access our memory (that might be purged)
-  _mi_arena_free(segment, segment_size, committed_size, segment->memid, tld->stats);
->>>>>>> 86475a7b
 }
 
 static void mi_segment_slice_split(mi_segment_t* segment, mi_slice_t* slice, size_t slice_count, mi_segments_tld_t* tld) {
@@ -963,7 +879,6 @@
   mi_segment_t* segment = mi_segment_os_alloc(required, page_alignment, eager_delay, req_arena_id,
                                               &segment_slices, &pre_size, &info_slices, commit, tld, os_tld);
   if (segment == NULL) return NULL;
-<<<<<<< HEAD
 
   // zero the segment info? -- not always needed as it may be zero initialized from the OS
   if (!segment->memid.initially_zero) {
@@ -978,29 +893,6 @@
   segment->segment_slices = segment_slices;
   segment->segment_info_slices = info_slices;
   segment->thread_id = _mi_thread_id();
-=======
-  mi_assert_internal(segment != NULL && (uintptr_t)segment % MI_SEGMENT_SIZE == 0);
-  mi_assert_internal(segment->memid.is_pinned ? segment->memid.initially_committed : true);
-
-  // zero the segment info (but not the `mem` fields)
-  ptrdiff_t ofs = offsetof(mi_segment_t, next);
-  _mi_memzero((uint8_t*)segment + ofs, info_size - ofs);
-
-  // initialize pages info
-  for (size_t i = 0; i < capacity; i++) {
-    mi_assert_internal(i <= 255);
-    segment->pages[i].segment_idx = (uint8_t)i;
-    segment->pages[i].is_committed = segment->memid.initially_committed;
-    segment->pages[i].is_zero_init = segment->memid.initially_zero;
-  }
-
-  // initialize
-  segment->page_kind  = page_kind;
-  segment->capacity   = capacity;
-  segment->page_shift = page_shift;
-  segment->segment_info_size = pre_size;
-  segment->thread_id  = _mi_thread_id();
->>>>>>> 86475a7b
   segment->cookie = _mi_ptr_cookie(segment);
   segment->slice_entries = slice_entries;
   segment->kind = (required == 0 ? MI_SEGMENT_NORMAL : MI_SEGMENT_HUGE);
@@ -1156,14 +1048,11 @@
 
 When a block is freed in an abandoned segment, the segment
 is reclaimed into that thread.
-<<<<<<< HEAD
-=======
 
 Moreover, if threads are looking for a fresh segment, they
 will first consider abondoned segments -- these can be found
 by scanning the arena memory
 (segments outside arena memoryare only reclaimed by a free).
->>>>>>> 86475a7b
 ----------------------------------------------------------- */
 
 // legacy: Wait until there are no more pending reads on segments that used to be in the abandoned list
