/* ----------------------------------------------------------------------------
Copyright (c) 2018, Microsoft Research, Daan Leijen
This is free software; you can redistribute it and/or modify it under the
terms of the MIT license. A copy of the license can be found in the file
"LICENSE" at the root of this distribution.
-----------------------------------------------------------------------------*/
#include "mimalloc.h"
#include "mimalloc-internal.h"
#include "mimalloc-atomic.h"
#include "bitmap.inc.c"  // mi_bsr

#include <string.h>  // memset
#include <stdio.h>

#define MI_PAGE_HUGE_ALIGN  (256*1024)

static void mi_segment_map_allocated_at(const mi_segment_t* segment);
static void mi_segment_map_freed_at(const mi_segment_t* segment);
static void mi_segment_delayed_decommit(mi_segment_t* segment, bool force, mi_stats_t* stats);

/* --------------------------------------------------------------------------------
  Segment allocation

  In any case the memory for a segment is virtual and usually committed on demand.
  (i.e. we are careful to not touch the memory until we actually allocate a block there)

  If a  thread ends, it "abandons" pages with used blocks
  and there is an abandoned segment list whose segments can
  be reclaimed by still running threads, much like work-stealing.
-------------------------------------------------------------------------------- */

/* -----------------------------------------------------------
   Slices
----------------------------------------------------------- */


static const mi_slice_t* mi_segment_slices_end(const mi_segment_t* segment) {
  return &segment->slices[segment->slice_entries];
}

static uint8_t* mi_slice_start(const mi_slice_t* slice) {
  mi_segment_t* segment = _mi_ptr_segment(slice);
  mi_assert_internal(slice >= segment->slices && slice < mi_segment_slices_end(segment));
  return ((uint8_t*)segment + ((slice - segment->slices)*MI_SEGMENT_SLICE_SIZE));
}


/* -----------------------------------------------------------
   Bins
----------------------------------------------------------- */
// Use bit scan forward to quickly find the first zero bit if it is available
#if !defined(MI_HAVE_BITSCAN)
#error "define bsr for your platform"
#endif

static size_t mi_slice_bin8(size_t slice_count) {
  if (slice_count<=1) return slice_count;
  mi_assert_internal(slice_count <= MI_SLICES_PER_SEGMENT);
  slice_count--;
  size_t s = mi_bsr(slice_count);
  if (s <= 2) return slice_count + 1;
  size_t bin = ((s << 2) | ((slice_count >> (s - 2))&0x03)) - 4;
  return bin;
}

static size_t mi_slice_bin(size_t slice_count) {
  mi_assert_internal(slice_count*MI_SEGMENT_SLICE_SIZE <= MI_SEGMENT_SIZE);
  mi_assert_internal(mi_slice_bin8(MI_SLICES_PER_SEGMENT) <= MI_SEGMENT_BIN_MAX);
  size_t bin = (slice_count==0 ? 0 : mi_slice_bin8(slice_count));
  mi_assert_internal(bin <= MI_SEGMENT_BIN_MAX);
  return bin;
}

static size_t mi_slice_index(const mi_slice_t* slice) {
  mi_segment_t* segment = _mi_ptr_segment(slice);
  ptrdiff_t index = slice - segment->slices;
  mi_assert_internal(index >= 0 && index < (ptrdiff_t)segment->slice_entries);
  return index;
}


/* -----------------------------------------------------------
   Slice span queues
----------------------------------------------------------- */

static void mi_span_queue_push(mi_span_queue_t* sq, mi_slice_t* slice) {
  // todo: or push to the end?
  mi_assert_internal(slice->prev == NULL && slice->next==NULL);
  slice->prev = NULL; // paranoia
  slice->next = sq->first;
  sq->first = slice;
  if (slice->next != NULL) slice->next->prev = slice;
                     else sq->last = slice;
  slice->xblock_size = 0; // free
}

static mi_span_queue_t* mi_span_queue_for(size_t slice_count, mi_segments_tld_t* tld) {
  size_t bin = mi_slice_bin(slice_count);
  mi_span_queue_t* sq = &tld->spans[bin];
  mi_assert_internal(sq->slice_count >= slice_count);
  return sq;
}

static void mi_span_queue_delete(mi_span_queue_t* sq, mi_slice_t* slice) {
  mi_assert_internal(slice->xblock_size==0 && slice->slice_count>0 && slice->slice_offset==0);
  // should work too if the queue does not contain slice (which can happen during reclaim)
  if (slice->prev != NULL) slice->prev->next = slice->next;
  if (slice == sq->first) sq->first = slice->next;
  if (slice->next != NULL) slice->next->prev = slice->prev;
  if (slice == sq->last) sq->last = slice->prev;
  slice->prev = NULL;
  slice->next = NULL;
  slice->xblock_size = 1; // no more free
}


/* -----------------------------------------------------------
 Invariant checking
----------------------------------------------------------- */

static bool mi_slice_is_used(const mi_slice_t* slice) {
  return (slice->xblock_size > 0);
}



#if (MI_DEBUG>=3)
static bool mi_span_queue_contains(mi_span_queue_t* sq, mi_slice_t* slice) {
  for (mi_slice_t* s = sq->first; s != NULL; s = s->next) {
    if (s==slice) return true;
  }
  return false;
}

static bool mi_segment_is_valid(mi_segment_t* segment, mi_segments_tld_t* tld) {
  mi_assert_internal(segment != NULL);
  mi_assert_internal(_mi_ptr_cookie(segment) == segment->cookie);
  mi_assert_internal(segment->abandoned <= segment->used);
  mi_assert_internal(segment->thread_id == 0 || segment->thread_id == _mi_thread_id());
  mi_assert_internal((segment->commit_mask & segment->decommit_mask) == segment->decommit_mask); // can only decommit committed blocks
  //mi_assert_internal(segment->segment_info_size % MI_SEGMENT_SLICE_SIZE == 0);
  mi_slice_t* slice = &segment->slices[0];
  const mi_slice_t* end = mi_segment_slices_end(segment);
  size_t used_count = 0;
  mi_span_queue_t* sq;
  while(slice < end) {
    mi_assert_internal(slice->slice_count > 0);
    mi_assert_internal(slice->slice_offset == 0);
    size_t index = mi_slice_index(slice);
    size_t maxindex = (index + slice->slice_count >= segment->slice_entries ? segment->slice_entries : index + slice->slice_count) - 1;
    if (mi_slice_is_used(slice)) { // a page in use, we need at least MAX_SLICE_OFFSET valid back offsets
      used_count++;
      for (size_t i = 0; i <= MI_MAX_SLICE_OFFSET && index + i <= maxindex; i++) {
        mi_assert_internal(segment->slices[index + i].slice_offset == i*sizeof(mi_slice_t));
        mi_assert_internal(i==0 || segment->slices[index + i].slice_count == 0);
        mi_assert_internal(i==0 || segment->slices[index + i].xblock_size == 1);
      }
      // and the last entry as well (for coalescing)
      const mi_slice_t* last = slice + slice->slice_count - 1;
      if (last > slice && last < mi_segment_slices_end(segment)) {
        mi_assert_internal(last->slice_offset == (slice->slice_count-1)*sizeof(mi_slice_t));
        mi_assert_internal(last->slice_count == 0);
        mi_assert_internal(last->xblock_size == 1);
      }
    }
    else {  // free range of slices; only last slice needs a valid back offset
      mi_slice_t* last = &segment->slices[maxindex];
      if (segment->kind != MI_SEGMENT_HUGE || slice->slice_count <= (segment->slice_entries - segment->segment_info_slices)) {
        mi_assert_internal((uint8_t*)slice == (uint8_t*)last - last->slice_offset);
      }
      mi_assert_internal(slice == last || last->slice_count == 0 );
      mi_assert_internal(last->xblock_size == 0 || (segment->kind==MI_SEGMENT_HUGE && last->xblock_size==1));
      if (segment->kind != MI_SEGMENT_HUGE && segment->thread_id != 0) { // segment is not huge or abandoned
        sq = mi_span_queue_for(slice->slice_count,tld);
        mi_assert_internal(mi_span_queue_contains(sq,slice));
      }
    }
    slice = &segment->slices[maxindex+1];
  }
  mi_assert_internal(slice == end);
  mi_assert_internal(used_count == segment->used + 1);
  return true;
}
#endif

/* -----------------------------------------------------------
 Segment size calculations
----------------------------------------------------------- */


static size_t mi_segment_size(mi_segment_t* segment) {
  return segment->segment_slices * MI_SEGMENT_SLICE_SIZE;
}

static size_t mi_segment_info_size(mi_segment_t* segment) {
  return segment->segment_info_slices * MI_SEGMENT_SLICE_SIZE;
}

static uint8_t* _mi_segment_page_start_from_slice(const mi_segment_t* segment, const mi_slice_t* slice, size_t* page_size)
{
  ptrdiff_t idx = slice - segment->slices;
  size_t psize = slice->slice_count*MI_SEGMENT_SLICE_SIZE;
  if (page_size != NULL) *page_size = psize;
  return (uint8_t*)segment + (idx*MI_SEGMENT_SLICE_SIZE);
}

// Start of the page available memory; can be used on uninitialized pages
uint8_t* _mi_segment_page_start(const mi_segment_t* segment, const mi_page_t* page, size_t* page_size)
{
  const mi_slice_t* slice = mi_page_to_slice((mi_page_t*)page);
  uint8_t* p = _mi_segment_page_start_from_slice(segment, slice, page_size);
  mi_assert_internal(page->xblock_size == 0 || _mi_ptr_page(p) == page);
  mi_assert_internal(_mi_ptr_segment(p) == segment);
  return p;
}


static size_t mi_segment_calculate_slices(size_t required, size_t* pre_size, size_t* info_slices) {
  size_t page_size = _mi_os_page_size();
  size_t isize     = _mi_align_up(sizeof(mi_segment_t), page_size);
  size_t guardsize = 0;

  if (MI_SECURE>0) {
    // in secure mode, we set up a protected page in between the segment info
    // and the page data (and one at the end of the segment)
    guardsize =  page_size;
    required  = _mi_align_up(required, page_size);
  }

  if (pre_size != NULL) *pre_size = isize;
  isize = _mi_align_up(isize + guardsize, MI_SEGMENT_SLICE_SIZE);
  if (info_slices != NULL) *info_slices = isize / MI_SEGMENT_SLICE_SIZE;
  size_t segment_size = (required==0 ? MI_SEGMENT_SIZE : _mi_align_up( required + isize + guardsize, MI_SEGMENT_SLICE_SIZE) );  
  mi_assert_internal(segment_size % MI_SEGMENT_SLICE_SIZE == 0);
  return (segment_size / MI_SEGMENT_SLICE_SIZE);
}


/* ----------------------------------------------------------------------------
Segment caches
We keep a small segment cache per thread to increase local
reuse and avoid setting/clearing guard pages in secure mode.
------------------------------------------------------------------------------- */

static void mi_segments_track_size(long segment_size, mi_segments_tld_t* tld) {
  if (segment_size>=0) _mi_stat_increase(&tld->stats->segments,1);
                  else _mi_stat_decrease(&tld->stats->segments,1);
  tld->count += (segment_size >= 0 ? 1 : -1);
  if (tld->count > tld->peak_count) tld->peak_count = tld->count;
  tld->current_size += segment_size;
  if (tld->current_size > tld->peak_size) tld->peak_size = tld->current_size;
}

static void mi_segment_os_free(mi_segment_t* segment, mi_segments_tld_t* tld) {
  segment->thread_id = 0;
<<<<<<< HEAD
  mi_segment_map_freed_at(segment);
  mi_segments_track_size(-((long)mi_segment_size(segment)),tld);
  if (MI_SECURE>0) {
    // _mi_os_unprotect(segment, mi_segment_size(segment)); // ensure no more guard pages are set
    // unprotect the guard pages; we cannot just unprotect the whole segment size as part may be decommitted
    size_t os_page_size = _mi_os_page_size();
    _mi_os_unprotect((uint8_t*)segment + mi_segment_info_size(segment) - os_page_size, os_page_size);
    uint8_t* end = (uint8_t*)segment + mi_segment_size(segment) - os_page_size;
    _mi_os_unprotect(end, os_page_size);
  }

  // purge delayed decommits now? (no, leave it to the cache)
  // mi_segment_delayed_decommit(segment,true,tld->stats);
  
  // _mi_os_free(segment, mi_segment_size(segment), /*segment->memid,*/ tld->stats);
  _mi_arena_free(segment, mi_segment_size(segment), segment->memid, 
                   (~segment->commit_mask == 0 && segment->decommit_mask == 0), segment->mem_is_fixed, tld->os);
=======
  mi_segments_track_size(-((long)segment_size),tld);
  if (MI_SECURE != 0) {
    mi_assert_internal(!segment->mem_is_fixed);
    mi_segment_protect(segment, false, tld->os); // ensure no more guard pages are set
  }

  bool any_reset = false;
  bool fully_committed = true;
  for (size_t i = 0; i < segment->capacity; i++) {
    mi_page_t* page = &segment->pages[i];
    if (!page->is_committed) { fully_committed = false; }
    if (page->is_reset)      { any_reset = true; }
  }
  if (any_reset && mi_option_is_enabled(mi_option_reset_decommits)) {
    fully_committed = false;
  }
  _mi_mem_free(segment, segment_size, segment->memid, fully_committed, any_reset, tld->os);
>>>>>>> ff0d9888
}


// The thread local segment cache is limited to be at most 1/8 of the peak size of segments in use,
#define MI_SEGMENT_CACHE_FRACTION (8)

// note: returned segment may be partially reset
static mi_segment_t* mi_segment_cache_pop(size_t segment_slices, mi_segments_tld_t* tld) {
  if (segment_slices != 0 && segment_slices != MI_SLICES_PER_SEGMENT) return NULL;
  mi_segment_t* segment = tld->cache;
  if (segment == NULL) return NULL;
  tld->cache_count--;
  tld->cache = segment->next;
  segment->next = NULL;
  mi_assert_internal(segment->segment_slices == MI_SLICES_PER_SEGMENT);
  _mi_stat_decrease(&tld->stats->segments_cache, 1);
  return segment;
}

static bool mi_segment_cache_full(mi_segments_tld_t* tld)
{
  // if (tld->count == 1 && tld->cache_count==0) return false; // always cache at least the final segment of a thread
  size_t max_cache = mi_option_get(mi_option_segment_cache);
  if (tld->cache_count < max_cache
       && tld->cache_count < (1 + (tld->peak_count / MI_SEGMENT_CACHE_FRACTION)) // at least allow a 1 element cache
     ) {
    return false;
  }
  // take the opportunity to reduce the segment cache if it is too large (now)
  // TODO: this never happens as we check against peak usage, should we use current usage instead?
  while (tld->cache_count > max_cache) { //(1 + (tld->peak_count / MI_SEGMENT_CACHE_FRACTION))) {
    mi_segment_t* segment = mi_segment_cache_pop(0,tld);
    mi_assert_internal(segment != NULL);
    if (segment != NULL) mi_segment_os_free(segment, tld);
  }
  return true;
}

static bool mi_segment_cache_push(mi_segment_t* segment, mi_segments_tld_t* tld) {
  mi_assert_internal(segment->next == NULL);
  if (segment->segment_slices != MI_SLICES_PER_SEGMENT || mi_segment_cache_full(tld)) {
    return false;
  }
  // mi_segment_delayed_decommit(segment, true, tld->stats);  
  mi_assert_internal(segment->segment_slices == MI_SLICES_PER_SEGMENT);
  mi_assert_internal(segment->next == NULL);  
  segment->next = tld->cache;
  tld->cache = segment;
  tld->cache_count++;
  _mi_stat_increase(&tld->stats->segments_cache,1);
  return true;
}

// called by threads that are terminating to free cached segments
void _mi_segment_thread_collect(mi_segments_tld_t* tld) {
  mi_segment_t* segment;
  while ((segment = mi_segment_cache_pop(0,tld)) != NULL) {
    mi_segment_os_free(segment, tld);
  }
  mi_assert_internal(tld->cache_count == 0);
  mi_assert_internal(tld->cache == NULL);  
}



/* -----------------------------------------------------------
   Span management
----------------------------------------------------------- */

static uintptr_t mi_segment_commit_mask(mi_segment_t* segment, bool conservative, uint8_t* p, size_t size, uint8_t** start_p, size_t* full_size) {
  mi_assert_internal(_mi_ptr_segment(p) == segment);
  if (size == 0 || size > MI_SEGMENT_SIZE) return 0;
  if (p >= (uint8_t*)segment + mi_segment_size(segment)) return 0;

  uintptr_t diff = (p - (uint8_t*)segment);
  uintptr_t start;
  uintptr_t end;
  if (conservative) {
    start = _mi_align_up(diff, MI_COMMIT_SIZE);
    end   = _mi_align_down(diff + size, MI_COMMIT_SIZE);
  }
  else {
    start = _mi_align_down(diff, MI_COMMIT_SIZE);
    end   = _mi_align_up(diff + size, MI_COMMIT_SIZE);
  }

  mi_assert_internal(start % MI_COMMIT_SIZE==0 && end % MI_COMMIT_SIZE == 0);
  *start_p   = (uint8_t*)segment + start;
  *full_size = (end > start ? end - start : 0);
  if (*full_size == 0) return 0;

  uintptr_t bitidx = start / MI_COMMIT_SIZE;
  mi_assert_internal(bitidx < (MI_INTPTR_SIZE*8));
  
  uintptr_t bitcount = *full_size / MI_COMMIT_SIZE; // can be 0
  if (bitidx + bitcount > MI_INTPTR_SIZE*8) {
    _mi_warning_message("commit mask overflow: %zu %zu %zu %zu 0x%p %zu\n", bitidx, bitcount, start, end, p, size);
  }
  mi_assert_internal((bitidx + bitcount) <= (MI_INTPTR_SIZE*8));

  uintptr_t mask = (((uintptr_t)1 << bitcount) - 1) << bitidx;
  return mask;
}

static bool mi_segment_commitx(mi_segment_t* segment, bool commit, uint8_t* p, size_t size, mi_stats_t* stats) {    
  // commit liberal, but decommit conservative
  uint8_t* start;
  size_t   full_size;
  uintptr_t mask = mi_segment_commit_mask(segment,!commit/*conservative*/,p,size,&start,&full_size);  
  if (mask==0 || full_size==0) return true;

  if (commit && (segment->commit_mask & mask) != mask) {
    bool is_zero = false;
    if (!_mi_os_commit(start,full_size,&is_zero,stats)) return false;
    segment->commit_mask |= mask;     
  }
  else if (!commit && (segment->commit_mask & mask) != 0) {
    mi_assert_internal((void*)start != (void*)segment);
    _mi_os_decommit(start, full_size, stats);  // ok if this fails
    segment->commit_mask &= ~mask;
  }
  // increase expiration of reusing part of the delayed decommit
  if (commit && (segment->decommit_mask & mask) != 0) {
    segment->decommit_expire = _mi_clock_now() + mi_option_get(mi_option_reset_delay);
  }
  // always undo delayed decommits
  segment->decommit_mask &= ~mask;   
  mi_assert_internal((segment->commit_mask & segment->decommit_mask) == segment->decommit_mask);
  return true;
}

static bool mi_segment_ensure_committed(mi_segment_t* segment, uint8_t* p, size_t size, mi_stats_t* stats) {
  if (~segment->commit_mask == 0 && segment->decommit_mask==0) return true; // fully committed
  return mi_segment_commitx(segment,true,p,size,stats);
}

static void mi_segment_perhaps_decommit(mi_segment_t* segment, uint8_t* p, size_t size, mi_stats_t* stats) {
  if (!segment->allow_decommit) return;
  if (segment->commit_mask == 1) return; // fully decommitted (1 = the initial segment metadata span)
  if (mi_option_get(mi_option_reset_delay) == 0) {
    mi_segment_commitx(segment, false, p, size, stats);
  }
  else {
    // register for future decommit in the decommit mask
    uint8_t* start;
    size_t   full_size;
    uintptr_t mask = mi_segment_commit_mask(segment, true /*conservative*/, p, size, &start, &full_size);
    if (mask==0 || full_size==0) return;
    
    // update delayed commit
    segment->decommit_mask |= (mask & segment->commit_mask);  // only decommit what is committed; span_free may try to decommit more
    segment->decommit_expire = _mi_clock_now() + mi_option_get(mi_option_reset_delay);
  }  
}

static void mi_segment_delayed_decommit(mi_segment_t* segment, bool force, mi_stats_t* stats) {
  if (segment->decommit_mask == 0) return;
  mi_msecs_t now = _mi_clock_now();
  if (!force && now < segment->decommit_expire) return;

  uintptr_t mask = segment->decommit_mask;
  segment->decommit_expire = 0;
  segment->decommit_mask = 0;

  uintptr_t idx = 0;
  while (mask != 0) {
    // count ones
    size_t count = 0;
    while ((mask&1)==1) {
      mask >>= 1;
      count++;
    }
    // if found, decommit that sequence
    if (count > 0) {
      uint8_t* p = (uint8_t*)segment + (idx*MI_COMMIT_SIZE);
      size_t size = count * MI_COMMIT_SIZE;
      mi_segment_commitx(segment, false, p, size, stats);
      idx += count;
    }
    // shift out the 0
    mask >>= 1;
    idx++;
  }
  mi_assert_internal(segment->decommit_mask == 0);
}


static bool mi_segment_is_abandoned(mi_segment_t* segment) {
  return (segment->thread_id == 0);
}

// note: can be called on abandoned segments
static void mi_segment_span_free(mi_segment_t* segment, size_t slice_index, size_t slice_count, mi_segments_tld_t* tld) {
  mi_assert_internal(slice_index < segment->slice_entries);
  mi_span_queue_t* sq = (segment->kind == MI_SEGMENT_HUGE || mi_segment_is_abandoned(segment) 
                          ? NULL : mi_span_queue_for(slice_count,tld));
  if (slice_count==0) slice_count = 1;
  mi_assert_internal(slice_index + slice_count - 1 < segment->slice_entries);

  // set first and last slice (the intermediates can be undetermined)
  mi_slice_t* slice = &segment->slices[slice_index];
  slice->slice_count = (uint32_t)slice_count;
  mi_assert_internal(slice->slice_count == slice_count); // no overflow?
  slice->slice_offset = 0;
  if (slice_count > 1) {
    mi_slice_t* last = &segment->slices[slice_index + slice_count - 1];
    last->slice_count = 0;
    last->slice_offset = (uint32_t)(sizeof(mi_page_t)*(slice_count - 1));
    last->xblock_size = 0;
  }

  // perhaps decommit
  mi_segment_perhaps_decommit(segment,mi_slice_start(slice),slice_count*MI_SEGMENT_SLICE_SIZE,tld->stats);
  
  // and push it on the free page queue (if it was not a huge page)
  if (sq != NULL) mi_span_queue_push( sq, slice );
             else slice->xblock_size = 0; // mark huge page as free anyways
}

/*
// called from reclaim to add existing free spans
static void mi_segment_span_add_free(mi_slice_t* slice, mi_segments_tld_t* tld) {
  mi_segment_t* segment = _mi_ptr_segment(slice);
  mi_assert_internal(slice->xblock_size==0 && slice->slice_count>0 && slice->slice_offset==0);
  size_t slice_index = mi_slice_index(slice);
  mi_segment_span_free(segment,slice_index,slice->slice_count,tld);
}
*/

static void mi_segment_span_remove_from_queue(mi_slice_t* slice, mi_segments_tld_t* tld) {
  mi_assert_internal(slice->slice_count > 0 && slice->slice_offset==0 && slice->xblock_size==0);
  mi_assert_internal(_mi_ptr_segment(slice)->kind != MI_SEGMENT_HUGE);
  mi_span_queue_t* sq = mi_span_queue_for(slice->slice_count, tld);
  mi_span_queue_delete(sq, slice);
}

// note: can be called on abandoned segments
static mi_slice_t* mi_segment_span_free_coalesce(mi_slice_t* slice, mi_segments_tld_t* tld) {
  mi_assert_internal(slice != NULL && slice->slice_count > 0 && slice->slice_offset == 0);
  mi_segment_t* segment = _mi_ptr_segment(slice);
  bool is_abandoned = mi_segment_is_abandoned(segment);

  // for huge pages, just mark as free but don't add to the queues
  if (segment->kind == MI_SEGMENT_HUGE) {
    mi_assert_internal(segment->used == 1);  // decreased right after this call in `mi_segment_page_clear`
    slice->xblock_size = 0;  // mark as free anyways
    // we should mark the last slice `xblock_size=0` now to maintain invariants but we skip it to 
    // avoid a possible cache miss (and the segment is about to be freed)
    return slice;
  }

  // otherwise coalesce the span and add to the free span queues
  size_t slice_count = slice->slice_count;
  mi_slice_t* next = slice + slice->slice_count;
  mi_assert_internal(next <= mi_segment_slices_end(segment));
  if (next < mi_segment_slices_end(segment) && next->xblock_size==0) {
    // free next block -- remove it from free and merge
    mi_assert_internal(next->slice_count > 0 && next->slice_offset==0);
    slice_count += next->slice_count; // extend
    if (!is_abandoned) { mi_segment_span_remove_from_queue(next, tld); }
  }
  if (slice > segment->slices) {
    mi_slice_t* prev = mi_slice_first(slice - 1);
    mi_assert_internal(prev >= segment->slices);
    if (prev->xblock_size==0) {
      // free previous slice -- remove it from free and merge
      mi_assert_internal(prev->slice_count > 0 && prev->slice_offset==0);
      slice_count += prev->slice_count;
      if (!is_abandoned) { mi_segment_span_remove_from_queue(prev, tld); }
      slice = prev;
    }
  }

  // and add the new free page
  mi_segment_span_free(segment, mi_slice_index(slice), slice_count, tld);
  return slice;
}


static void mi_segment_slice_split(mi_segment_t* segment, mi_slice_t* slice, size_t slice_count, mi_segments_tld_t* tld) {
  mi_assert_internal(_mi_ptr_segment(slice)==segment);
  mi_assert_internal(slice->slice_count >= slice_count);
  mi_assert_internal(slice->xblock_size > 0); // no more in free queue
  if (slice->slice_count <= slice_count) return;
  mi_assert_internal(segment->kind != MI_SEGMENT_HUGE);
  size_t next_index = mi_slice_index(slice) + slice_count;
  size_t next_count = slice->slice_count - slice_count;
  mi_segment_span_free(segment, next_index, next_count, tld);
  slice->slice_count = (uint32_t)slice_count;
}

// Note: may still return NULL if committing the memory failed
static mi_page_t* mi_segment_span_allocate(mi_segment_t* segment, size_t slice_index, size_t slice_count, mi_segments_tld_t* tld) {
  mi_assert_internal(slice_index < segment->slice_entries);
  mi_slice_t* slice = &segment->slices[slice_index];
  mi_assert_internal(slice->xblock_size==0 || slice->xblock_size==1);

  // commit before changing the slice data
  if (!mi_segment_ensure_committed(segment, _mi_segment_page_start_from_slice(segment, slice, NULL), slice_count * MI_SEGMENT_SLICE_SIZE, tld->stats)) {
    return NULL;  // commit failed!
  }

  // convert the slices to a page
  slice->slice_offset = 0;
  slice->slice_count = (uint32_t)slice_count;
  mi_assert_internal(slice->slice_count == slice_count);
  const size_t bsize = slice_count * MI_SEGMENT_SLICE_SIZE;
  slice->xblock_size = (uint32_t)(bsize >= MI_HUGE_BLOCK_SIZE ? MI_HUGE_BLOCK_SIZE : bsize);
  mi_page_t*  page = mi_slice_to_page(slice);
  mi_assert_internal(mi_page_block_size(page) == bsize);

  // set slice back pointers for the first MI_MAX_SLICE_OFFSET entries
  size_t extra = slice_count-1;
  if (extra > MI_MAX_SLICE_OFFSET) extra = MI_MAX_SLICE_OFFSET;
  if (slice_index + extra >= segment->slice_entries) extra = segment->slice_entries - slice_index - 1;  // huge objects may have more slices than avaiable entries in the segment->slices
  slice++;
  for (size_t i = 1; i <= extra; i++, slice++) {
    slice->slice_offset = (uint32_t)(sizeof(mi_slice_t)*i);
    slice->slice_count = 0;
    slice->xblock_size = 1;
  }

  // and also for the last one (if not set already) (the last one is needed for coalescing)
  mi_slice_t* last = &segment->slices[slice_index + slice_count - 1];
  if (last < mi_segment_slices_end(segment) && last >= slice) {
    last->slice_offset = (uint32_t)(sizeof(mi_slice_t)*(slice_count-1));
    last->slice_count = 0;
    last->xblock_size = 1;
  }
  
  // and initialize the page
  page->is_reset = false;
  page->is_committed = true;
  segment->used++;
  return page;
}

static mi_page_t* mi_segments_page_find_and_allocate(size_t slice_count, mi_segments_tld_t* tld) {
  mi_assert_internal(slice_count*MI_SEGMENT_SLICE_SIZE <= MI_LARGE_OBJ_SIZE_MAX);
  // search from best fit up
  mi_span_queue_t* sq = mi_span_queue_for(slice_count, tld);
  if (slice_count == 0) slice_count = 1;
  while (sq <= &tld->spans[MI_SEGMENT_BIN_MAX]) {
    for (mi_slice_t* slice = sq->first; slice != NULL; slice = slice->next) {
      if (slice->slice_count >= slice_count) {
        // found one
        mi_span_queue_delete(sq, slice);
        mi_segment_t* segment = _mi_ptr_segment(slice);
        if (slice->slice_count > slice_count) {
          mi_segment_slice_split(segment, slice, slice_count, tld);
        }
        mi_assert_internal(slice != NULL && slice->slice_count == slice_count && slice->xblock_size > 0);
        mi_page_t* page = mi_segment_span_allocate(segment, mi_slice_index(slice), slice->slice_count, tld);
        if (page == NULL) {
          // commit failed; return NULL but first restore the slice
          mi_segment_span_free_coalesce(slice, tld);
          return NULL;
        }
        return page;        
      }
    }
    sq++;
  }
  // could not find a page..
  return NULL;
}


/* -----------------------------------------------------------
   Segment allocation
----------------------------------------------------------- */

// Allocate a segment from the OS aligned to `MI_SEGMENT_SIZE` .
static mi_segment_t* mi_segment_init(mi_segment_t* segment, size_t required, mi_segments_tld_t* tld, mi_os_tld_t* os_tld, mi_page_t** huge_page)
{
  mi_assert_internal((required==0 && huge_page==NULL) || (required>0 && huge_page != NULL));
  mi_assert_internal((segment==NULL) || (segment!=NULL && required==0));
  // calculate needed sizes first
  size_t info_slices;
  size_t pre_size;
  const size_t segment_slices = mi_segment_calculate_slices(required, &pre_size, &info_slices);
  const size_t slice_entries = (segment_slices > MI_SLICES_PER_SEGMENT ? MI_SLICES_PER_SEGMENT : segment_slices);
  const size_t segment_size = segment_slices * MI_SEGMENT_SLICE_SIZE;

  // Commit eagerly only if not the first N lazy segments (to reduce impact of many threads that allocate just a little)
  const bool eager_delay = (tld->count < (size_t)mi_option_get(mi_option_eager_commit_delay));
  const bool eager = !eager_delay && mi_option_is_enabled(mi_option_eager_commit);
  bool commit = eager || (required > 0); 
  
  // Try to get from our cache first
  bool is_zero = false;
  const bool commit_info_still_good = (segment != NULL);
  if (segment==NULL) {
    // Allocate the segment from the OS
    bool mem_large = (!eager_delay && (MI_SECURE==0)); // only allow large OS pages once we are no longer lazy    
    size_t memid = 0;
    // segment = (mi_segment_t*)_mi_os_alloc_aligned(segment_size, MI_SEGMENT_SIZE, commit, &mem_large, os_tld);
    segment = (mi_segment_t*)_mi_arena_alloc_aligned(segment_size, MI_SEGMENT_SIZE, &commit, &mem_large, &is_zero, &memid, os_tld);

    if (segment == NULL) return NULL;  // failed to allocate
    mi_assert_internal(segment != NULL && (uintptr_t)segment % MI_SEGMENT_SIZE == 0);
    if (!commit) {
      // at least commit the info slices
      mi_assert_internal(MI_COMMIT_SIZE > info_slices*MI_SEGMENT_SLICE_SIZE);
      bool ok = _mi_os_commit(segment, MI_COMMIT_SIZE, &is_zero, tld->stats);
      if (!ok) return NULL; // failed to commit
    }
    segment->memid = memid;
    segment->mem_is_fixed = mem_large;
<<<<<<< HEAD
    segment->mem_is_committed = commit;
    mi_segments_track_size((long)(segment_size), tld);
    mi_segment_map_allocated_at(segment);
  }

  // zero the segment info? -- not always needed as it is zero initialized from the OS 
  if (!is_zero) {
=======
    segment->mem_is_committed = commit;    
    mi_segments_track_size((long)segment_size, tld);
  }
  mi_assert_internal(segment != NULL && (uintptr_t)segment % MI_SEGMENT_SIZE == 0);
  mi_assert_internal(segment->mem_is_fixed ? segment->mem_is_committed : true);  
  mi_atomic_store_ptr_release(mi_segment_t, &segment->abandoned_next, NULL);  // tsan
  if (!pages_still_good) {
    // zero the segment info (but not the `mem` fields)
>>>>>>> ff0d9888
    ptrdiff_t ofs = offsetof(mi_segment_t, next);
    size_t    prefix = offsetof(mi_segment_t, slices) - ofs;
    memset((uint8_t*)segment+ofs, 0, prefix + sizeof(mi_slice_t)*segment_slices);
  }

  if (!commit_info_still_good) {
    segment->commit_mask = (!commit ? 0x01 : ~((uintptr_t)0)); // on lazy commit, the initial part is always committed
    segment->allow_decommit = (mi_option_is_enabled(mi_option_allow_decommit) && !segment->mem_is_fixed);
    segment->decommit_expire = 0;
    segment->decommit_mask = 0;
  }

  // initialize segment info
  segment->segment_slices = segment_slices;
  segment->segment_info_slices = info_slices;
  segment->thread_id = _mi_thread_id();
  segment->cookie = _mi_ptr_cookie(segment);
  segment->slice_entries = slice_entries;
  segment->kind = (required == 0 ? MI_SEGMENT_NORMAL : MI_SEGMENT_HUGE);

  // memset(segment->slices, 0, sizeof(mi_slice_t)*(info_slices+1));
  _mi_stat_increase(&tld->stats->page_committed, mi_segment_info_size(segment));

  // set up guard pages
  size_t guard_slices = 0;
  if (MI_SECURE>0) {
    // in secure mode, we set up a protected page in between the segment info
    // and the page data
    size_t os_page_size = _mi_os_page_size();    
    mi_assert_internal(mi_segment_info_size(segment) - os_page_size >= pre_size);
    _mi_os_protect((uint8_t*)segment + mi_segment_info_size(segment) - os_page_size, os_page_size);
    uint8_t* end = (uint8_t*)segment + mi_segment_size(segment) - os_page_size;
    mi_segment_ensure_committed(segment, end, os_page_size, tld->stats);
    _mi_os_protect(end, os_page_size);
    if (slice_entries == segment_slices) segment->slice_entries--; // don't use the last slice :-(
    guard_slices = 1;
  }

  // reserve first slices for segment info
  mi_page_t* page0 = mi_segment_span_allocate(segment, 0, info_slices, tld);
  mi_assert_internal(page0!=NULL); if (page0==NULL) return NULL; // cannot fail as we always commit in advance  
  mi_assert_internal(segment->used == 1);
  segment->used = 0; // don't count our internal slices towards usage
  
  // initialize initial free pages
  if (segment->kind == MI_SEGMENT_NORMAL) { // not a huge page
    mi_assert_internal(huge_page==NULL);
    mi_segment_span_free(segment, info_slices, segment->slice_entries - info_slices, tld);
  }
  else {
    mi_assert_internal(huge_page!=NULL);
    *huge_page = mi_segment_span_allocate(segment, info_slices, segment_slices - info_slices - guard_slices, tld);
    mi_assert_internal(*huge_page != NULL); // cannot fail as we commit in advance 
  }

  mi_assert_expensive(mi_segment_is_valid(segment,tld));
  return segment;
}


// Allocate a segment from the OS aligned to `MI_SEGMENT_SIZE` .
static mi_segment_t* mi_segment_alloc(size_t required, mi_segments_tld_t* tld, mi_os_tld_t* os_tld, mi_page_t** huge_page) {
  return mi_segment_init(NULL, required, tld, os_tld, huge_page);
}


static void mi_segment_free(mi_segment_t* segment, bool force, mi_segments_tld_t* tld) {
  mi_assert_internal(segment != NULL);
  mi_assert_internal(segment->next == NULL);
  mi_assert_internal(segment->used == 0);

  // Remove the free pages
  mi_slice_t* slice = &segment->slices[0];
  const mi_slice_t* end = mi_segment_slices_end(segment);
  size_t page_count = 0;
  while (slice < end) {
    mi_assert_internal(slice->slice_count > 0);
    mi_assert_internal(slice->slice_offset == 0);
    mi_assert_internal(mi_slice_index(slice)==0 || slice->xblock_size == 0); // no more used pages ..
    if (slice->xblock_size == 0 && segment->kind != MI_SEGMENT_HUGE) {
      mi_segment_span_remove_from_queue(slice, tld);
    }
    page_count++;
    slice = slice + slice->slice_count;
  }
  mi_assert_internal(page_count == 2); // first page is allocated by the segment itself

  // stats
  _mi_stat_decrease(&tld->stats->page_committed, mi_segment_info_size(segment));

  if (!force && mi_segment_cache_push(segment, tld)) {
    // it is put in our cache
  }
  else {
    // otherwise return it to the OS
    mi_segment_os_free(segment,  tld);
  }
}


/* -----------------------------------------------------------
   Page Free
----------------------------------------------------------- */

static void mi_segment_abandon(mi_segment_t* segment, mi_segments_tld_t* tld);

// note: can be called on abandoned pages
static mi_slice_t* mi_segment_page_clear(mi_page_t* page, mi_segments_tld_t* tld) {
  mi_assert_internal(page->xblock_size > 0);
  mi_assert_internal(mi_page_all_free(page));
  mi_segment_t* segment = _mi_ptr_segment(page);
  mi_assert_internal(segment->used > 0);
  
  size_t inuse = page->capacity * mi_page_block_size(page);
  _mi_stat_decrease(&tld->stats->page_committed, inuse);
  _mi_stat_decrease(&tld->stats->pages, 1);

  // reset the page memory to reduce memory pressure?
  if (!segment->mem_is_fixed && !page->is_reset && mi_option_is_enabled(mi_option_page_reset)) {
    size_t psize;
    uint8_t* start = _mi_page_start(segment, page, &psize);
    page->is_reset = true;
    _mi_os_reset(start, psize, tld->stats);
  }

  // zero the page data, but not the segment fields
  page->is_zero_init = false;
  ptrdiff_t ofs = offsetof(mi_page_t, capacity);
  memset((uint8_t*)page + ofs, 0, sizeof(*page) - ofs);
  page->xblock_size = 1;

<<<<<<< HEAD
  // and free it
  mi_slice_t* slice = mi_segment_span_free_coalesce(mi_page_to_slice(page), tld);  
  segment->used--;
  // cannot assert segment valid as it is called during reclaim
  // mi_assert_expensive(mi_segment_is_valid(segment, tld));
  return slice;
=======
  // add to the free page list for reuse/reset
  if (allow_reset) {
    mi_pages_reset_add(segment, page, tld);
  }

  page->capacity = 0;  // after reset these can be zero'd now
  page->reserved = 0;
>>>>>>> ff0d9888
}

void _mi_segment_page_free(mi_page_t* page, bool force, mi_segments_tld_t* tld)
{
  mi_assert(page != NULL);

  mi_segment_t* segment = _mi_page_segment(page);
  mi_assert_expensive(mi_segment_is_valid(segment,tld));

  // mark it as free now
  mi_segment_page_clear(page, tld);
  mi_assert_expensive(mi_segment_is_valid(segment, tld));

  if (segment->used == 0) {
    // no more used pages; remove from the free list and free the segment
    mi_segment_free(segment, force, tld);
  }
  else if (segment->used == segment->abandoned) {
    // only abandoned pages; remove from free list and abandon
    mi_segment_abandon(segment,tld);
  }
}


/* -----------------------------------------------------------
Abandonment

When threads terminate, they can leave segments with
live blocks (reached through other threads). Such segments
are "abandoned" and will be reclaimed by other threads to
reuse their pages and/or free them eventually

We maintain a global list of abandoned segments that are
reclaimed on demand. Since this is shared among threads
the implementation needs to avoid the A-B-A problem on
popping abandoned segments: <https://en.wikipedia.org/wiki/ABA_problem>
We use tagged pointers to avoid accidentially identifying
reused segments, much like stamped references in Java.
Secondly, we maintain a reader counter to avoid resetting
or decommitting segments that have a pending read operation.

Note: the current implementation is one possible design;
another way might be to keep track of abandoned segments
in the regions. This would have the advantage of keeping
all concurrent code in one place and not needing to deal
with ABA issues. The drawback is that it is unclear how to
scan abandoned segments efficiently in that case as they
would be spread among all other segments in the regions.
----------------------------------------------------------- */

// Use the bottom 20-bits (on 64-bit) of the aligned segment pointers
// to put in a tag that increments on update to avoid the A-B-A problem.
#define MI_TAGGED_MASK   MI_SEGMENT_MASK
typedef uintptr_t        mi_tagged_segment_t;

static mi_segment_t* mi_tagged_segment_ptr(mi_tagged_segment_t ts) {
  return (mi_segment_t*)(ts & ~MI_TAGGED_MASK);
}

static mi_tagged_segment_t mi_tagged_segment(mi_segment_t* segment, mi_tagged_segment_t ts) {
  mi_assert_internal(((uintptr_t)segment & MI_TAGGED_MASK) == 0);
  uintptr_t tag = ((ts & MI_TAGGED_MASK) + 1) & MI_TAGGED_MASK;
  return ((uintptr_t)segment | tag);
}

// This is a list of visited abandoned pages that were full at the time.
// this list migrates to `abandoned` when that becomes NULL. The use of
// this list reduces contention and the rate at which segments are visited.
static mi_decl_cache_align _Atomic(mi_segment_t*)       abandoned_visited; // = NULL

// The abandoned page list (tagged as it supports pop)
static mi_decl_cache_align _Atomic(mi_tagged_segment_t) abandoned;         // = NULL

// We also maintain a count of current readers of the abandoned list
// in order to prevent resetting/decommitting segment memory if it might
// still be read.
static mi_decl_cache_align _Atomic(uintptr_t)           abandoned_readers; // = 0

// Push on the visited list
static void mi_abandoned_visited_push(mi_segment_t* segment) {
  mi_assert_internal(segment->thread_id == 0);
<<<<<<< HEAD
  mi_assert_internal(segment->abandoned_next == NULL);
  mi_assert_internal(segment->next == NULL);
=======
  mi_assert_internal(mi_atomic_load_ptr_relaxed(mi_segment_t,&segment->abandoned_next) == NULL);
  mi_assert_internal(segment->next == NULL && segment->prev == NULL);
>>>>>>> ff0d9888
  mi_assert_internal(segment->used > 0);
  mi_segment_t* anext = mi_atomic_load_ptr_relaxed(mi_segment_t, &abandoned_visited);
  do {
    mi_atomic_store_ptr_release(mi_segment_t, &segment->abandoned_next, anext);
  } while (!mi_atomic_cas_ptr_weak_release(mi_segment_t, &abandoned_visited, &anext, segment));
}

// Move the visited list to the abandoned list.
static bool mi_abandoned_visited_revisit(void)
{
  // quick check if the visited list is empty
  if (mi_atomic_load_ptr_relaxed(mi_segment_t, &abandoned_visited) == NULL) return false;

  // grab the whole visited list
  mi_segment_t* first = mi_atomic_exchange_ptr_acq_rel(mi_segment_t, &abandoned_visited, NULL);
  if (first == NULL) return false;

  // first try to swap directly if the abandoned list happens to be NULL
  mi_tagged_segment_t afirst;
  mi_tagged_segment_t ts = mi_atomic_load_relaxed(&abandoned);
  if (mi_tagged_segment_ptr(ts)==NULL) {
    afirst = mi_tagged_segment(first, ts);
    if (mi_atomic_cas_strong_acq_rel(&abandoned, &ts, afirst)) return true;
  }

  // find the last element of the visited list: O(n)
  mi_segment_t* last = first;
  mi_segment_t* next;
  while ((next = mi_atomic_load_ptr_relaxed(mi_segment_t, &last->abandoned_next)) != NULL) {
    last = next;
  }

  // and atomically prepend to the abandoned list
  // (no need to increase the readers as we don't access the abandoned segments)
  mi_tagged_segment_t anext = mi_atomic_load_relaxed(&abandoned);
  do {
    mi_atomic_store_ptr_release(mi_segment_t, &last->abandoned_next, mi_tagged_segment_ptr(anext));
    afirst = mi_tagged_segment(first, anext);
  } while (!mi_atomic_cas_weak_release(&abandoned, &anext, afirst));
  return true;
}

// Push on the abandoned list.
static void mi_abandoned_push(mi_segment_t* segment) {
  mi_assert_internal(segment->thread_id == 0);
<<<<<<< HEAD
  mi_assert_internal(segment->abandoned_next == NULL);
  mi_assert_internal(segment->next == NULL);
=======
  mi_assert_internal(mi_atomic_load_ptr_relaxed(mi_segment_t, &segment->abandoned_next) == NULL);
  mi_assert_internal(segment->next == NULL && segment->prev == NULL);
>>>>>>> ff0d9888
  mi_assert_internal(segment->used > 0);
  mi_tagged_segment_t next;
  mi_tagged_segment_t ts = mi_atomic_load_relaxed(&abandoned);
  do {
    mi_atomic_store_ptr_release(mi_segment_t, &segment->abandoned_next, mi_tagged_segment_ptr(ts));
    next = mi_tagged_segment(segment, ts);
  } while (!mi_atomic_cas_weak_release(&abandoned, &ts, next));
}

// Wait until there are no more pending reads on segments that used to be in the abandoned list
// called for example from `arena.c` before decommitting
void _mi_abandoned_await_readers(void) {
  uintptr_t n;
  do {
    n = mi_atomic_load_acquire(&abandoned_readers);
    if (n != 0) mi_atomic_yield();
  } while (n != 0);
}

// Pop from the abandoned list
static mi_segment_t* mi_abandoned_pop(void) {
  mi_segment_t* segment;
  // Check efficiently if it is empty (or if the visited list needs to be moved)
  mi_tagged_segment_t ts = mi_atomic_load_relaxed(&abandoned);
  segment = mi_tagged_segment_ptr(ts);
  if (mi_likely(segment == NULL)) {
    if (mi_likely(!mi_abandoned_visited_revisit())) { // try to swap in the visited list on NULL
      return NULL;
    }
  }

  // Do a pop. We use a reader count to prevent
  // a segment to be decommitted while a read is still pending,
<<<<<<< HEAD
  // and a tagged pointer to prevent A-B-A link corruption.  
  mi_atomic_increment(&abandoned_readers);  // ensure no segment gets decommitted
=======
  // and a tagged pointer to prevent A-B-A link corruption.
  // (this is called from `region.c:_mi_mem_free` for example)
  mi_atomic_increment_relaxed(&abandoned_readers);  // ensure no segment gets decommitted
>>>>>>> ff0d9888
  mi_tagged_segment_t next = 0;
  ts = mi_atomic_load_acquire(&abandoned);
  do {
    segment = mi_tagged_segment_ptr(ts);
    if (segment != NULL) {
      mi_segment_t* anext = mi_atomic_load_ptr_relaxed(mi_segment_t, &segment->abandoned_next);
      next = mi_tagged_segment(anext, ts); // note: reads the segment's `abandoned_next` field so should not be decommitted
    }
  } while (segment != NULL && !mi_atomic_cas_weak_acq_rel(&abandoned, &ts, next));
  mi_atomic_decrement_relaxed(&abandoned_readers);  // release reader lock
  if (segment != NULL) {
    mi_atomic_store_ptr_release(mi_segment_t, &segment->abandoned_next, NULL);
  }
  return segment;
}

/* -----------------------------------------------------------
   Abandon segment/page
----------------------------------------------------------- */

static void mi_segment_abandon(mi_segment_t* segment, mi_segments_tld_t* tld) {
  mi_assert_internal(segment->used == segment->abandoned);
  mi_assert_internal(segment->used > 0);
<<<<<<< HEAD
  mi_assert_internal(segment->abandoned_next == NULL);
  mi_assert_internal(segment->abandoned_visits == 0);
  mi_assert_expensive(mi_segment_is_valid(segment,tld));
  
  // remove the free pages from the free page queues
  mi_slice_t* slice = &segment->slices[0];
  const mi_slice_t* end = mi_segment_slices_end(segment);
  while (slice < end) {
    mi_assert_internal(slice->slice_count > 0);
    mi_assert_internal(slice->slice_offset == 0);
    if (slice->xblock_size == 0) { // a free page
      mi_segment_span_remove_from_queue(slice,tld);
      slice->xblock_size = 0; // but keep it free
    }
    slice = slice + slice->slice_count;
  }
=======
  mi_assert_internal(mi_atomic_load_ptr_relaxed(mi_segment_t, &segment->abandoned_next) == NULL);
  mi_assert_expensive(mi_segment_is_valid(segment, tld));

  // remove the segment from the free page queue if needed
  mi_reset_delayed(tld);
  mi_pages_reset_remove_all_in_segment(segment, mi_option_is_enabled(mi_option_abandoned_page_reset), tld);
  mi_segment_remove_from_free_queue(segment, tld);
  mi_assert_internal(segment->next == NULL && segment->prev == NULL);
>>>>>>> ff0d9888

  // perform delayed decommits
  mi_segment_delayed_decommit(segment, mi_option_is_enabled(mi_option_abandoned_page_reset) /* force? */, tld->stats);    
  
  // all pages in the segment are abandoned; add it to the abandoned list
  _mi_stat_increase(&tld->stats->segments_abandoned, 1);
  mi_segments_track_size(-((long)mi_segment_size(segment)), tld);
  segment->thread_id = 0;
<<<<<<< HEAD
  segment->abandoned_next = NULL;
  segment->abandoned_visits = 1;   // from 0 to 1 to signify it is abandoned
=======
  segment->abandoned_visits = 0;
  mi_atomic_store_ptr_release(mi_segment_t, &segment->abandoned_next, NULL);
>>>>>>> ff0d9888
  mi_abandoned_push(segment);
}

void _mi_segment_page_abandon(mi_page_t* page, mi_segments_tld_t* tld) {
  mi_assert(page != NULL);
  mi_assert_internal(mi_page_thread_free_flag(page)==MI_NEVER_DELAYED_FREE);
  mi_assert_internal(mi_page_heap(page) == NULL);
  mi_segment_t* segment = _mi_page_segment(page);

  mi_assert_expensive(mi_segment_is_valid(segment,tld));
  segment->abandoned++;  

  _mi_stat_increase(&tld->stats->pages_abandoned, 1);
  mi_assert_internal(segment->abandoned <= segment->used);
  if (segment->used == segment->abandoned) {
    // all pages are abandoned, abandon the entire segment
    mi_segment_abandon(segment, tld);
  }
}

/* -----------------------------------------------------------
  Reclaim abandoned pages
----------------------------------------------------------- */

static mi_slice_t* mi_slices_start_iterate(mi_segment_t* segment, const mi_slice_t** end) {
  mi_slice_t* slice = &segment->slices[0];
  *end = mi_segment_slices_end(segment);
  mi_assert_internal(slice->slice_count>0 && slice->xblock_size>0); // segment allocated page
  slice = slice + slice->slice_count; // skip the first segment allocated page
  return slice;
}

// Possibly free pages and check if free space is available
static bool mi_segment_check_free(mi_segment_t* segment, size_t slices_needed, size_t block_size, mi_segments_tld_t* tld) 
{
  mi_assert_internal(block_size < MI_HUGE_BLOCK_SIZE);
  mi_assert_internal(mi_segment_is_abandoned(segment));
  bool has_page = false;
  
  // for all slices
  const mi_slice_t* end;
  mi_slice_t* slice = mi_slices_start_iterate(segment, &end);
  while (slice < end) {
    mi_assert_internal(slice->slice_count > 0);
    mi_assert_internal(slice->slice_offset == 0);
    if (mi_slice_is_used(slice)) { // used page
      // ensure used count is up to date and collect potential concurrent frees
      mi_page_t* const page = mi_slice_to_page(slice);
      _mi_page_free_collect(page, false);
      if (mi_page_all_free(page)) {
        // if this page is all free now, free it without adding to any queues (yet) 
        mi_assert_internal(page->next == NULL && page->prev==NULL);
        segment->abandoned--;
        slice = mi_segment_page_clear(page, tld); // re-assign slice due to coalesce!
        mi_assert_internal(!mi_slice_is_used(slice));
        if (slice->slice_count >= slices_needed) {
          has_page = true;
        }
      }
      else {
        if (page->xblock_size == block_size && mi_page_has_any_available(page)) {
          // a page has available free blocks of the right size
          has_page = true;
        }
      }      
    }
    else {
      // empty span
      if (slice->slice_count >= slices_needed) {
        has_page = true;
      }
    }
    slice = slice + slice->slice_count;
  }
  return has_page;
}

// Reclaim an abandoned segment; returns NULL if the segment was freed
// set `right_page_reclaimed` to `true` if it reclaimed a page of the right `block_size` that was not full.
static mi_segment_t* mi_segment_reclaim(mi_segment_t* segment, mi_heap_t* heap, size_t requested_block_size, bool* right_page_reclaimed, mi_segments_tld_t* tld) {
<<<<<<< HEAD
  mi_assert_internal(segment->abandoned_next == NULL);
  mi_assert_expensive(mi_segment_is_valid(segment, tld));
=======
  mi_assert_internal(mi_atomic_load_ptr_relaxed(mi_segment_t, &segment->abandoned_next) == NULL);
>>>>>>> ff0d9888
  if (right_page_reclaimed != NULL) { *right_page_reclaimed = false; }

  segment->thread_id = _mi_thread_id();
  segment->abandoned_visits = 0;
  mi_segments_track_size((long)mi_segment_size(segment), tld);
  mi_assert_internal(segment->next == NULL);
  _mi_stat_decrease(&tld->stats->segments_abandoned, 1);
  
  // for all slices
  const mi_slice_t* end;
  mi_slice_t* slice = mi_slices_start_iterate(segment, &end);
  while (slice < end) {
    mi_assert_internal(slice->slice_count > 0);
    mi_assert_internal(slice->slice_offset == 0);
    if (mi_slice_is_used(slice)) {
      // in use: reclaim the page in our heap
      mi_page_t* page = mi_slice_to_page(slice);
      mi_assert_internal(!page->is_reset);
      mi_assert_internal(page->is_committed);
      mi_assert_internal(mi_page_thread_free_flag(page)==MI_NEVER_DELAYED_FREE);
      mi_assert_internal(mi_page_heap(page) == NULL);
      mi_assert_internal(page->next == NULL && page->prev==NULL);
      _mi_stat_decrease(&tld->stats->pages_abandoned, 1);
      segment->abandoned--;
      // set the heap again and allow delayed free again
      mi_page_set_heap(page, heap);
      _mi_page_use_delayed_free(page, MI_USE_DELAYED_FREE, true); // override never (after heap is set)
      _mi_page_free_collect(page, false); // ensure used count is up to date
      if (mi_page_all_free(page)) {
        // if everything free by now, free the page
        slice = mi_segment_page_clear(page, tld);   // set slice again due to coalesceing
      }
      else {
        // otherwise reclaim it into the heap
        _mi_page_reclaim(heap, page);
        if (requested_block_size == page->xblock_size && mi_page_has_any_available(page)) {
          if (right_page_reclaimed != NULL) { *right_page_reclaimed = true; }
        }
      }
    }
    else {
      // the span is free, add it to our page queues
      slice = mi_segment_span_free_coalesce(slice, tld); // set slice again due to coalesceing
    }
    mi_assert_internal(slice->slice_count>0 && slice->slice_offset==0);
    slice = slice + slice->slice_count;
  }

  mi_assert(segment->abandoned == 0);
  if (segment->used == 0) {  // due to page_clear
    mi_assert_internal(right_page_reclaimed == NULL || !(*right_page_reclaimed));
    mi_segment_free(segment, false, tld);
    return NULL;
  }
  else {
    return segment;
  }
}


void _mi_abandoned_reclaim_all(mi_heap_t* heap, mi_segments_tld_t* tld) {
  mi_segment_t* segment;
  while ((segment = mi_abandoned_pop()) != NULL) {
    mi_segment_reclaim(segment, heap, 0, NULL, tld);
  }
}

static mi_segment_t* mi_segment_try_reclaim(mi_heap_t* heap, size_t needed_slices, size_t block_size, bool* reclaimed, mi_segments_tld_t* tld)
{
  *reclaimed = false;
  mi_segment_t* segment;
  int max_tries = 8;     // limit the work to bound allocation times
  while ((max_tries-- > 0) && ((segment = mi_abandoned_pop()) != NULL)) {
    segment->abandoned_visits++;
    bool has_page = mi_segment_check_free(segment,needed_slices,block_size,tld); // try to free up pages (due to concurrent frees)
    if (segment->used == 0) {
      // free the segment (by forced reclaim) to make it available to other threads.
      // note1: we prefer to free a segment as that might lead to reclaiming another
      // segment that is still partially used.
      // note2: we could in principle optimize this by skipping reclaim and directly
      // freeing but that would violate some invariants temporarily)
      mi_segment_reclaim(segment, heap, 0, NULL, tld);
    }
    else if (has_page) {
      // found a large enough free span, or a page of the right block_size with free space 
      // we return the result of reclaim (which is usually `segment`) as it might free
      // the segment due to concurrent frees (in which case `NULL` is returned).
      return mi_segment_reclaim(segment, heap, block_size, reclaimed, tld);
    }
    else if (segment->abandoned_visits > 3) {  
      // always reclaim on 3rd visit to limit the abandoned queue length.
      mi_segment_reclaim(segment, heap, 0, NULL, tld);
    }
    else {
      // otherwise, push on the visited list so it gets not looked at too quickly again
      mi_segment_delayed_decommit(segment, false, tld->stats); // decommit if needed
      mi_abandoned_visited_push(segment);
    }
  }
  return NULL;
}


/* -----------------------------------------------------------
   Reclaim or allocate
----------------------------------------------------------- */

static mi_segment_t* mi_segment_reclaim_or_alloc(mi_heap_t* heap, size_t needed_slices, size_t block_size, mi_segments_tld_t* tld, mi_os_tld_t* os_tld) 
{
  mi_assert_internal(block_size < MI_HUGE_BLOCK_SIZE);
  mi_assert_internal(block_size <= MI_LARGE_OBJ_SIZE_MAX);
  // 1. try to get a segment from our cache
  mi_segment_t* segment = mi_segment_cache_pop(MI_SEGMENT_SIZE, tld);
  if (segment != NULL) {
    mi_segment_init(segment, 0, tld, os_tld, NULL);
    return segment;
  }
  // 2. try to reclaim an abandoned segment
  bool reclaimed;
  segment = mi_segment_try_reclaim(heap, needed_slices, block_size, &reclaimed, tld);
  if (reclaimed) {
    // reclaimed the right page right into the heap
    mi_assert_internal(segment != NULL);
    return NULL; // pretend out-of-memory as the page will be in the page queue of the heap with available blocks
  }
  else if (segment != NULL) {
    // reclaimed a segment with a large enough empty span in it
    return segment;
  }
  // 3. otherwise allocate a fresh segment
  return mi_segment_alloc(0, tld, os_tld, NULL);  
}


/* -----------------------------------------------------------
   Page allocation
----------------------------------------------------------- */

static mi_page_t* mi_segments_page_alloc(mi_heap_t* heap, mi_page_kind_t page_kind, size_t required, size_t block_size, mi_segments_tld_t* tld, mi_os_tld_t* os_tld)
{
  mi_assert_internal(required <= MI_LARGE_OBJ_SIZE_MAX && page_kind <= MI_PAGE_LARGE);

  // find a free page
  size_t page_size = _mi_align_up(required, (required > MI_MEDIUM_PAGE_SIZE ? MI_MEDIUM_PAGE_SIZE : MI_SEGMENT_SLICE_SIZE));
  size_t slices_needed = page_size / MI_SEGMENT_SLICE_SIZE;
  mi_assert_internal(slices_needed * MI_SEGMENT_SLICE_SIZE == page_size);
  mi_page_t* page = mi_segments_page_find_and_allocate(slices_needed, tld); //(required <= MI_SMALL_SIZE_MAX ? 0 : slices_needed), tld);
  if (page==NULL) {
    // no free page, allocate a new segment and try again
    if (mi_segment_reclaim_or_alloc(heap, slices_needed, block_size, tld, os_tld) == NULL) {
      // OOM or reclaimed a good page in the heap
      return NULL;  
    }
    else {
      // otherwise try again
      return mi_segments_page_alloc(heap, page_kind, required, block_size, tld, os_tld);
    }
  }
  mi_assert_internal(page != NULL && page->slice_count*MI_SEGMENT_SLICE_SIZE == page_size);
  mi_assert_internal(_mi_ptr_segment(page)->thread_id == _mi_thread_id());
  mi_segment_delayed_decommit(_mi_ptr_segment(page), false, tld->stats);
  return page;
}



/* -----------------------------------------------------------
   Huge page allocation
----------------------------------------------------------- */

static mi_page_t* mi_segment_huge_page_alloc(size_t size, mi_segments_tld_t* tld, mi_os_tld_t* os_tld)
{
  mi_page_t* page = NULL;
  mi_segment_t* segment = mi_segment_alloc(size,tld,os_tld,&page);
  if (segment == NULL || page==NULL) return NULL;
  mi_assert_internal(segment->used==1);
  mi_assert_internal(mi_page_block_size(page) >= size);
  segment->thread_id = 0; // huge segments are immediately abandoned
  return page;
}

// free huge block from another thread
void _mi_segment_huge_page_free(mi_segment_t* segment, mi_page_t* page, mi_block_t* block) {
  // huge page segments are always abandoned and can be freed immediately by any thread
  mi_assert_internal(segment->kind==MI_SEGMENT_HUGE);
  mi_assert_internal(segment == _mi_page_segment(page));
  mi_assert_internal(mi_atomic_load_relaxed(&segment->thread_id)==0);

  // claim it and free
  mi_heap_t* heap = mi_heap_get_default(); // issue #221; don't use the internal get_default_heap as we need to ensure the thread is initialized.
  // paranoia: if this it the last reference, the cas should always succeed
  uintptr_t expected_tid = 0;
  if (mi_atomic_cas_strong_acq_rel(&segment->thread_id, &expected_tid, heap->thread_id)) {
    mi_block_set_next(page, block, page->free);
    page->free = block;
    page->used--;
    page->is_zero = false;
    mi_assert(page->used == 0);
    mi_tld_t* tld = heap->tld;
    const size_t bsize = mi_page_usable_block_size(page);
    if (bsize <= MI_LARGE_OBJ_SIZE_MAX) {
      _mi_stat_decrease(&tld->stats.large, bsize); 
    }
    else {
      _mi_stat_decrease(&tld->stats.huge, bsize);
    }
    // mi_segments_track_size((long)segment->segment_size, tld);
    _mi_segment_page_free(page, true, &tld->segments);
  }
#if (MI_DEBUG!=0)
  else {
    mi_assert_internal(false);
  }
#endif
}

/* -----------------------------------------------------------
   Page allocation and free
----------------------------------------------------------- */
mi_page_t* _mi_segment_page_alloc(mi_heap_t* heap, size_t block_size, mi_segments_tld_t* tld, mi_os_tld_t* os_tld) {
  mi_page_t* page;
  if (block_size <= MI_SMALL_OBJ_SIZE_MAX) {
    page = mi_segments_page_alloc(heap,MI_PAGE_SMALL,block_size,block_size,tld,os_tld);
  }
  else if (block_size <= MI_MEDIUM_OBJ_SIZE_MAX) {
    page = mi_segments_page_alloc(heap,MI_PAGE_MEDIUM,MI_MEDIUM_PAGE_SIZE,block_size,tld, os_tld);
  }
  else if (block_size <= MI_LARGE_OBJ_SIZE_MAX) {
    page = mi_segments_page_alloc(heap,MI_PAGE_LARGE,block_size,block_size,tld, os_tld);
  }
  else {
    page = mi_segment_huge_page_alloc(block_size,tld,os_tld);
  }
  mi_assert_expensive(page == NULL || mi_segment_is_valid(_mi_page_segment(page),tld));
  return page;
}


/* -----------------------------------------------------------
  The following functions are to reliably find the segment or
  block that encompasses any pointer p (or NULL if it is not
  in any of our segments).
  We maintain a bitmap of all memory with 1 bit per MI_SEGMENT_SIZE (64MiB)
  set to 1 if it contains the segment meta data.
----------------------------------------------------------- */


#if (MI_INTPTR_SIZE==8)
#define MI_MAX_ADDRESS    ((size_t)20 << 40)  // 20TB
#else
#define MI_MAX_ADDRESS    ((size_t)2 << 30)   // 2Gb
#endif

#define MI_SEGMENT_MAP_BITS  (MI_MAX_ADDRESS / MI_SEGMENT_SIZE)
#define MI_SEGMENT_MAP_SIZE  (MI_SEGMENT_MAP_BITS / 8)
#define MI_SEGMENT_MAP_WSIZE (MI_SEGMENT_MAP_SIZE / MI_INTPTR_SIZE)

static volatile _Atomic(uintptr_t) mi_segment_map[MI_SEGMENT_MAP_WSIZE];  // 2KiB per TB with 64MiB segments

static size_t mi_segment_map_index_of(const mi_segment_t* segment, size_t* bitidx) {
  mi_assert_internal(_mi_ptr_segment(segment) == segment); // is it aligned on MI_SEGMENT_SIZE?
  uintptr_t segindex = ((uintptr_t)segment % MI_MAX_ADDRESS) / MI_SEGMENT_SIZE;
  *bitidx = segindex % (8*MI_INTPTR_SIZE);
  return (segindex / (8*MI_INTPTR_SIZE));
}

static void mi_segment_map_allocated_at(const mi_segment_t* segment) {
  size_t bitidx;
  size_t index = mi_segment_map_index_of(segment, &bitidx);
  mi_assert_internal(index < MI_SEGMENT_MAP_WSIZE);
  if (index==0) return;
  uintptr_t mask;
  uintptr_t newmask;
  do {
    mask = mi_segment_map[index];
    newmask = (mask | ((uintptr_t)1 << bitidx));
  } while (!mi_atomic_cas_weak(&mi_segment_map[index], newmask, mask));
}

static void mi_segment_map_freed_at(const mi_segment_t* segment) {
  size_t bitidx;
  size_t index = mi_segment_map_index_of(segment, &bitidx);
  mi_assert_internal(index < MI_SEGMENT_MAP_WSIZE);
  if (index == 0) return;
  uintptr_t mask;
  uintptr_t newmask;
  do {
    mask = mi_segment_map[index];
    newmask = (mask & ~((uintptr_t)1 << bitidx));
  } while (!mi_atomic_cas_weak(&mi_segment_map[index], newmask, mask));
}

// Determine the segment belonging to a pointer or NULL if it is not in a valid segment.
static mi_segment_t* _mi_segment_of(const void* p) {
  mi_segment_t* segment = _mi_ptr_segment(p);
  size_t bitidx;
  size_t index = mi_segment_map_index_of(segment, &bitidx);
  // fast path: for any pointer to valid small/medium/large object or first MI_SEGMENT_SIZE in huge
  if (mi_likely((mi_segment_map[index] & ((uintptr_t)1 << bitidx)) != 0)) {
    return segment; // yes, allocated by us
  }
  if (index==0) return NULL;
  // search downwards for the first segment in case it is an interior pointer
  // could be slow but searches in MI_INTPTR_SIZE * MI_SEGMENT_SIZE (4GiB) steps trough 
  // valid huge objects
  // note: we could maintain a lowest index to speed up the path for invalid pointers?
  size_t lobitidx;
  size_t loindex;
  uintptr_t lobits = mi_segment_map[index] & (((uintptr_t)1 << bitidx) - 1);
  if (lobits != 0) {
    loindex = index;
    lobitidx = _mi_bsr(lobits);
  }
  else {
    loindex = index - 1;
    while (loindex > 0 && mi_segment_map[loindex] == 0) loindex--;
    if (loindex==0) return NULL;
    lobitidx = _mi_bsr(mi_segment_map[loindex]);
  }
  // take difference as the addresses could be larger than the MAX_ADDRESS space.
  size_t diff = (((index - loindex) * (8*MI_INTPTR_SIZE)) + bitidx - lobitidx) * MI_SEGMENT_SIZE;
  segment = (mi_segment_t*)((uint8_t*)segment - diff);

  if (segment == NULL) return NULL;
  mi_assert_internal((void*)segment < p);
  bool cookie_ok = (_mi_ptr_cookie(segment) == segment->cookie);
  mi_assert_internal(cookie_ok);
  if (mi_unlikely(!cookie_ok)) return NULL;
  if (((uint8_t*)segment + mi_segment_size(segment)) <= (uint8_t*)p) return NULL; // outside the range
  mi_assert_internal(p >= (void*)segment && (uint8_t*)p < (uint8_t*)segment + mi_segment_size(segment));
  return segment;
}

// Is this a valid pointer in our heap?
static bool  mi_is_valid_pointer(const void* p) {
  return (_mi_segment_of(p) != NULL);
}

bool mi_is_in_heap_region(const void* p) mi_attr_noexcept {
  return mi_is_valid_pointer(p);
}

/*
// Return the full segment range belonging to a pointer
static void* mi_segment_range_of(const void* p, size_t* size) {
  mi_segment_t* segment = _mi_segment_of(p);
  if (segment == NULL) {
    if (size != NULL) *size = 0;
    return NULL;
  }
  else {
    if (size != NULL) *size = segment->segment_size;
    return segment;
  }
  mi_assert_expensive(page == NULL || mi_segment_is_valid(_mi_page_segment(page),tld));
  mi_assert_internal(page == NULL || (mi_segment_page_size(_mi_page_segment(page)) - (MI_SECURE == 0 ? 0 : _mi_os_page_size())) >= block_size);
  mi_reset_delayed(tld);
  mi_assert_internal(page == NULL || mi_page_not_in_queue(page, tld));
  return page;
}
*/<|MERGE_RESOLUTION|>--- conflicted
+++ resolved
@@ -253,7 +253,6 @@
 
 static void mi_segment_os_free(mi_segment_t* segment, mi_segments_tld_t* tld) {
   segment->thread_id = 0;
-<<<<<<< HEAD
   mi_segment_map_freed_at(segment);
   mi_segments_track_size(-((long)mi_segment_size(segment)),tld);
   if (MI_SECURE>0) {
@@ -271,25 +270,6 @@
   // _mi_os_free(segment, mi_segment_size(segment), /*segment->memid,*/ tld->stats);
   _mi_arena_free(segment, mi_segment_size(segment), segment->memid, 
                    (~segment->commit_mask == 0 && segment->decommit_mask == 0), segment->mem_is_fixed, tld->os);
-=======
-  mi_segments_track_size(-((long)segment_size),tld);
-  if (MI_SECURE != 0) {
-    mi_assert_internal(!segment->mem_is_fixed);
-    mi_segment_protect(segment, false, tld->os); // ensure no more guard pages are set
-  }
-
-  bool any_reset = false;
-  bool fully_committed = true;
-  for (size_t i = 0; i < segment->capacity; i++) {
-    mi_page_t* page = &segment->pages[i];
-    if (!page->is_committed) { fully_committed = false; }
-    if (page->is_reset)      { any_reset = true; }
-  }
-  if (any_reset && mi_option_is_enabled(mi_option_reset_decommits)) {
-    fully_committed = false;
-  }
-  _mi_mem_free(segment, segment_size, segment->memid, fully_committed, any_reset, tld->os);
->>>>>>> ff0d9888
 }
 
 
@@ -699,24 +679,14 @@
     }
     segment->memid = memid;
     segment->mem_is_fixed = mem_large;
-<<<<<<< HEAD
     segment->mem_is_committed = commit;
     mi_segments_track_size((long)(segment_size), tld);
     mi_segment_map_allocated_at(segment);
   }
 
   // zero the segment info? -- not always needed as it is zero initialized from the OS 
+  mi_atomic_store_ptr_release(mi_segment_t, &segment->abandoned_next, NULL);  // tsan
   if (!is_zero) {
-=======
-    segment->mem_is_committed = commit;    
-    mi_segments_track_size((long)segment_size, tld);
-  }
-  mi_assert_internal(segment != NULL && (uintptr_t)segment % MI_SEGMENT_SIZE == 0);
-  mi_assert_internal(segment->mem_is_fixed ? segment->mem_is_committed : true);  
-  mi_atomic_store_ptr_release(mi_segment_t, &segment->abandoned_next, NULL);  // tsan
-  if (!pages_still_good) {
-    // zero the segment info (but not the `mem` fields)
->>>>>>> ff0d9888
     ptrdiff_t ofs = offsetof(mi_segment_t, next);
     size_t    prefix = offsetof(mi_segment_t, slices) - ofs;
     memset((uint8_t*)segment+ofs, 0, prefix + sizeof(mi_slice_t)*segment_slices);
@@ -848,22 +818,12 @@
   memset((uint8_t*)page + ofs, 0, sizeof(*page) - ofs);
   page->xblock_size = 1;
 
-<<<<<<< HEAD
   // and free it
   mi_slice_t* slice = mi_segment_span_free_coalesce(mi_page_to_slice(page), tld);  
   segment->used--;
   // cannot assert segment valid as it is called during reclaim
   // mi_assert_expensive(mi_segment_is_valid(segment, tld));
   return slice;
-=======
-  // add to the free page list for reuse/reset
-  if (allow_reset) {
-    mi_pages_reset_add(segment, page, tld);
-  }
-
-  page->capacity = 0;  // after reset these can be zero'd now
-  page->reserved = 0;
->>>>>>> ff0d9888
 }
 
 void _mi_segment_page_free(mi_page_t* page, bool force, mi_segments_tld_t* tld)
@@ -945,13 +905,8 @@
 // Push on the visited list
 static void mi_abandoned_visited_push(mi_segment_t* segment) {
   mi_assert_internal(segment->thread_id == 0);
-<<<<<<< HEAD
-  mi_assert_internal(segment->abandoned_next == NULL);
+  mi_assert_internal(mi_atomic_load_ptr_relaxed(mi_segment_t,&segment->abandoned_next) == NULL);
   mi_assert_internal(segment->next == NULL);
-=======
-  mi_assert_internal(mi_atomic_load_ptr_relaxed(mi_segment_t,&segment->abandoned_next) == NULL);
-  mi_assert_internal(segment->next == NULL && segment->prev == NULL);
->>>>>>> ff0d9888
   mi_assert_internal(segment->used > 0);
   mi_segment_t* anext = mi_atomic_load_ptr_relaxed(mi_segment_t, &abandoned_visited);
   do {
@@ -997,13 +952,8 @@
 // Push on the abandoned list.
 static void mi_abandoned_push(mi_segment_t* segment) {
   mi_assert_internal(segment->thread_id == 0);
-<<<<<<< HEAD
-  mi_assert_internal(segment->abandoned_next == NULL);
+  mi_assert_internal(mi_atomic_load_ptr_relaxed(mi_segment_t, &segment->abandoned_next) == NULL);
   mi_assert_internal(segment->next == NULL);
-=======
-  mi_assert_internal(mi_atomic_load_ptr_relaxed(mi_segment_t, &segment->abandoned_next) == NULL);
-  mi_assert_internal(segment->next == NULL && segment->prev == NULL);
->>>>>>> ff0d9888
   mi_assert_internal(segment->used > 0);
   mi_tagged_segment_t next;
   mi_tagged_segment_t ts = mi_atomic_load_relaxed(&abandoned);
@@ -1037,14 +987,9 @@
 
   // Do a pop. We use a reader count to prevent
   // a segment to be decommitted while a read is still pending,
-<<<<<<< HEAD
-  // and a tagged pointer to prevent A-B-A link corruption.  
-  mi_atomic_increment(&abandoned_readers);  // ensure no segment gets decommitted
-=======
   // and a tagged pointer to prevent A-B-A link corruption.
   // (this is called from `region.c:_mi_mem_free` for example)
   mi_atomic_increment_relaxed(&abandoned_readers);  // ensure no segment gets decommitted
->>>>>>> ff0d9888
   mi_tagged_segment_t next = 0;
   ts = mi_atomic_load_acquire(&abandoned);
   do {
@@ -1068,8 +1013,7 @@
 static void mi_segment_abandon(mi_segment_t* segment, mi_segments_tld_t* tld) {
   mi_assert_internal(segment->used == segment->abandoned);
   mi_assert_internal(segment->used > 0);
-<<<<<<< HEAD
-  mi_assert_internal(segment->abandoned_next == NULL);
+  mi_assert_internal(mi_atomic_load_ptr_relaxed(mi_segment_t, &segment->abandoned_next) == NULL);
   mi_assert_internal(segment->abandoned_visits == 0);
   mi_assert_expensive(mi_segment_is_valid(segment,tld));
   
@@ -1085,16 +1029,6 @@
     }
     slice = slice + slice->slice_count;
   }
-=======
-  mi_assert_internal(mi_atomic_load_ptr_relaxed(mi_segment_t, &segment->abandoned_next) == NULL);
-  mi_assert_expensive(mi_segment_is_valid(segment, tld));
-
-  // remove the segment from the free page queue if needed
-  mi_reset_delayed(tld);
-  mi_pages_reset_remove_all_in_segment(segment, mi_option_is_enabled(mi_option_abandoned_page_reset), tld);
-  mi_segment_remove_from_free_queue(segment, tld);
-  mi_assert_internal(segment->next == NULL && segment->prev == NULL);
->>>>>>> ff0d9888
 
   // perform delayed decommits
   mi_segment_delayed_decommit(segment, mi_option_is_enabled(mi_option_abandoned_page_reset) /* force? */, tld->stats);    
@@ -1103,13 +1037,8 @@
   _mi_stat_increase(&tld->stats->segments_abandoned, 1);
   mi_segments_track_size(-((long)mi_segment_size(segment)), tld);
   segment->thread_id = 0;
-<<<<<<< HEAD
-  segment->abandoned_next = NULL;
+  mi_atomic_store_ptr_release(mi_segment_t, &segment->abandoned_next, NULL);
   segment->abandoned_visits = 1;   // from 0 to 1 to signify it is abandoned
-=======
-  segment->abandoned_visits = 0;
-  mi_atomic_store_ptr_release(mi_segment_t, &segment->abandoned_next, NULL);
->>>>>>> ff0d9888
   mi_abandoned_push(segment);
 }
 
@@ -1190,12 +1119,8 @@
 // Reclaim an abandoned segment; returns NULL if the segment was freed
 // set `right_page_reclaimed` to `true` if it reclaimed a page of the right `block_size` that was not full.
 static mi_segment_t* mi_segment_reclaim(mi_segment_t* segment, mi_heap_t* heap, size_t requested_block_size, bool* right_page_reclaimed, mi_segments_tld_t* tld) {
-<<<<<<< HEAD
-  mi_assert_internal(segment->abandoned_next == NULL);
+  mi_assert_internal(mi_atomic_load_ptr_relaxed(mi_segment_t, &segment->abandoned_next) == NULL);
   mi_assert_expensive(mi_segment_is_valid(segment, tld));
-=======
-  mi_assert_internal(mi_atomic_load_ptr_relaxed(mi_segment_t, &segment->abandoned_next) == NULL);
->>>>>>> ff0d9888
   if (right_page_reclaimed != NULL) { *right_page_reclaimed = false; }
 
   segment->thread_id = _mi_thread_id();
@@ -1453,7 +1378,7 @@
 #define MI_SEGMENT_MAP_SIZE  (MI_SEGMENT_MAP_BITS / 8)
 #define MI_SEGMENT_MAP_WSIZE (MI_SEGMENT_MAP_SIZE / MI_INTPTR_SIZE)
 
-static volatile _Atomic(uintptr_t) mi_segment_map[MI_SEGMENT_MAP_WSIZE];  // 2KiB per TB with 64MiB segments
+static _Atomic(uintptr_t) mi_segment_map[MI_SEGMENT_MAP_WSIZE];  // 2KiB per TB with 64MiB segments
 
 static size_t mi_segment_map_index_of(const mi_segment_t* segment, size_t* bitidx) {
   mi_assert_internal(_mi_ptr_segment(segment) == segment); // is it aligned on MI_SEGMENT_SIZE?
@@ -1467,12 +1392,11 @@
   size_t index = mi_segment_map_index_of(segment, &bitidx);
   mi_assert_internal(index < MI_SEGMENT_MAP_WSIZE);
   if (index==0) return;
-  uintptr_t mask;
+  uintptr_t mask = mi_segment_map[index];
   uintptr_t newmask;
   do {
-    mask = mi_segment_map[index];
     newmask = (mask | ((uintptr_t)1 << bitidx));
-  } while (!mi_atomic_cas_weak(&mi_segment_map[index], newmask, mask));
+  } while (!mi_atomic_cas_weak_release(&mi_segment_map[index], &mask, newmask));
 }
 
 static void mi_segment_map_freed_at(const mi_segment_t* segment) {
@@ -1480,12 +1404,11 @@
   size_t index = mi_segment_map_index_of(segment, &bitidx);
   mi_assert_internal(index < MI_SEGMENT_MAP_WSIZE);
   if (index == 0) return;
-  uintptr_t mask;
+  uintptr_t mask = mi_segment_map[index];
   uintptr_t newmask;
-  do {
-    mask = mi_segment_map[index];
+  do {    
     newmask = (mask & ~((uintptr_t)1 << bitidx));
-  } while (!mi_atomic_cas_weak(&mi_segment_map[index], newmask, mask));
+  } while (!mi_atomic_cas_weak_release(&mi_segment_map[index], &mask, newmask));
 }
 
 // Determine the segment belonging to a pointer or NULL if it is not in a valid segment.
