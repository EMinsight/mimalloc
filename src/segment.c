/* ----------------------------------------------------------------------------
Copyright (c) 2018-2020, Microsoft Research, Daan Leijen
This is free software; you can redistribute it and/or modify it under the
terms of the MIT license. A copy of the license can be found in the file
"LICENSE" at the root of this distribution.
-----------------------------------------------------------------------------*/
#include "mimalloc.h"
#include "mimalloc/internal.h"
#include "mimalloc/atomic.h"

#include <string.h>  // memset
#include <stdio.h>

#define MI_PAGE_HUGE_ALIGN   (256*1024)

static void mi_segment_try_purge(mi_segment_t* segment, bool force, mi_stats_t* stats);


// -------------------------------------------------------------------
// commit mask
// -------------------------------------------------------------------

static bool mi_commit_mask_all_set(const mi_commit_mask_t* commit, const mi_commit_mask_t* cm) {
  for (size_t i = 0; i < MI_COMMIT_MASK_FIELD_COUNT; i++) {
    if ((commit->mask[i] & cm->mask[i]) != cm->mask[i]) return false;
  }
  return true;
}

static bool mi_commit_mask_any_set(const mi_commit_mask_t* commit, const mi_commit_mask_t* cm) {
  for (size_t i = 0; i < MI_COMMIT_MASK_FIELD_COUNT; i++) {
    if ((commit->mask[i] & cm->mask[i]) != 0) return true;
  }
  return false;
}

static void mi_commit_mask_create_intersect(const mi_commit_mask_t* commit, const mi_commit_mask_t* cm, mi_commit_mask_t* res) {
  for (size_t i = 0; i < MI_COMMIT_MASK_FIELD_COUNT; i++) {
    res->mask[i] = (commit->mask[i] & cm->mask[i]);
  }
}

static void mi_commit_mask_clear(mi_commit_mask_t* res, const mi_commit_mask_t* cm) {
  for (size_t i = 0; i < MI_COMMIT_MASK_FIELD_COUNT; i++) {
    res->mask[i] &= ~(cm->mask[i]);
  }
}

static void mi_commit_mask_set(mi_commit_mask_t* res, const mi_commit_mask_t* cm) {
  for (size_t i = 0; i < MI_COMMIT_MASK_FIELD_COUNT; i++) {
    res->mask[i] |= cm->mask[i];
  }
}

static void mi_commit_mask_create(size_t bitidx, size_t bitcount, mi_commit_mask_t* cm) {
  mi_assert_internal(bitidx < MI_COMMIT_MASK_BITS);
  mi_assert_internal((bitidx + bitcount) <= MI_COMMIT_MASK_BITS);
  if (bitcount == MI_COMMIT_MASK_BITS) {
    mi_assert_internal(bitidx==0);
    mi_commit_mask_create_full(cm);
  }
  else if (bitcount == 0) {
    mi_commit_mask_create_empty(cm);
  }
  else {
    mi_commit_mask_create_empty(cm);
    size_t i = bitidx / MI_COMMIT_MASK_FIELD_BITS;
    size_t ofs = bitidx % MI_COMMIT_MASK_FIELD_BITS;
    while (bitcount > 0) {
      mi_assert_internal(i < MI_COMMIT_MASK_FIELD_COUNT);
      size_t avail = MI_COMMIT_MASK_FIELD_BITS - ofs;
      size_t count = (bitcount > avail ? avail : bitcount);
      size_t mask = (count >= MI_COMMIT_MASK_FIELD_BITS ? ~((size_t)0) : (((size_t)1 << count) - 1) << ofs);
      cm->mask[i] = mask;
      bitcount -= count;
      ofs = 0;
      i++;
    }
  }
}

size_t _mi_commit_mask_committed_size(const mi_commit_mask_t* cm, size_t total) {
  mi_assert_internal((total%MI_COMMIT_MASK_BITS)==0);
  size_t count = 0;
  for (size_t i = 0; i < MI_COMMIT_MASK_FIELD_COUNT; i++) {
    size_t mask = cm->mask[i];
    if (~mask == 0) {
      count += MI_COMMIT_MASK_FIELD_BITS;
    }
    else {
      for (; mask != 0; mask >>= 1) {  // todo: use popcount
        if ((mask&1)!=0) count++;
      }
    }
  }
  // we use total since for huge segments each commit bit may represent a larger size
  return ((total / MI_COMMIT_MASK_BITS) * count);
}


size_t _mi_commit_mask_next_run(const mi_commit_mask_t* cm, size_t* idx) {
  size_t i = (*idx) / MI_COMMIT_MASK_FIELD_BITS;
  size_t ofs = (*idx) % MI_COMMIT_MASK_FIELD_BITS;
  size_t mask = 0;
  // find first ones
  while (i < MI_COMMIT_MASK_FIELD_COUNT) {
    mask = cm->mask[i];
    mask >>= ofs;
    if (mask != 0) {
      while ((mask&1) == 0) {
        mask >>= 1;
        ofs++;
      }
      break;
    }
    i++;
    ofs = 0;
  }
  if (i >= MI_COMMIT_MASK_FIELD_COUNT) {
    // not found
    *idx = MI_COMMIT_MASK_BITS;
    return 0;
  }
  else {
    // found, count ones
    size_t count = 0;
    *idx = (i*MI_COMMIT_MASK_FIELD_BITS) + ofs;
    do {
      mi_assert_internal(ofs < MI_COMMIT_MASK_FIELD_BITS && (mask&1) == 1);
      do {
        count++;
        mask >>= 1;
      } while ((mask&1) == 1);
      if ((((*idx + count) % MI_COMMIT_MASK_FIELD_BITS) == 0)) {
        i++;
        if (i >= MI_COMMIT_MASK_FIELD_COUNT) break;
        mask = cm->mask[i];
        ofs = 0;
      }
    } while ((mask&1) == 1);
    mi_assert_internal(count > 0);
    return count;
  }
}


/* --------------------------------------------------------------------------------
  Segment allocation

  If a  thread ends, it "abandons" pages with used blocks
  and there is an abandoned segment list whose segments can
  be reclaimed by still running threads, much like work-stealing.
-------------------------------------------------------------------------------- */


/* -----------------------------------------------------------
   Slices
----------------------------------------------------------- */


static const mi_slice_t* mi_segment_slices_end(const mi_segment_t* segment) {
  return &segment->slices[segment->slice_entries];
}

static uint8_t* mi_slice_start(const mi_slice_t* slice) {
  mi_segment_t* segment = _mi_ptr_segment(slice);
  mi_assert_internal(slice >= segment->slices && slice < mi_segment_slices_end(segment));
  return ((uint8_t*)segment + ((slice - segment->slices)*MI_SEGMENT_SLICE_SIZE));
}


/* -----------------------------------------------------------
   Bins
----------------------------------------------------------- */
// Use bit scan forward to quickly find the first zero bit if it is available

static inline size_t mi_slice_bin8(size_t slice_count) {
  if (slice_count<=1) return slice_count;
  mi_assert_internal(slice_count <= MI_SLICES_PER_SEGMENT);
  slice_count--;
  size_t s = mi_bsr(slice_count);  // slice_count > 1
  if (s <= 2) return slice_count + 1;
  size_t bin = ((s << 2) | ((slice_count >> (s - 2))&0x03)) - 4;
  return bin;
}

static inline size_t mi_slice_bin(size_t slice_count) {
  mi_assert_internal(slice_count*MI_SEGMENT_SLICE_SIZE <= MI_SEGMENT_SIZE);
  mi_assert_internal(mi_slice_bin8(MI_SLICES_PER_SEGMENT) <= MI_SEGMENT_BIN_MAX);
  size_t bin = mi_slice_bin8(slice_count);
  mi_assert_internal(bin <= MI_SEGMENT_BIN_MAX);
  return bin;
}

static inline size_t mi_slice_index(const mi_slice_t* slice) {
  mi_segment_t* segment = _mi_ptr_segment(slice);
  ptrdiff_t index = slice - segment->slices;
  mi_assert_internal(index >= 0 && index < (ptrdiff_t)segment->slice_entries);
  return index;
}


/* -----------------------------------------------------------
   Slice span queues
----------------------------------------------------------- */

static void mi_span_queue_push(mi_span_queue_t* sq, mi_slice_t* slice) {
  // todo: or push to the end?
  mi_assert_internal(slice->prev == NULL && slice->next==NULL);
  slice->prev = NULL; // paranoia
  slice->next = sq->first;
  sq->first = slice;
  if (slice->next != NULL) slice->next->prev = slice;
                     else sq->last = slice;
  slice->xblock_size = 0; // free
}

static mi_span_queue_t* mi_span_queue_for(size_t slice_count, mi_segments_tld_t* tld) {
  size_t bin = mi_slice_bin(slice_count);
  mi_span_queue_t* sq = &tld->spans[bin];
  mi_assert_internal(sq->slice_count >= slice_count);
  return sq;
}

static void mi_span_queue_delete(mi_span_queue_t* sq, mi_slice_t* slice) {
  mi_assert_internal(slice->xblock_size==0 && slice->slice_count>0 && slice->slice_offset==0);
  // should work too if the queue does not contain slice (which can happen during reclaim)
  if (slice->prev != NULL) slice->prev->next = slice->next;
  if (slice == sq->first) sq->first = slice->next;
  if (slice->next != NULL) slice->next->prev = slice->prev;
  if (slice == sq->last) sq->last = slice->prev;
  slice->prev = NULL;
  slice->next = NULL;
  slice->xblock_size = 1; // no more free
}


/* -----------------------------------------------------------
 Invariant checking
----------------------------------------------------------- */

static bool mi_slice_is_used(const mi_slice_t* slice) {
  return (slice->xblock_size > 0);
}


#if (MI_DEBUG>=3)
static bool mi_span_queue_contains(mi_span_queue_t* sq, mi_slice_t* slice) {
  for (mi_slice_t* s = sq->first; s != NULL; s = s->next) {
    if (s==slice) return true;
  }
  return false;
}

static bool mi_segment_is_valid(mi_segment_t* segment, mi_segments_tld_t* tld) {
  mi_assert_internal(segment != NULL);
  mi_assert_internal(_mi_ptr_cookie(segment) == segment->cookie);
  mi_assert_internal(segment->abandoned <= segment->used);
  mi_assert_internal(segment->thread_id == 0 || segment->thread_id == _mi_thread_id());
  mi_assert_internal(mi_commit_mask_all_set(&segment->commit_mask, &segment->purge_mask)); // can only decommit committed blocks
  //mi_assert_internal(segment->segment_info_size % MI_SEGMENT_SLICE_SIZE == 0);
  mi_slice_t* slice = &segment->slices[0];
  const mi_slice_t* end = mi_segment_slices_end(segment);
  size_t used_count = 0;
  mi_span_queue_t* sq;
  while(slice < end) {
    mi_assert_internal(slice->slice_count > 0);
    mi_assert_internal(slice->slice_offset == 0);
    size_t index = mi_slice_index(slice);
    size_t maxindex = (index + slice->slice_count >= segment->slice_entries ? segment->slice_entries : index + slice->slice_count) - 1;
    if (mi_slice_is_used(slice)) { // a page in use, we need at least MAX_SLICE_OFFSET valid back offsets
      used_count++;
      for (size_t i = 0; i <= MI_MAX_SLICE_OFFSET && index + i <= maxindex; i++) {
        mi_assert_internal(segment->slices[index + i].slice_offset == i*sizeof(mi_slice_t));
        mi_assert_internal(i==0 || segment->slices[index + i].slice_count == 0);
        mi_assert_internal(i==0 || segment->slices[index + i].xblock_size == 1);
      }
      // and the last entry as well (for coalescing)
      const mi_slice_t* last = slice + slice->slice_count - 1;
      if (last > slice && last < mi_segment_slices_end(segment)) {
        mi_assert_internal(last->slice_offset == (slice->slice_count-1)*sizeof(mi_slice_t));
        mi_assert_internal(last->slice_count == 0);
        mi_assert_internal(last->xblock_size == 1);
      }
    }
    else {  // free range of slices; only last slice needs a valid back offset
      mi_slice_t* last = &segment->slices[maxindex];
      if (segment->kind != MI_SEGMENT_HUGE || slice->slice_count <= (segment->slice_entries - segment->segment_info_slices)) {
        mi_assert_internal((uint8_t*)slice == (uint8_t*)last - last->slice_offset);
      }
      mi_assert_internal(slice == last || last->slice_count == 0 );
      mi_assert_internal(last->xblock_size == 0 || (segment->kind==MI_SEGMENT_HUGE && last->xblock_size==1));
      if (segment->kind != MI_SEGMENT_HUGE && segment->thread_id != 0) { // segment is not huge or abandoned
        sq = mi_span_queue_for(slice->slice_count,tld);
        mi_assert_internal(mi_span_queue_contains(sq,slice));
      }
    }
    slice = &segment->slices[maxindex+1];
  }
  mi_assert_internal(slice == end);
  mi_assert_internal(used_count == segment->used + 1);
  return true;
}
#endif

/* -----------------------------------------------------------
 Segment size calculations
----------------------------------------------------------- */

static size_t mi_segment_info_size(mi_segment_t* segment) {
  return segment->segment_info_slices * MI_SEGMENT_SLICE_SIZE;
}

static uint8_t* _mi_segment_page_start_from_slice(const mi_segment_t* segment, const mi_slice_t* slice, size_t xblock_size, size_t* page_size)
{
  ptrdiff_t idx = slice - segment->slices;
  size_t psize = (size_t)slice->slice_count * MI_SEGMENT_SLICE_SIZE;
  // make the start not OS page aligned for smaller blocks to avoid page/cache effects
  // note: the offset must always be an xblock_size multiple since we assume small allocations
  // are aligned (see `mi_heap_malloc_aligned`).
  size_t start_offset = 0;
  if (xblock_size >= MI_INTPTR_SIZE) {
    if (xblock_size <= 64) { start_offset = 3*xblock_size; }
    else if (xblock_size <= 512) { start_offset = xblock_size; }
  }
  if (page_size != NULL) { *page_size = psize - start_offset; }
  return (uint8_t*)segment + ((idx*MI_SEGMENT_SLICE_SIZE) + start_offset);
}

// Start of the page available memory; can be used on uninitialized pages
uint8_t* _mi_segment_page_start(const mi_segment_t* segment, const mi_page_t* page, size_t* page_size)
{
  const mi_slice_t* slice = mi_page_to_slice((mi_page_t*)page);
  uint8_t* p = _mi_segment_page_start_from_slice(segment, slice, page->xblock_size, page_size);
  mi_assert_internal(page->xblock_size > 0 || _mi_ptr_page(p) == page);
  mi_assert_internal(_mi_ptr_segment(p) == segment);
  return p;
}


static size_t mi_segment_calculate_slices(size_t required, size_t* pre_size, size_t* info_slices) {
  size_t page_size = _mi_os_page_size();
  size_t isize     = _mi_align_up(sizeof(mi_segment_t), page_size);
  size_t guardsize = 0;

  if (MI_SECURE>0) {
    // in secure mode, we set up a protected page in between the segment info
    // and the page data (and one at the end of the segment)
    guardsize = page_size;
    if (required > 0) {
      required = _mi_align_up(required, MI_SEGMENT_SLICE_SIZE) + page_size;
    }
  }

  if (pre_size != NULL) *pre_size = isize;
  isize = _mi_align_up(isize + guardsize, MI_SEGMENT_SLICE_SIZE);
  if (info_slices != NULL) *info_slices = isize / MI_SEGMENT_SLICE_SIZE;
  size_t segment_size = (required==0 ? MI_SEGMENT_SIZE : _mi_align_up( required + isize + guardsize, MI_SEGMENT_SLICE_SIZE) );
  mi_assert_internal(segment_size % MI_SEGMENT_SLICE_SIZE == 0);
  return (segment_size / MI_SEGMENT_SLICE_SIZE);
}


/* ----------------------------------------------------------------------------
Segment caches
We keep a small segment cache per thread to increase local
reuse and avoid setting/clearing guard pages in secure mode.
------------------------------------------------------------------------------- */

static void mi_segments_track_size(long segment_size, mi_segments_tld_t* tld) {
  if (segment_size>=0) _mi_stat_increase(&tld->stats->segments,1);
                  else _mi_stat_decrease(&tld->stats->segments,1);
  tld->count += (segment_size >= 0 ? 1 : -1);
  if (tld->count > tld->peak_count) tld->peak_count = tld->count;
  tld->current_size += segment_size;
  if (tld->current_size > tld->peak_size) tld->peak_size = tld->current_size;
}

static void mi_segment_os_free(mi_segment_t* segment, mi_segments_tld_t* tld) {
  segment->thread_id = 0;
  _mi_segment_map_freed_at(segment);
  mi_segments_track_size(-((long)mi_segment_size(segment)),tld);
  if (MI_SECURE>0) {
    // _mi_os_unprotect(segment, mi_segment_size(segment)); // ensure no more guard pages are set
    // unprotect the guard pages; we cannot just unprotect the whole segment size as part may be decommitted
    size_t os_pagesize = _mi_os_page_size();
    _mi_os_unprotect((uint8_t*)segment + mi_segment_info_size(segment) - os_pagesize, os_pagesize);
    uint8_t* end = (uint8_t*)segment + mi_segment_size(segment) - os_pagesize;
    _mi_os_unprotect(end, os_pagesize);
  }

  // purge delayed decommits now? (no, leave it to the arena)
  // mi_segment_try_purge(segment,true,tld->stats);

  const size_t size = mi_segment_size(segment);
  const size_t csize = _mi_commit_mask_committed_size(&segment->commit_mask, size);

  _mi_abandoned_await_readers();  // wait until safe to free
  _mi_arena_free(segment, mi_segment_size(segment), csize, segment->memid, tld->stats);
}

// called by threads that are terminating
void _mi_segment_thread_collect(mi_segments_tld_t* tld) {
  MI_UNUSED(tld);
  // nothing to do
}


/* -----------------------------------------------------------
   Commit/Decommit ranges
----------------------------------------------------------- */

static void mi_segment_commit_mask(mi_segment_t* segment, bool conservative, uint8_t* p, size_t size, uint8_t** start_p, size_t* full_size, mi_commit_mask_t* cm) {
  mi_assert_internal(_mi_ptr_segment(p + 1) == segment);
  mi_assert_internal(segment->kind != MI_SEGMENT_HUGE);
  mi_commit_mask_create_empty(cm);
  if (size == 0 || size > MI_SEGMENT_SIZE || segment->kind == MI_SEGMENT_HUGE) return;
  const size_t segstart = mi_segment_info_size(segment);
  const size_t segsize = mi_segment_size(segment);
  if (p >= (uint8_t*)segment + segsize) return;

  size_t pstart = (p - (uint8_t*)segment);
  mi_assert_internal(pstart + size <= segsize);

  size_t start;
  size_t end;
  if (conservative) {
    // decommit conservative
    start = _mi_align_up(pstart, MI_COMMIT_SIZE);
    end   = _mi_align_down(pstart + size, MI_COMMIT_SIZE);
    mi_assert_internal(start >= segstart);
    mi_assert_internal(end <= segsize);
  }
  else {
    // commit liberal
    start = _mi_align_down(pstart, MI_MINIMAL_COMMIT_SIZE);
    end   = _mi_align_up(pstart + size, MI_MINIMAL_COMMIT_SIZE);
  }
  if (pstart >= segstart && start < segstart) {  // note: the mask is also calculated for an initial commit of the info area
    start = segstart;
  }
  if (end > segsize) {
    end = segsize;
  }

  mi_assert_internal(start <= pstart && (pstart + size) <= end);
  mi_assert_internal(start % MI_COMMIT_SIZE==0 && end % MI_COMMIT_SIZE == 0);
  *start_p   = (uint8_t*)segment + start;
  *full_size = (end > start ? end - start : 0);
  if (*full_size == 0) return;

  size_t bitidx = start / MI_COMMIT_SIZE;
  mi_assert_internal(bitidx < MI_COMMIT_MASK_BITS);

  size_t bitcount = *full_size / MI_COMMIT_SIZE; // can be 0
  if (bitidx + bitcount > MI_COMMIT_MASK_BITS) {
    _mi_warning_message("commit mask overflow: idx=%zu count=%zu start=%zx end=%zx p=0x%p size=%zu fullsize=%zu\n", bitidx, bitcount, start, end, p, size, *full_size);
  }
  mi_assert_internal((bitidx + bitcount) <= MI_COMMIT_MASK_BITS);
  mi_commit_mask_create(bitidx, bitcount, cm);
}

static bool mi_segment_commit(mi_segment_t* segment, uint8_t* p, size_t size, mi_stats_t* stats) {
  mi_assert_internal(mi_commit_mask_all_set(&segment->commit_mask, &segment->purge_mask));

  // commit liberal
  uint8_t* start = NULL;
  size_t   full_size = 0;
  mi_commit_mask_t mask;
  mi_segment_commit_mask(segment, false /* conservative? */, p, size, &start, &full_size, &mask);
  if (mi_commit_mask_is_empty(&mask) || full_size == 0) return true;

  if (!mi_commit_mask_all_set(&segment->commit_mask, &mask)) {
    // committing
    bool is_zero = false;
    mi_commit_mask_t cmask;
    mi_commit_mask_create_intersect(&segment->commit_mask, &mask, &cmask);
    _mi_stat_decrease(&_mi_stats_main.committed, _mi_commit_mask_committed_size(&cmask, MI_SEGMENT_SIZE)); // adjust for overlap
    if (!_mi_os_commit(start, full_size, &is_zero, stats)) return false;
    mi_commit_mask_set(&segment->commit_mask, &mask);
  }

  // increase purge expiration when using part of delayed purges -- we assume more allocations are coming soon.
  if (mi_commit_mask_any_set(&segment->purge_mask, &mask)) {
    segment->purge_expire = _mi_clock_now() + mi_option_get(mi_option_purge_delay);
  }

  // always clear any delayed purges in our range (as they are either committed now)
  mi_commit_mask_clear(&segment->purge_mask, &mask);
  return true;
}

static bool mi_segment_ensure_committed(mi_segment_t* segment, uint8_t* p, size_t size, mi_stats_t* stats) {
  mi_assert_internal(mi_commit_mask_all_set(&segment->commit_mask, &segment->purge_mask));
  // note: assumes commit_mask is always full for huge segments as otherwise the commit mask bits can overflow
  if (mi_commit_mask_is_full(&segment->commit_mask) && mi_commit_mask_is_empty(&segment->purge_mask)) return true; // fully committed
  mi_assert_internal(segment->kind != MI_SEGMENT_HUGE);
  return mi_segment_commit(segment, p, size, stats);
}

static bool mi_segment_purge(mi_segment_t* segment, uint8_t* p, size_t size, mi_stats_t* stats) {
  mi_assert_internal(mi_commit_mask_all_set(&segment->commit_mask, &segment->purge_mask));
  if (!segment->allow_purge) return true;

  // purge conservative
  uint8_t* start = NULL;
  size_t   full_size = 0;
  mi_commit_mask_t mask;
  mi_segment_commit_mask(segment, true /* conservative? */, p, size, &start, &full_size, &mask);
  if (mi_commit_mask_is_empty(&mask) || full_size==0) return true;

  if (mi_commit_mask_any_set(&segment->commit_mask, &mask)) {
    // purging
    mi_assert_internal((void*)start != (void*)segment);
    mi_assert_internal(segment->allow_decommit);
    const bool decommitted = _mi_os_purge(start, full_size, stats);  // reset or decommit
    if (decommitted) {
      mi_commit_mask_t cmask;
      mi_commit_mask_create_intersect(&segment->commit_mask, &mask, &cmask);
      _mi_stat_increase(&_mi_stats_main.committed, full_size - _mi_commit_mask_committed_size(&cmask, MI_SEGMENT_SIZE)); // adjust for double counting
      mi_commit_mask_clear(&segment->commit_mask, &mask);
    }
  }

  // always clear any scheduled purges in our range
  mi_commit_mask_clear(&segment->purge_mask, &mask);
  return true;
}

static void mi_segment_schedule_purge(mi_segment_t* segment, uint8_t* p, size_t size, mi_stats_t* stats) {
  if (!segment->allow_purge) return;

  if (mi_option_get(mi_option_purge_delay) == 0) {
    mi_segment_purge(segment, p, size, stats);
  }
  else {
    // register for future purge in the purge mask
    uint8_t* start = NULL;
    size_t   full_size = 0;
    mi_commit_mask_t mask;
    mi_segment_commit_mask(segment, true /*conservative*/, p, size, &start, &full_size, &mask);
    if (mi_commit_mask_is_empty(&mask) || full_size==0) return;

    // update delayed commit
    mi_assert_internal(segment->purge_expire > 0 || mi_commit_mask_is_empty(&segment->purge_mask));
    mi_commit_mask_t cmask;
    mi_commit_mask_create_intersect(&segment->commit_mask, &mask, &cmask);  // only purge what is committed; span_free may try to decommit more
    mi_commit_mask_set(&segment->purge_mask, &cmask);
    mi_msecs_t now = _mi_clock_now();
    if (segment->purge_expire == 0) {
      // no previous purgess, initialize now
      segment->purge_expire = now + mi_option_get(mi_option_purge_delay);
    }
    else if (segment->purge_expire <= now) {
      // previous purge mask already expired
      if (segment->purge_expire + mi_option_get(mi_option_purge_extend_delay) <= now) {
        mi_segment_try_purge(segment, true, stats);
      }
      else {
        segment->purge_expire = now + mi_option_get(mi_option_purge_extend_delay); // (mi_option_get(mi_option_purge_delay) / 8); // wait a tiny bit longer in case there is a series of free's
      }
    }
    else {
      // previous purge mask is not yet expired, increase the expiration by a bit.
      segment->purge_expire += mi_option_get(mi_option_purge_extend_delay);
    }
  }
}

static void mi_segment_try_purge(mi_segment_t* segment, bool force, mi_stats_t* stats) {
  if (!segment->allow_purge || mi_commit_mask_is_empty(&segment->purge_mask)) return;
  mi_msecs_t now = _mi_clock_now();
  if (!force && now < segment->purge_expire) return;

  mi_commit_mask_t mask = segment->purge_mask;
  segment->purge_expire = 0;
  mi_commit_mask_create_empty(&segment->purge_mask);

  size_t idx;
  size_t count;
  mi_commit_mask_foreach(&mask, idx, count) {
    // if found, decommit that sequence
    if (count > 0) {
      uint8_t* p = (uint8_t*)segment + (idx*MI_COMMIT_SIZE);
      size_t size = count * MI_COMMIT_SIZE;
      mi_segment_purge(segment, p, size, stats);
    }
  }
  mi_commit_mask_foreach_end()
  mi_assert_internal(mi_commit_mask_is_empty(&segment->purge_mask));
}


/* -----------------------------------------------------------
   Span free
----------------------------------------------------------- */

static bool mi_segment_is_abandoned(mi_segment_t* segment) {
  return (segment->thread_id == 0);
}

// note: can be called on abandoned segments
static void mi_segment_span_free(mi_segment_t* segment, size_t slice_index, size_t slice_count, bool allow_purge, mi_segments_tld_t* tld) {
  mi_assert_internal(slice_index < segment->slice_entries);
  mi_span_queue_t* sq = (segment->kind == MI_SEGMENT_HUGE || mi_segment_is_abandoned(segment)
                          ? NULL : mi_span_queue_for(slice_count,tld));
  if (slice_count==0) slice_count = 1;
  mi_assert_internal(slice_index + slice_count - 1 < segment->slice_entries);

  // set first and last slice (the intermediates can be undetermined)
  mi_slice_t* slice = &segment->slices[slice_index];
  slice->slice_count = (uint32_t)slice_count;
  mi_assert_internal(slice->slice_count == slice_count); // no overflow?
  slice->slice_offset = 0;
  if (slice_count > 1) {
    mi_slice_t* last = &segment->slices[slice_index + slice_count - 1];
    last->slice_count = 0;
    last->slice_offset = (uint32_t)(sizeof(mi_page_t)*(slice_count - 1));
    last->xblock_size = 0;
  }

  // perhaps decommit
  if (allow_purge) {
    mi_segment_schedule_purge(segment, mi_slice_start(slice), slice_count * MI_SEGMENT_SLICE_SIZE, tld->stats);
  }

  // and push it on the free page queue (if it was not a huge page)
  if (sq != NULL) mi_span_queue_push( sq, slice );
             else slice->xblock_size = 0; // mark huge page as free anyways
}

/*
// called from reclaim to add existing free spans
static void mi_segment_span_add_free(mi_slice_t* slice, mi_segments_tld_t* tld) {
  mi_segment_t* segment = _mi_ptr_segment(slice);
  mi_assert_internal(slice->xblock_size==0 && slice->slice_count>0 && slice->slice_offset==0);
  size_t slice_index = mi_slice_index(slice);
  mi_segment_span_free(segment,slice_index,slice->slice_count,tld);
}
*/

static void mi_segment_span_remove_from_queue(mi_slice_t* slice, mi_segments_tld_t* tld) {
  mi_assert_internal(slice->slice_count > 0 && slice->slice_offset==0 && slice->xblock_size==0);
  mi_assert_internal(_mi_ptr_segment(slice)->kind != MI_SEGMENT_HUGE);
  mi_span_queue_t* sq = mi_span_queue_for(slice->slice_count, tld);
  mi_span_queue_delete(sq, slice);
}

// note: can be called on abandoned segments
static mi_slice_t* mi_segment_span_free_coalesce(mi_slice_t* slice, mi_segments_tld_t* tld) {
  mi_assert_internal(slice != NULL && slice->slice_count > 0 && slice->slice_offset == 0);
  mi_segment_t* segment = _mi_ptr_segment(slice);
  bool is_abandoned = mi_segment_is_abandoned(segment);

  // for huge pages, just mark as free but don't add to the queues
  if (segment->kind == MI_SEGMENT_HUGE) {
    // issue #691: segment->used can be 0 if the huge page block was freed while abandoned (reclaim will get here in that case)
    mi_assert_internal((segment->used==0 && slice->xblock_size==0) || segment->used == 1);  // decreased right after this call in `mi_segment_page_clear`
    slice->xblock_size = 0;  // mark as free anyways
    // we should mark the last slice `xblock_size=0` now to maintain invariants but we skip it to
    // avoid a possible cache miss (and the segment is about to be freed)
    return slice;
  }

  // otherwise coalesce the span and add to the free span queues
  size_t slice_count = slice->slice_count;
  mi_slice_t* next = slice + slice->slice_count;
  mi_assert_internal(next <= mi_segment_slices_end(segment));
  if (next < mi_segment_slices_end(segment) && next->xblock_size==0) {
    // free next block -- remove it from free and merge
    mi_assert_internal(next->slice_count > 0 && next->slice_offset==0);
    slice_count += next->slice_count; // extend
    if (!is_abandoned) { mi_segment_span_remove_from_queue(next, tld); }
  }
  if (slice > segment->slices) {
    mi_slice_t* prev = mi_slice_first(slice - 1);
    mi_assert_internal(prev >= segment->slices);
    if (prev->xblock_size==0) {
      // free previous slice -- remove it from free and merge
      mi_assert_internal(prev->slice_count > 0 && prev->slice_offset==0);
      slice_count += prev->slice_count;
      if (!is_abandoned) { mi_segment_span_remove_from_queue(prev, tld); }
      slice = prev;
    }
  }

  // and add the new free page
  mi_segment_span_free(segment, mi_slice_index(slice), slice_count, true, tld);
  return slice;
}



/* -----------------------------------------------------------
   Page allocation
----------------------------------------------------------- */

<<<<<<< HEAD
// Note: may still return NULL if committing the memory failed
static mi_page_t* mi_segment_span_allocate(mi_segment_t* segment, size_t slice_index, size_t slice_count, mi_segments_tld_t* tld) {
  mi_assert_internal(slice_index < segment->slice_entries);
  mi_slice_t* const slice = &segment->slices[slice_index];
  mi_assert_internal(slice->xblock_size==0 || slice->xblock_size==1);

  // commit before changing the slice data
  if (!mi_segment_ensure_committed(segment, _mi_segment_page_start_from_slice(segment, slice, 0, NULL), slice_count * MI_SEGMENT_SLICE_SIZE, tld->stats)) {
    return NULL;  // commit failed!
  }

  // convert the slices to a page
  slice->slice_offset = 0;
  slice->slice_count = (uint32_t)slice_count;
  mi_assert_internal(slice->slice_count == slice_count);
  const size_t bsize = slice_count * MI_SEGMENT_SLICE_SIZE;
  slice->xblock_size = (uint32_t)(bsize >= MI_HUGE_BLOCK_SIZE ? MI_HUGE_BLOCK_SIZE : bsize);
  mi_page_t*  page = mi_slice_to_page(slice);
  mi_assert_internal(mi_page_block_size(page) == bsize);

  // set slice back pointers for the first MI_MAX_SLICE_OFFSET entries
  size_t extra = slice_count-1;
  if (extra > MI_MAX_SLICE_OFFSET) extra = MI_MAX_SLICE_OFFSET;
  if (slice_index + extra >= segment->slice_entries) extra = segment->slice_entries - slice_index - 1;  // huge objects may have more slices than avaiable entries in the segment->slices

  mi_slice_t* slice_next = slice + 1;
  for (size_t i = 1; i <= extra; i++, slice_next++) {
    slice_next->slice_offset = (uint32_t)(sizeof(mi_slice_t)*i);
    slice_next->slice_count = 0;
    slice_next->xblock_size = 1;
=======
static void mi_segment_os_free(mi_segment_t* segment, size_t segment_size, mi_segments_tld_t* tld) {
  segment->thread_id = 0;
  _mi_segment_map_freed_at(segment);
  mi_segments_track_size(-((long)segment_size),tld);
  if (segment->was_reclaimed) {
    tld->reclaim_count--;
    segment->was_reclaimed = false;
  }

  if (MI_SECURE != 0) {
    mi_assert_internal(!segment->memid.is_pinned);
    mi_segment_protect(segment, false, tld->os); // ensure no more guard pages are set
>>>>>>> 5fe83bf3
  }

  // and also for the last one (if not set already) (the last one is needed for coalescing and for large alignments)
  // note: the cast is needed for ubsan since the index can be larger than MI_SLICES_PER_SEGMENT for huge allocations (see #543)
  mi_slice_t* last = slice + slice_count - 1;
  mi_slice_t* end = (mi_slice_t*)mi_segment_slices_end(segment);
  if (last > end) last = end;
  if (last > slice) {
    last->slice_offset = (uint32_t)(sizeof(mi_slice_t) * (last - slice));
    last->slice_count = 0;
    last->xblock_size = 1;
  }
<<<<<<< HEAD

  // and initialize the page
  page->is_committed = true;
  segment->used++;
  return page;
=======
  MI_UNUSED(fully_committed);
  mi_assert_internal((fully_committed && committed_size == segment_size) || (!fully_committed && committed_size < segment_size));
  
  _mi_abandoned_await_readers(); // prevent ABA issue if concurrent readers try to access our memory (that might be purged)
  _mi_arena_free(segment, segment_size, committed_size, segment->memid, tld->stats);
>>>>>>> 5fe83bf3
}

static void mi_segment_slice_split(mi_segment_t* segment, mi_slice_t* slice, size_t slice_count, mi_segments_tld_t* tld) {
  mi_assert_internal(_mi_ptr_segment(slice) == segment);
  mi_assert_internal(slice->slice_count >= slice_count);
  mi_assert_internal(slice->xblock_size > 0); // no more in free queue
  if (slice->slice_count <= slice_count) return;
  mi_assert_internal(segment->kind != MI_SEGMENT_HUGE);
  size_t next_index = mi_slice_index(slice) + slice_count;
  size_t next_count = slice->slice_count - slice_count;
  mi_segment_span_free(segment, next_index, next_count, false /* don't purge left-over part */, tld);
  slice->slice_count = (uint32_t)slice_count;
}

static mi_page_t* mi_segments_page_find_and_allocate(size_t slice_count, mi_arena_id_t req_arena_id, mi_segments_tld_t* tld) {
  mi_assert_internal(slice_count*MI_SEGMENT_SLICE_SIZE <= MI_LARGE_OBJ_SIZE_MAX);
  // search from best fit up
  mi_span_queue_t* sq = mi_span_queue_for(slice_count, tld);
  if (slice_count == 0) slice_count = 1;
  while (sq <= &tld->spans[MI_SEGMENT_BIN_MAX]) {
    for (mi_slice_t* slice = sq->first; slice != NULL; slice = slice->next) {
      if (slice->slice_count >= slice_count) {
        // found one
        mi_segment_t* segment = _mi_ptr_segment(slice);
        if (_mi_arena_memid_is_suitable(segment->memid, req_arena_id)) {
          // found a suitable page span
          mi_span_queue_delete(sq, slice);

          if (slice->slice_count > slice_count) {
            mi_segment_slice_split(segment, slice, slice_count, tld);
          }
          mi_assert_internal(slice != NULL && slice->slice_count == slice_count && slice->xblock_size > 0);
          mi_page_t* page = mi_segment_span_allocate(segment, mi_slice_index(slice), slice->slice_count, tld);
          if (page == NULL) {
            // commit failed; return NULL but first restore the slice
            mi_segment_span_free_coalesce(slice, tld);
            return NULL;
          }
          return page;
        }
      }
    }
    sq++;
  }
  // could not find a page..
  return NULL;
}


/* -----------------------------------------------------------
   Segment allocation
----------------------------------------------------------- */

static mi_segment_t* mi_segment_os_alloc( size_t required, size_t page_alignment, bool eager_delayed, mi_arena_id_t req_arena_id,
                                          size_t* psegment_slices, size_t* ppre_size, size_t* pinfo_slices,
                                          bool commit, mi_segments_tld_t* tld, mi_os_tld_t* os_tld)

{
  mi_memid_t memid;
  bool   allow_large = (!eager_delayed && (MI_SECURE == 0)); // only allow large OS pages once we are no longer lazy
  size_t align_offset = 0;
  size_t alignment = MI_SEGMENT_ALIGN;

  if (page_alignment > 0) {
    // mi_assert_internal(huge_page != NULL);
    mi_assert_internal(page_alignment >= MI_SEGMENT_ALIGN);
    alignment = page_alignment;
    const size_t info_size = (*pinfo_slices) * MI_SEGMENT_SLICE_SIZE;
    align_offset = _mi_align_up( info_size, MI_SEGMENT_ALIGN );
    const size_t extra = align_offset - info_size;
    // recalculate due to potential guard pages
    *psegment_slices = mi_segment_calculate_slices(required + extra, ppre_size, pinfo_slices);
  }

  const size_t segment_size = (*psegment_slices) * MI_SEGMENT_SLICE_SIZE;
  mi_segment_t* segment = (mi_segment_t*)_mi_arena_alloc_aligned(segment_size, alignment, align_offset, commit, allow_large, req_arena_id, &memid, os_tld);
  if (segment == NULL) {
    return NULL;  // failed to allocate
  }

  // ensure metadata part of the segment is committed
  mi_commit_mask_t commit_mask;
  if (memid.initially_committed) {
    mi_commit_mask_create_full(&commit_mask);
  }
  else {
    // at least commit the info slices
    const size_t commit_needed = _mi_divide_up((*pinfo_slices)*MI_SEGMENT_SLICE_SIZE, MI_COMMIT_SIZE);
    mi_assert_internal(commit_needed>0);
    mi_commit_mask_create(0, commit_needed, &commit_mask);
    mi_assert_internal(commit_needed*MI_COMMIT_SIZE >= (*pinfo_slices)*MI_SEGMENT_SLICE_SIZE);
    if (!_mi_os_commit(segment, commit_needed*MI_COMMIT_SIZE, NULL, tld->stats)) {
      _mi_arena_free(segment,segment_size,0,memid,tld->stats);
      return NULL;
    }
  }
  mi_assert_internal(segment != NULL && (uintptr_t)segment % MI_SEGMENT_SIZE == 0);

  segment->memid = memid;
  segment->allow_decommit = !memid.is_pinned;
  segment->allow_purge = segment->allow_decommit && (mi_option_get(mi_option_purge_delay) >= 0);
  segment->segment_size = segment_size;
  segment->commit_mask = commit_mask;
  segment->purge_expire = 0;
  mi_commit_mask_create_empty(&segment->purge_mask);

  mi_segments_track_size((long)(segment_size), tld);
  _mi_segment_map_allocated_at(segment);
  return segment;
}


// Allocate a segment from the OS aligned to `MI_SEGMENT_SIZE` .
static mi_segment_t* mi_segment_alloc(size_t required, size_t page_alignment, mi_arena_id_t req_arena_id, mi_segments_tld_t* tld, mi_os_tld_t* os_tld, mi_page_t** huge_page)
{
  mi_assert_internal((required==0 && huge_page==NULL) || (required>0 && huge_page != NULL));

  // calculate needed sizes first
  size_t info_slices;
  size_t pre_size;
  size_t segment_slices = mi_segment_calculate_slices(required, &pre_size, &info_slices);

  // Commit eagerly only if not the first N lazy segments (to reduce impact of many threads that allocate just a little)
  const bool eager_delay = (// !_mi_os_has_overcommit() &&             // never delay on overcommit systems
                            _mi_current_thread_count() > 1 &&       // do not delay for the first N threads
                            tld->count < (size_t)mi_option_get(mi_option_eager_commit_delay));
  const bool eager = !eager_delay && mi_option_is_enabled(mi_option_eager_commit);
  bool commit = eager || (required > 0);

  // Allocate the segment from the OS
  mi_segment_t* segment = mi_segment_os_alloc(required, page_alignment, eager_delay, req_arena_id,
                                              &segment_slices, &pre_size, &info_slices, commit, tld, os_tld);
  if (segment == NULL) return NULL;

  // zero the segment info? -- not always needed as it may be zero initialized from the OS
  if (!segment->memid.initially_zero) {
    ptrdiff_t ofs    = offsetof(mi_segment_t, next);
    size_t    prefix = offsetof(mi_segment_t, slices) - ofs;
    size_t    zsize  = prefix + (sizeof(mi_slice_t) * (segment_slices + 1)); // one more
    _mi_memzero((uint8_t*)segment + ofs, zsize);
  }

  // initialize the rest of the segment info
  const size_t slice_entries = (segment_slices > MI_SLICES_PER_SEGMENT ? MI_SLICES_PER_SEGMENT : segment_slices);
  segment->segment_slices = segment_slices;
  segment->segment_info_slices = info_slices;
  segment->thread_id = _mi_thread_id();
  segment->cookie = _mi_ptr_cookie(segment);
  segment->slice_entries = slice_entries;
  segment->kind = (required == 0 ? MI_SEGMENT_NORMAL : MI_SEGMENT_HUGE);

  // _mi_memzero(segment->slices, sizeof(mi_slice_t)*(info_slices+1));
  _mi_stat_increase(&tld->stats->page_committed, mi_segment_info_size(segment));

  // set up guard pages
  size_t guard_slices = 0;
  if (MI_SECURE>0) {
    // in secure mode, we set up a protected page in between the segment info
    // and the page data, and at the end of the segment.
    size_t os_pagesize = _mi_os_page_size();
    mi_assert_internal(mi_segment_info_size(segment) - os_pagesize >= pre_size);
    _mi_os_protect((uint8_t*)segment + mi_segment_info_size(segment) - os_pagesize, os_pagesize);
    uint8_t* end = (uint8_t*)segment + mi_segment_size(segment) - os_pagesize;
    mi_segment_ensure_committed(segment, end, os_pagesize, tld->stats);
    _mi_os_protect(end, os_pagesize);
    if (slice_entries == segment_slices) segment->slice_entries--; // don't use the last slice :-(
    guard_slices = 1;
  }

  // reserve first slices for segment info
  mi_page_t* page0 = mi_segment_span_allocate(segment, 0, info_slices, tld);
  mi_assert_internal(page0!=NULL); if (page0==NULL) return NULL; // cannot fail as we always commit in advance
  mi_assert_internal(segment->used == 1);
  segment->used = 0; // don't count our internal slices towards usage

  // initialize initial free pages
  if (segment->kind == MI_SEGMENT_NORMAL) { // not a huge page
    mi_assert_internal(huge_page==NULL);
    mi_segment_span_free(segment, info_slices, segment->slice_entries - info_slices, false /* don't purge */, tld);
  }
  else {
    mi_assert_internal(huge_page!=NULL);
    mi_assert_internal(mi_commit_mask_is_empty(&segment->purge_mask));
    mi_assert_internal(mi_commit_mask_is_full(&segment->commit_mask));
    *huge_page = mi_segment_span_allocate(segment, info_slices, segment_slices - info_slices - guard_slices, tld);
    mi_assert_internal(*huge_page != NULL); // cannot fail as we commit in advance
  }

  mi_assert_expensive(mi_segment_is_valid(segment,tld));
  return segment;
}


static void mi_segment_free(mi_segment_t* segment, bool force, mi_segments_tld_t* tld) {
  MI_UNUSED(force);
  mi_assert_internal(segment != NULL);
  mi_assert_internal(segment->next == NULL);
  mi_assert_internal(segment->used == 0);

  // Remove the free pages
  mi_slice_t* slice = &segment->slices[0];
  const mi_slice_t* end = mi_segment_slices_end(segment);
  #if MI_DEBUG>1
  size_t page_count = 0;
  #endif
  while (slice < end) {
    mi_assert_internal(slice->slice_count > 0);
    mi_assert_internal(slice->slice_offset == 0);
    mi_assert_internal(mi_slice_index(slice)==0 || slice->xblock_size == 0); // no more used pages ..
    if (slice->xblock_size == 0 && segment->kind != MI_SEGMENT_HUGE) {
      mi_segment_span_remove_from_queue(slice, tld);
    }
    #if MI_DEBUG>1
    page_count++;
    #endif
    slice = slice + slice->slice_count;
  }
  mi_assert_internal(page_count == 2); // first page is allocated by the segment itself

  // stats
  _mi_stat_decrease(&tld->stats->page_committed, mi_segment_info_size(segment));

  // return it to the OS
  mi_segment_os_free(segment, tld);
}


/* -----------------------------------------------------------
   Page Free
----------------------------------------------------------- */

static void mi_segment_abandon(mi_segment_t* segment, mi_segments_tld_t* tld);

// note: can be called on abandoned pages
static mi_slice_t* mi_segment_page_clear(mi_page_t* page, mi_segments_tld_t* tld) {
  mi_assert_internal(page->xblock_size > 0);
  mi_assert_internal(mi_page_all_free(page));
  mi_segment_t* segment = _mi_ptr_segment(page);
  mi_assert_internal(segment->used > 0);

  size_t inuse = page->capacity * mi_page_block_size(page);
  _mi_stat_decrease(&tld->stats->page_committed, inuse);
  _mi_stat_decrease(&tld->stats->pages, 1);

  // reset the page memory to reduce memory pressure?
  if (segment->allow_decommit && mi_option_is_enabled(mi_option_deprecated_page_reset)) {
    size_t psize;
    uint8_t* start = _mi_page_start(segment, page, &psize);
    _mi_os_reset(start, psize, tld->stats);
  }

  // zero the page data, but not the segment fields
  page->is_zero_init = false;
  ptrdiff_t ofs = offsetof(mi_page_t, capacity);
  _mi_memzero((uint8_t*)page + ofs, sizeof(*page) - ofs);
  page->xblock_size = 1;

  // and free it
  mi_slice_t* slice = mi_segment_span_free_coalesce(mi_page_to_slice(page), tld);
  segment->used--;
  // cannot assert segment valid as it is called during reclaim
  // mi_assert_expensive(mi_segment_is_valid(segment, tld));
  return slice;
}

void _mi_segment_page_free(mi_page_t* page, bool force, mi_segments_tld_t* tld)
{
  mi_assert(page != NULL);

  mi_segment_t* segment = _mi_page_segment(page);
  mi_assert_expensive(mi_segment_is_valid(segment,tld));

  // mark it as free now
  mi_segment_page_clear(page, tld);
  mi_assert_expensive(mi_segment_is_valid(segment, tld));

  if (segment->used == 0) {
    // no more used pages; remove from the free list and free the segment
    mi_segment_free(segment, force, tld);
  }
  else if (segment->used == segment->abandoned) {
    // only abandoned pages; remove from free list and abandon
    mi_segment_abandon(segment,tld);
  }
  else {
    // perform delayed purges
    mi_segment_try_purge(segment, false /* force? */, tld->stats);
  }
}


/* -----------------------------------------------------------
Abandonment

When threads terminate, they can leave segments with
live blocks (reachable through other threads). Such segments
are "abandoned" and will be reclaimed by other threads to
reuse their pages and/or free them eventually. The
`thread_id` of such segments is 0.

When a block is freed in an abandoned segment, the segment
is reclaimed into that thread.
----------------------------------------------------------- */

// legacy: Wait until there are no more pending reads on segments that used to be in the abandoned list
void _mi_abandoned_await_readers(void) {
  // nothing needed
}

/* -----------------------------------------------------------
   Abandon segment/page
----------------------------------------------------------- */

static void mi_segment_abandon(mi_segment_t* segment, mi_segments_tld_t* tld) {
  mi_assert_internal(segment->used == segment->abandoned);
  mi_assert_internal(segment->used > 0);
  mi_assert_internal(segment->abandoned_visits == 0);
  mi_assert_expensive(mi_segment_is_valid(segment,tld));

  // remove the free pages from the free page queues
  mi_slice_t* slice = &segment->slices[0];
  const mi_slice_t* end = mi_segment_slices_end(segment);
  while (slice < end) {
    mi_assert_internal(slice->slice_count > 0);
    mi_assert_internal(slice->slice_offset == 0);
    if (slice->xblock_size == 0) { // a free page
      mi_segment_span_remove_from_queue(slice,tld);
      slice->xblock_size = 0; // but keep it free
    }
    slice = slice + slice->slice_count;
  }

  // perform delayed decommits (forcing is much slower on mstress)
  // Only abandoned segments in arena memory can be reclaimed without a free 
  // so if a segment is not from an arena we force purge here to be conservative.
  const bool force_purge = (segment->memid.memkind != MI_MEM_ARENA) || mi_option_is_enabled(mi_option_abandoned_page_purge);
  mi_segment_try_purge(segment, force_purge, tld->stats);

  // all pages in the segment are abandoned; add it to the abandoned list
  _mi_stat_increase(&tld->stats->segments_abandoned, 1);
<<<<<<< HEAD
  mi_segments_track_size(-((long)mi_segment_size(segment)), tld);
  segment->thread_id = 0;
  segment->abandoned_visits = 1;   // from 0 to 1 to signify it is abandoned
=======
  mi_segments_track_size(-((long)segment->segment_size), tld);
  segment->abandoned_visits = 0;
  if (segment->was_reclaimed) {
    tld->reclaim_count--;
    segment->was_reclaimed = false;
  }
>>>>>>> 5fe83bf3
  _mi_arena_segment_mark_abandoned(segment);
}

void _mi_segment_page_abandon(mi_page_t* page, mi_segments_tld_t* tld) {
  mi_assert(page != NULL);
  mi_assert_internal(mi_page_thread_free_flag(page)==MI_NEVER_DELAYED_FREE);
  mi_assert_internal(mi_page_heap(page) == NULL);
  mi_segment_t* segment = _mi_page_segment(page);

  mi_assert_expensive(mi_segment_is_valid(segment,tld));
  segment->abandoned++;

  _mi_stat_increase(&tld->stats->pages_abandoned, 1);
  mi_assert_internal(segment->abandoned <= segment->used);
  if (segment->used == segment->abandoned) {
    // all pages are abandoned, abandon the entire segment
    mi_segment_abandon(segment, tld);
  }
}

/* -----------------------------------------------------------
  Reclaim abandoned pages
----------------------------------------------------------- */

static mi_slice_t* mi_slices_start_iterate(mi_segment_t* segment, const mi_slice_t** end) {
  mi_slice_t* slice = &segment->slices[0];
  *end = mi_segment_slices_end(segment);
  mi_assert_internal(slice->slice_count>0 && slice->xblock_size>0); // segment allocated page
  slice = slice + slice->slice_count; // skip the first segment allocated page
  return slice;
}

// Possibly free pages and check if free space is available
static bool mi_segment_check_free(mi_segment_t* segment, size_t slices_needed, size_t block_size, mi_segments_tld_t* tld)
{
  mi_assert_internal(block_size < MI_HUGE_BLOCK_SIZE);
  mi_assert_internal(mi_segment_is_abandoned(segment));
  bool has_page = false;

  // for all slices
  const mi_slice_t* end;
  mi_slice_t* slice = mi_slices_start_iterate(segment, &end);
  while (slice < end) {
    mi_assert_internal(slice->slice_count > 0);
    mi_assert_internal(slice->slice_offset == 0);
    if (mi_slice_is_used(slice)) { // used page
      // ensure used count is up to date and collect potential concurrent frees
      mi_page_t* const page = mi_slice_to_page(slice);
      _mi_page_free_collect(page, false);
      if (mi_page_all_free(page)) {
        // if this page is all free now, free it without adding to any queues (yet)
        mi_assert_internal(page->next == NULL && page->prev==NULL);
        _mi_stat_decrease(&tld->stats->pages_abandoned, 1);
        segment->abandoned--;
        slice = mi_segment_page_clear(page, tld); // re-assign slice due to coalesce!
        mi_assert_internal(!mi_slice_is_used(slice));
        if (slice->slice_count >= slices_needed) {
          has_page = true;
        }
      }
      else {
        if (page->xblock_size == block_size && mi_page_has_any_available(page)) {
          // a page has available free blocks of the right size
          has_page = true;
        }
      }
    }
    else {
      // empty span
      if (slice->slice_count >= slices_needed) {
        has_page = true;
      }
    }
    slice = slice + slice->slice_count;
  }
  return has_page;
}

// Reclaim an abandoned segment; returns NULL if the segment was freed
// set `right_page_reclaimed` to `true` if it reclaimed a page of the right `block_size` that was not full.
static mi_segment_t* mi_segment_reclaim(mi_segment_t* segment, mi_heap_t* heap, size_t requested_block_size, bool* right_page_reclaimed, mi_segments_tld_t* tld) {
  if (right_page_reclaimed != NULL) { *right_page_reclaimed = false; }
  // can be 0 still with abandoned_next, or already a thread id for segments outside an arena that are reclaimed on a free.
  mi_assert_internal(mi_atomic_load_relaxed(&segment->thread_id) == 0 || mi_atomic_load_relaxed(&segment->thread_id) == _mi_thread_id());
  mi_atomic_store_release(&segment->thread_id, _mi_thread_id());
  segment->abandoned_visits = 0;
<<<<<<< HEAD
  mi_segments_track_size((long)mi_segment_size(segment), tld);
  mi_assert_internal(segment->next == NULL);
=======
  segment->was_reclaimed = true;
  tld->reclaim_count++;
  mi_segments_track_size((long)segment->segment_size, tld);
  mi_assert_internal(segment->next == NULL && segment->prev == NULL);
  mi_assert_expensive(mi_segment_is_valid(segment, tld));
>>>>>>> 5fe83bf3
  _mi_stat_decrease(&tld->stats->segments_abandoned, 1);

  // for all slices
  const mi_slice_t* end;
  mi_slice_t* slice = mi_slices_start_iterate(segment, &end);
  while (slice < end) {
    mi_assert_internal(slice->slice_count > 0);
    mi_assert_internal(slice->slice_offset == 0);
    if (mi_slice_is_used(slice)) {
      // in use: reclaim the page in our heap
      mi_page_t* page = mi_slice_to_page(slice);
      mi_assert_internal(page->is_committed);
      mi_assert_internal(mi_page_thread_free_flag(page)==MI_NEVER_DELAYED_FREE);
      mi_assert_internal(mi_page_heap(page) == NULL);
      mi_assert_internal(page->next == NULL && page->prev==NULL);
      _mi_stat_decrease(&tld->stats->pages_abandoned, 1);
      segment->abandoned--;
      // set the heap again and allow delayed free again
      mi_page_set_heap(page, heap);
      _mi_page_use_delayed_free(page, MI_USE_DELAYED_FREE, true); // override never (after heap is set)
      _mi_page_free_collect(page, false); // ensure used count is up to date
      if (mi_page_all_free(page)) {
        // if everything free by now, free the page
        slice = mi_segment_page_clear(page, tld);   // set slice again due to coalesceing
      }
      else {
        // otherwise reclaim it into the heap
        _mi_page_reclaim(heap, page);
        if (requested_block_size == page->xblock_size && mi_page_has_any_available(page)) {
          if (right_page_reclaimed != NULL) { *right_page_reclaimed = true; }
        }
      }
    }
    else {
      // the span is free, add it to our page queues
      slice = mi_segment_span_free_coalesce(slice, tld); // set slice again due to coalesceing
    }
    mi_assert_internal(slice->slice_count>0 && slice->slice_offset==0);
    slice = slice + slice->slice_count;
  }

  mi_assert(segment->abandoned == 0);
  mi_assert_expensive(mi_segment_is_valid(segment, tld));
  if (segment->used == 0) {  // due to page_clear
    mi_assert_internal(right_page_reclaimed == NULL || !(*right_page_reclaimed));
    mi_segment_free(segment, false, tld);
    return NULL;
  }
  else {
    return segment;
  }
}

// attempt to reclaim a particular segment (called from multi threaded free `alloc.c:mi_free_block_mt`)
bool _mi_segment_attempt_reclaim(mi_heap_t* heap, mi_segment_t* segment) {
<<<<<<< HEAD
  if (mi_atomic_load_relaxed(&segment->thread_id) != 0) return false;  // it is not abandoned
=======
  if (mi_atomic_load_relaxed(&segment->thread_id) != 0) return false;  // it is not abandoned  
  // don't reclaim more from a free than half the current segments
  // this is to prevent a pure free-ing thread to start owning too many segments
  if (heap->tld->segments.reclaim_count * 2 > heap->tld->segments.count) return false;  
>>>>>>> 5fe83bf3
  if (_mi_arena_segment_clear_abandoned(segment)) {  // atomically unabandon
    mi_segment_t* res = mi_segment_reclaim(segment, heap, 0, NULL, &heap->tld->segments);    
    mi_assert_internal(res == segment);
    return (res != NULL);
  }
  return false;
}

void _mi_abandoned_reclaim_all(mi_heap_t* heap, mi_segments_tld_t* tld) {
  mi_segment_t* segment;
  mi_arena_field_cursor_t current; _mi_arena_field_cursor_init(heap, &current);
  while ((segment = _mi_arena_segment_clear_abandoned_next(&current)) != NULL) {
    mi_segment_reclaim(segment, heap, 0, NULL, tld);
  }
}

static long mi_segment_get_reclaim_tries(void) {
  // limit the tries to 10% (default) of the abandoned segments with at least 8 tries, and at most 1024.
  const size_t perc = (size_t)mi_option_get_clamp(mi_option_max_segment_reclaim, 0, 100);
  if (perc <= 0) return 0;
  const size_t abandoned_count = _mi_arena_segment_abandoned_count();
  const size_t relative_count = (abandoned_count > 10000 ? (abandoned_count / 100) * perc : (abandoned_count * perc) / 100); // avoid overflow
  long max_tries = (long)(relative_count < 8 ? 8 : (relative_count > 1024 ? 1024 : relative_count));
  return max_tries;
}

static mi_segment_t* mi_segment_try_reclaim(mi_heap_t* heap, size_t needed_slices, size_t block_size, bool* reclaimed, mi_segments_tld_t* tld)
{
  *reclaimed = false;
  mi_segment_t* segment;
  mi_arena_field_cursor_t current; _mi_arena_field_cursor_init(heap,&current);
  long max_tries = mi_segment_get_reclaim_tries();
  while ((max_tries-- > 0) && ((segment = _mi_arena_segment_clear_abandoned_next(&current)) != NULL))
  {
    segment->abandoned_visits++;
    // todo: an arena exclusive heap will potentially visit many abandoned unsuitable segments
    // and push them into the visited list and use many tries. Perhaps we can skip non-suitable ones in a better way?
    bool is_suitable = _mi_heap_memid_is_suitable(heap, segment->memid);
    bool has_page = mi_segment_check_free(segment,needed_slices,block_size,tld); // try to free up pages (due to concurrent frees)
    if (segment->used == 0) {
      // free the segment (by forced reclaim) to make it available to other threads.
      // note1: we prefer to free a segment as that might lead to reclaiming another
      // segment that is still partially used.
      // note2: we could in principle optimize this by skipping reclaim and directly
      // freeing but that would violate some invariants temporarily)
      mi_segment_reclaim(segment, heap, 0, NULL, tld);
    }
    else if (has_page && is_suitable) {
      // found a large enough free span, or a page of the right block_size with free space
      // we return the result of reclaim (which is usually `segment`) as it might free
      // the segment due to concurrent frees (in which case `NULL` is returned).
      return mi_segment_reclaim(segment, heap, block_size, reclaimed, tld);
    }
    else if (segment->abandoned_visits > 3 && is_suitable) {
      // always reclaim on 3rd visit to limit the abandoned queue length.
      mi_segment_reclaim(segment, heap, 0, NULL, tld);
    }
    else {
      // otherwise, push on the visited list so it gets not looked at too quickly again
      mi_segment_try_purge(segment, false /* true force? */, tld->stats); // force purge if needed as we may not visit soon again
      _mi_arena_segment_mark_abandoned(segment);
    }
  }
  return NULL;
}


void _mi_abandoned_collect(mi_heap_t* heap, bool force, mi_segments_tld_t* tld)
{
  mi_segment_t* segment;
  mi_arena_field_cursor_t current; _mi_arena_field_cursor_init(heap, &current);
  long max_tries = (force ? (long)_mi_arena_segment_abandoned_count() : 1024);  // limit latency
  while ((max_tries-- > 0) && ((segment = _mi_arena_segment_clear_abandoned_next(&current)) != NULL)) {
    mi_segment_check_free(segment,0,0,tld); // try to free up pages (due to concurrent frees)
    if (segment->used == 0) {
      // free the segment (by forced reclaim) to make it available to other threads.
      // note: we could in principle optimize this by skipping reclaim and directly
      // freeing but that would violate some invariants temporarily)
      mi_segment_reclaim(segment, heap, 0, NULL, tld);
    }
    else {
      // otherwise, purge if needed and push on the visited list
      // note: forced purge can be expensive if many threads are destroyed/created as in mstress.
      mi_segment_try_purge(segment, force, tld->stats);
      _mi_arena_segment_mark_abandoned(segment);
    }
  }
}

/* -----------------------------------------------------------
   Reclaim or allocate
----------------------------------------------------------- */

static mi_segment_t* mi_segment_reclaim_or_alloc(mi_heap_t* heap, size_t needed_slices, size_t block_size, mi_segments_tld_t* tld, mi_os_tld_t* os_tld)
{
  mi_assert_internal(block_size < MI_HUGE_BLOCK_SIZE);
  mi_assert_internal(block_size <= MI_LARGE_OBJ_SIZE_MAX);

  // 1. try to reclaim an abandoned segment
  bool reclaimed;
  mi_segment_t* segment = mi_segment_try_reclaim(heap, needed_slices, block_size, &reclaimed, tld);
  if (reclaimed) {
    // reclaimed the right page right into the heap
    mi_assert_internal(segment != NULL);
    return NULL; // pretend out-of-memory as the page will be in the page queue of the heap with available blocks
  }
  else if (segment != NULL) {
    // reclaimed a segment with a large enough empty span in it
    return segment;
  }
  // 2. otherwise allocate a fresh segment
  return mi_segment_alloc(0, 0, heap->arena_id, tld, os_tld, NULL);
}


/* -----------------------------------------------------------
   Page allocation
----------------------------------------------------------- */

static mi_page_t* mi_segments_page_alloc(mi_heap_t* heap, mi_page_kind_t page_kind, size_t required, size_t block_size, mi_segments_tld_t* tld, mi_os_tld_t* os_tld)
{
  mi_assert_internal(required <= MI_LARGE_OBJ_SIZE_MAX && page_kind <= MI_PAGE_LARGE);

  // find a free page
  size_t page_size = _mi_align_up(required, (required > MI_MEDIUM_PAGE_SIZE ? MI_MEDIUM_PAGE_SIZE : MI_SEGMENT_SLICE_SIZE));
  size_t slices_needed = page_size / MI_SEGMENT_SLICE_SIZE;
  mi_assert_internal(slices_needed * MI_SEGMENT_SLICE_SIZE == page_size);
  mi_page_t* page = mi_segments_page_find_and_allocate(slices_needed, heap->arena_id, tld); //(required <= MI_SMALL_SIZE_MAX ? 0 : slices_needed), tld);
  if (page==NULL) {
    // no free page, allocate a new segment and try again
    if (mi_segment_reclaim_or_alloc(heap, slices_needed, block_size, tld, os_tld) == NULL) {
      // OOM or reclaimed a good page in the heap
      return NULL;
    }
    else {
      // otherwise try again
      return mi_segments_page_alloc(heap, page_kind, required, block_size, tld, os_tld);
    }
  }
  mi_assert_internal(page != NULL && page->slice_count*MI_SEGMENT_SLICE_SIZE == page_size);
  mi_assert_internal(_mi_ptr_segment(page)->thread_id == _mi_thread_id());
  mi_segment_try_purge(_mi_ptr_segment(page), false, tld->stats);
  return page;
}



/* -----------------------------------------------------------
   Huge page allocation
----------------------------------------------------------- */

static mi_page_t* mi_segment_huge_page_alloc(size_t size, size_t page_alignment, mi_arena_id_t req_arena_id, mi_segments_tld_t* tld, mi_os_tld_t* os_tld)
{
  mi_page_t* page = NULL;
  mi_segment_t* segment = mi_segment_alloc(size,page_alignment,req_arena_id,tld,os_tld,&page);
  if (segment == NULL || page==NULL) return NULL;
  mi_assert_internal(segment->used==1);
  mi_assert_internal(mi_page_block_size(page) >= size);
  #if MI_HUGE_PAGE_ABANDON
  segment->thread_id = 0; // huge segments are immediately abandoned
  #endif

  // for huge pages we initialize the xblock_size as we may
  // overallocate to accommodate large alignments.
  size_t psize;
  uint8_t* start = _mi_segment_page_start(segment, page, &psize);
  page->xblock_size = (psize > MI_HUGE_BLOCK_SIZE ? MI_HUGE_BLOCK_SIZE : (uint32_t)psize);

  // decommit the part of the prefix of a page that will not be used; this can be quite large (close to MI_SEGMENT_SIZE)
  if (page_alignment > 0 && segment->allow_decommit) {
    uint8_t* aligned_p = (uint8_t*)_mi_align_up((uintptr_t)start, page_alignment);
    mi_assert_internal(_mi_is_aligned(aligned_p, page_alignment));
    mi_assert_internal(psize - (aligned_p - start) >= size);
    uint8_t* decommit_start = start + sizeof(mi_block_t);              // for the free list
    ptrdiff_t decommit_size = aligned_p - decommit_start;
    _mi_os_reset(decommit_start, decommit_size, &_mi_stats_main);   // note: cannot use segment_decommit on huge segments
  }

  return page;
}

#if MI_HUGE_PAGE_ABANDON
// free huge block from another thread
void _mi_segment_huge_page_free(mi_segment_t* segment, mi_page_t* page, mi_block_t* block) {
  // huge page segments are always abandoned and can be freed immediately by any thread
  mi_assert_internal(segment->kind==MI_SEGMENT_HUGE);
  mi_assert_internal(segment == _mi_page_segment(page));
  mi_assert_internal(mi_atomic_load_relaxed(&segment->thread_id)==0);

  // claim it and free
  mi_heap_t* heap = mi_heap_get_default(); // issue #221; don't use the internal get_default_heap as we need to ensure the thread is initialized.
  // paranoia: if this it the last reference, the cas should always succeed
  size_t expected_tid = 0;
  if (mi_atomic_cas_strong_acq_rel(&segment->thread_id, &expected_tid, heap->thread_id)) {
    mi_block_set_next(page, block, page->free);
    page->free = block;
    page->used--;
    page->is_zero = false;
    mi_assert(page->used == 0);
    mi_tld_t* tld = heap->tld;
    _mi_segment_page_free(page, true, &tld->segments);
  }
#if (MI_DEBUG!=0)
  else {
    mi_assert_internal(false);
  }
#endif
}

#else
// reset memory of a huge block from another thread
void _mi_segment_huge_page_reset(mi_segment_t* segment, mi_page_t* page, mi_block_t* block) {
  MI_UNUSED(page);
  mi_assert_internal(segment->kind == MI_SEGMENT_HUGE);
  mi_assert_internal(segment == _mi_page_segment(page));
  mi_assert_internal(page->used == 1); // this is called just before the free
  mi_assert_internal(page->free == NULL);
  if (segment->allow_decommit) {
    size_t csize = mi_usable_size(block);
    if (csize > sizeof(mi_block_t)) {
      csize = csize - sizeof(mi_block_t);
      uint8_t* p = (uint8_t*)block + sizeof(mi_block_t);
      _mi_os_reset(p, csize, &_mi_stats_main);  // note: cannot use segment_decommit on huge segments
    }
  }
}
#endif

/* -----------------------------------------------------------
   Page allocation and free
----------------------------------------------------------- */
mi_page_t* _mi_segment_page_alloc(mi_heap_t* heap, size_t block_size, size_t page_alignment, mi_segments_tld_t* tld, mi_os_tld_t* os_tld) {
  mi_page_t* page;
  if mi_unlikely(page_alignment > MI_ALIGNMENT_MAX) {
    mi_assert_internal(_mi_is_power_of_two(page_alignment));
    mi_assert_internal(page_alignment >= MI_SEGMENT_SIZE);
    if (page_alignment < MI_SEGMENT_SIZE) { page_alignment = MI_SEGMENT_SIZE; }
    page = mi_segment_huge_page_alloc(block_size,page_alignment,heap->arena_id,tld,os_tld);
  }
  else if (block_size <= MI_SMALL_OBJ_SIZE_MAX) {
    page = mi_segments_page_alloc(heap,MI_PAGE_SMALL,block_size,block_size,tld,os_tld);
  }
  else if (block_size <= MI_MEDIUM_OBJ_SIZE_MAX) {
    page = mi_segments_page_alloc(heap,MI_PAGE_MEDIUM,MI_MEDIUM_PAGE_SIZE,block_size,tld, os_tld);
  }
  else if (block_size <= MI_LARGE_OBJ_SIZE_MAX) {
    page = mi_segments_page_alloc(heap,MI_PAGE_LARGE,block_size,block_size,tld, os_tld);
  }
  else {
    page = mi_segment_huge_page_alloc(block_size,page_alignment,heap->arena_id,tld,os_tld);
  }
  mi_assert_internal(page == NULL || _mi_heap_memid_is_suitable(heap, _mi_page_segment(page)->memid));
  mi_assert_expensive(page == NULL || mi_segment_is_valid(_mi_page_segment(page),tld));
  return page;
}

<|MERGE_RESOLUTION|>--- conflicted
+++ resolved
@@ -380,6 +380,10 @@
   segment->thread_id = 0;
   _mi_segment_map_freed_at(segment);
   mi_segments_track_size(-((long)mi_segment_size(segment)),tld);
+  if (segment->was_reclaimed) {
+    tld->reclaim_count--;
+    segment->was_reclaimed = false;
+  }
   if (MI_SECURE>0) {
     // _mi_os_unprotect(segment, mi_segment_size(segment)); // ensure no more guard pages are set
     // unprotect the guard pages; we cannot just unprotect the whole segment size as part may be decommitted
@@ -695,7 +699,6 @@
    Page allocation
 ----------------------------------------------------------- */
 
-<<<<<<< HEAD
 // Note: may still return NULL if committing the memory failed
 static mi_page_t* mi_segment_span_allocate(mi_segment_t* segment, size_t slice_index, size_t slice_count, mi_segments_tld_t* tld) {
   mi_assert_internal(slice_index < segment->slice_entries);
@@ -726,20 +729,6 @@
     slice_next->slice_offset = (uint32_t)(sizeof(mi_slice_t)*i);
     slice_next->slice_count = 0;
     slice_next->xblock_size = 1;
-=======
-static void mi_segment_os_free(mi_segment_t* segment, size_t segment_size, mi_segments_tld_t* tld) {
-  segment->thread_id = 0;
-  _mi_segment_map_freed_at(segment);
-  mi_segments_track_size(-((long)segment_size),tld);
-  if (segment->was_reclaimed) {
-    tld->reclaim_count--;
-    segment->was_reclaimed = false;
-  }
-
-  if (MI_SECURE != 0) {
-    mi_assert_internal(!segment->memid.is_pinned);
-    mi_segment_protect(segment, false, tld->os); // ensure no more guard pages are set
->>>>>>> 5fe83bf3
   }
 
   // and also for the last one (if not set already) (the last one is needed for coalescing and for large alignments)
@@ -752,19 +741,11 @@
     last->slice_count = 0;
     last->xblock_size = 1;
   }
-<<<<<<< HEAD
 
   // and initialize the page
   page->is_committed = true;
   segment->used++;
   return page;
-=======
-  MI_UNUSED(fully_committed);
-  mi_assert_internal((fully_committed && committed_size == segment_size) || (!fully_committed && committed_size < segment_size));
-  
-  _mi_abandoned_await_readers(); // prevent ABA issue if concurrent readers try to access our memory (that might be purged)
-  _mi_arena_free(segment, segment_size, committed_size, segment->memid, tld->stats);
->>>>>>> 5fe83bf3
 }
 
 static void mi_segment_slice_split(mi_segment_t* segment, mi_slice_t* slice, size_t slice_count, mi_segments_tld_t* tld) {
@@ -1098,25 +1079,20 @@
   }
 
   // perform delayed decommits (forcing is much slower on mstress)
-  // Only abandoned segments in arena memory can be reclaimed without a free 
+  // Only abandoned segments in arena memory can be reclaimed without a free
   // so if a segment is not from an arena we force purge here to be conservative.
   const bool force_purge = (segment->memid.memkind != MI_MEM_ARENA) || mi_option_is_enabled(mi_option_abandoned_page_purge);
   mi_segment_try_purge(segment, force_purge, tld->stats);
 
   // all pages in the segment are abandoned; add it to the abandoned list
   _mi_stat_increase(&tld->stats->segments_abandoned, 1);
-<<<<<<< HEAD
   mi_segments_track_size(-((long)mi_segment_size(segment)), tld);
   segment->thread_id = 0;
   segment->abandoned_visits = 1;   // from 0 to 1 to signify it is abandoned
-=======
-  mi_segments_track_size(-((long)segment->segment_size), tld);
-  segment->abandoned_visits = 0;
   if (segment->was_reclaimed) {
     tld->reclaim_count--;
     segment->was_reclaimed = false;
   }
->>>>>>> 5fe83bf3
   _mi_arena_segment_mark_abandoned(segment);
 }
 
@@ -1203,16 +1179,10 @@
   mi_assert_internal(mi_atomic_load_relaxed(&segment->thread_id) == 0 || mi_atomic_load_relaxed(&segment->thread_id) == _mi_thread_id());
   mi_atomic_store_release(&segment->thread_id, _mi_thread_id());
   segment->abandoned_visits = 0;
-<<<<<<< HEAD
+  segment->was_reclaimed = true;
+  tld->reclaim_count++;
   mi_segments_track_size((long)mi_segment_size(segment), tld);
   mi_assert_internal(segment->next == NULL);
-=======
-  segment->was_reclaimed = true;
-  tld->reclaim_count++;
-  mi_segments_track_size((long)segment->segment_size, tld);
-  mi_assert_internal(segment->next == NULL && segment->prev == NULL);
-  mi_assert_expensive(mi_segment_is_valid(segment, tld));
->>>>>>> 5fe83bf3
   _mi_stat_decrease(&tld->stats->segments_abandoned, 1);
 
   // for all slices
@@ -1268,16 +1238,12 @@
 
 // attempt to reclaim a particular segment (called from multi threaded free `alloc.c:mi_free_block_mt`)
 bool _mi_segment_attempt_reclaim(mi_heap_t* heap, mi_segment_t* segment) {
-<<<<<<< HEAD
   if (mi_atomic_load_relaxed(&segment->thread_id) != 0) return false;  // it is not abandoned
-=======
-  if (mi_atomic_load_relaxed(&segment->thread_id) != 0) return false;  // it is not abandoned  
   // don't reclaim more from a free than half the current segments
   // this is to prevent a pure free-ing thread to start owning too many segments
-  if (heap->tld->segments.reclaim_count * 2 > heap->tld->segments.count) return false;  
->>>>>>> 5fe83bf3
+  if (heap->tld->segments.reclaim_count * 2 > heap->tld->segments.count) return false;
   if (_mi_arena_segment_clear_abandoned(segment)) {  // atomically unabandon
-    mi_segment_t* res = mi_segment_reclaim(segment, heap, 0, NULL, &heap->tld->segments);    
+    mi_segment_t* res = mi_segment_reclaim(segment, heap, 0, NULL, &heap->tld->segments);
     mi_assert_internal(res == segment);
     return (res != NULL);
   }
