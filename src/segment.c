--- conflicted
+++ resolved
@@ -1077,13 +1077,8 @@
   _mi_stat_increase(&tld->stats->segments_abandoned, 1);
   mi_segments_track_size(-((long)mi_segment_size(segment)), tld);
   segment->thread_id = 0;
-<<<<<<< HEAD
   segment->abandoned_visits = 1;   // from 0 to 1 to signify it is abandoned
-  _mi_arena_segment_mark_abandoned(segment->memid); mi_atomic_increment_relaxed(&abandoned_count);
-=======
-  segment->abandoned_visits = 0;
   _mi_arena_segment_mark_abandoned(segment->memid);
->>>>>>> cf8f7309
 }
 
 void _mi_segment_page_abandon(mi_page_t* page, mi_segments_tld_t* tld) {
@@ -1248,11 +1243,7 @@
   mi_segment_t* segment;
   mi_arena_field_cursor_t current; _mi_arena_field_cursor_init(heap,&current);
   long max_tries = mi_option_get_clamp(mi_option_max_segment_reclaim, 0, 1024);     // limit the work to bound allocation times
-<<<<<<< HEAD
-  while ((max_tries-- > 0) && ((segment = _mi_arena_segment_clear_abandoned_next(&current_id, &current_idx)) != NULL))
-=======
   while ((max_tries-- > 0) && ((segment = _mi_arena_segment_clear_abandoned_next(&current)) != NULL)) 
->>>>>>> cf8f7309
   {
     segment->abandoned_visits++;
     // todo: an arena exclusive heap will potentially visit many abandoned unsuitable segments
@@ -1278,14 +1269,8 @@
       mi_segment_reclaim(segment, heap, 0, NULL, tld);
     }
     else {
-<<<<<<< HEAD
       // otherwise, push on the visited list so it gets not looked at too quickly again
       mi_segment_try_purge(segment, false /* true force? */, tld->stats); // force purge if needed as we may not visit soon again
-      mi_atomic_increment_relaxed(&abandoned_count);
-=======
-      // otherwise, mark it back as abandoned
-      // todo: reset delayed pages in the segment?
->>>>>>> cf8f7309
       _mi_arena_segment_mark_abandoned(segment->memid);
     }
   }
@@ -1296,11 +1281,9 @@
 void _mi_abandoned_collect(mi_heap_t* heap, bool force, mi_segments_tld_t* tld)
 {
   mi_segment_t* segment;
-  mi_arena_id_t current_id = 0;
-  size_t        current_idx = 0;
+  mi_arena_field_cursor_t current; _mi_arena_field_cursor_init(heap, &current);
   int max_tries = (force ? 16*1024 : 1024); // limit latency  
-  while ((max_tries-- > 0) && ((segment = _mi_arena_segment_clear_abandoned_next(&current_id,&current_idx)) != NULL)) {
-    mi_atomic_decrement_relaxed(&abandoned_count);
+  while ((max_tries-- > 0) && ((segment = _mi_arena_segment_clear_abandoned_next(&current)) != NULL)) {
     mi_segment_check_free(segment,0,0,tld); // try to free up pages (due to concurrent frees)
     if (segment->used == 0) {
       // free the segment (by forced reclaim) to make it available to other threads.
@@ -1312,7 +1295,6 @@
       // otherwise, purge if needed and push on the visited list
       // note: forced purge can be expensive if many threads are destroyed/created as in mstress.
       mi_segment_try_purge(segment, force, tld->stats);
-      mi_atomic_increment_relaxed(&abandoned_count);
       _mi_arena_segment_mark_abandoned(segment->memid);
     }
   }
