/* ----------------------------------------------------------------------------
Copyright (c) 2018-2020, Microsoft Research, Daan Leijen
This is free software; you can redistribute it and/or modify it under the
terms of the MIT license. A copy of the license can be found in the file
"LICENSE" at the root of this distribution.
-----------------------------------------------------------------------------*/
#include "mimalloc.h"
#include "mimalloc/internal.h"
#include "mimalloc/atomic.h"

#include <string.h>  // memset
#include <stdio.h>

#define MI_PAGE_HUGE_ALIGN   (256*1024)

static void mi_segment_try_purge(mi_segment_t* segment, bool force, mi_stats_t* stats);


// -------------------------------------------------------------------
// commit mask 
// -------------------------------------------------------------------

static bool mi_commit_mask_all_set(const mi_commit_mask_t* commit, const mi_commit_mask_t* cm) {
  for (size_t i = 0; i < MI_COMMIT_MASK_FIELD_COUNT; i++) {
    if ((commit->mask[i] & cm->mask[i]) != cm->mask[i]) return false;
  }
  return true;
}

static bool mi_commit_mask_any_set(const mi_commit_mask_t* commit, const mi_commit_mask_t* cm) {
  for (size_t i = 0; i < MI_COMMIT_MASK_FIELD_COUNT; i++) {
    if ((commit->mask[i] & cm->mask[i]) != 0) return true;
  }
  return false;
}

static void mi_commit_mask_create_intersect(const mi_commit_mask_t* commit, const mi_commit_mask_t* cm, mi_commit_mask_t* res) {
  for (size_t i = 0; i < MI_COMMIT_MASK_FIELD_COUNT; i++) {
    res->mask[i] = (commit->mask[i] & cm->mask[i]);
  }
}

static void mi_commit_mask_clear(mi_commit_mask_t* res, const mi_commit_mask_t* cm) {
  for (size_t i = 0; i < MI_COMMIT_MASK_FIELD_COUNT; i++) {
    res->mask[i] &= ~(cm->mask[i]);
  }
}

static void mi_commit_mask_set(mi_commit_mask_t* res, const mi_commit_mask_t* cm) {
  for (size_t i = 0; i < MI_COMMIT_MASK_FIELD_COUNT; i++) {
    res->mask[i] |= cm->mask[i];
  }
}

static void mi_commit_mask_create(size_t bitidx, size_t bitcount, mi_commit_mask_t* cm) {
  mi_assert_internal(bitidx < MI_COMMIT_MASK_BITS);
  mi_assert_internal((bitidx + bitcount) <= MI_COMMIT_MASK_BITS);
  if (bitcount == MI_COMMIT_MASK_BITS) {
    mi_assert_internal(bitidx==0);
    mi_commit_mask_create_full(cm);
  }
  else if (bitcount == 0) {
    mi_commit_mask_create_empty(cm);
  }
  else {
    mi_commit_mask_create_empty(cm);
    size_t i = bitidx / MI_COMMIT_MASK_FIELD_BITS;
    size_t ofs = bitidx % MI_COMMIT_MASK_FIELD_BITS;
    while (bitcount > 0) {
      mi_assert_internal(i < MI_COMMIT_MASK_FIELD_COUNT);
      size_t avail = MI_COMMIT_MASK_FIELD_BITS - ofs;
      size_t count = (bitcount > avail ? avail : bitcount);
      size_t mask = (count >= MI_COMMIT_MASK_FIELD_BITS ? ~((size_t)0) : (((size_t)1 << count) - 1) << ofs);
      cm->mask[i] = mask;
      bitcount -= count;
      ofs = 0;
      i++;
    }
  }
}

size_t _mi_commit_mask_committed_size(const mi_commit_mask_t* cm, size_t total) {
  mi_assert_internal((total%MI_COMMIT_MASK_BITS)==0);
  size_t count = 0;
  for (size_t i = 0; i < MI_COMMIT_MASK_FIELD_COUNT; i++) {
    size_t mask = cm->mask[i];
    if (~mask == 0) {
      count += MI_COMMIT_MASK_FIELD_BITS;
    }
    else {
      for (; mask != 0; mask >>= 1) {  // todo: use popcount
        if ((mask&1)!=0) count++;
      }
    }
  }
  // we use total since for huge segments each commit bit may represent a larger size
  return ((total / MI_COMMIT_MASK_BITS) * count);
}


size_t _mi_commit_mask_next_run(const mi_commit_mask_t* cm, size_t* idx) {
  size_t i = (*idx) / MI_COMMIT_MASK_FIELD_BITS;
  size_t ofs = (*idx) % MI_COMMIT_MASK_FIELD_BITS;
  size_t mask = 0;
  // find first ones
  while (i < MI_COMMIT_MASK_FIELD_COUNT) {
    mask = cm->mask[i];
    mask >>= ofs;
    if (mask != 0) {
      while ((mask&1) == 0) {
        mask >>= 1;
        ofs++;
      }
      break;
    }
    i++;
    ofs = 0;
  }
  if (i >= MI_COMMIT_MASK_FIELD_COUNT) {
    // not found
    *idx = MI_COMMIT_MASK_BITS;
    return 0;
  }
  else {
    // found, count ones
    size_t count = 0;
    *idx = (i*MI_COMMIT_MASK_FIELD_BITS) + ofs;
    do {
      mi_assert_internal(ofs < MI_COMMIT_MASK_FIELD_BITS && (mask&1) == 1);
      do {
        count++;
        mask >>= 1;
      } while ((mask&1) == 1);
      if ((((*idx + count) % MI_COMMIT_MASK_FIELD_BITS) == 0)) {
        i++;
        if (i >= MI_COMMIT_MASK_FIELD_COUNT) break;
        mask = cm->mask[i];
        ofs = 0;
      }
    } while ((mask&1) == 1);
    mi_assert_internal(count > 0);
    return count;
  }
}


/* --------------------------------------------------------------------------------
  Segment allocation

  If a  thread ends, it "abandons" pages with used blocks
  and there is an abandoned segment list whose segments can
  be reclaimed by still running threads, much like work-stealing.
-------------------------------------------------------------------------------- */


/* -----------------------------------------------------------
   Slices
----------------------------------------------------------- */


static const mi_slice_t* mi_segment_slices_end(const mi_segment_t* segment) {
  return &segment->slices[segment->slice_entries];
}

static uint8_t* mi_slice_start(const mi_slice_t* slice) {
  mi_segment_t* segment = _mi_ptr_segment(slice);
  mi_assert_internal(slice >= segment->slices && slice < mi_segment_slices_end(segment));
  return ((uint8_t*)segment + ((slice - segment->slices)*MI_SEGMENT_SLICE_SIZE));
}


/* -----------------------------------------------------------
   Bins
----------------------------------------------------------- */
// Use bit scan forward to quickly find the first zero bit if it is available

static inline size_t mi_slice_bin8(size_t slice_count) {
  if (slice_count<=1) return slice_count;
  mi_assert_internal(slice_count <= MI_SLICES_PER_SEGMENT);
  slice_count--;
  size_t s = mi_bsr(slice_count);  // slice_count > 1
  if (s <= 2) return slice_count + 1;
  size_t bin = ((s << 2) | ((slice_count >> (s - 2))&0x03)) - 4;
  return bin;
}

static inline size_t mi_slice_bin(size_t slice_count) {
  mi_assert_internal(slice_count*MI_SEGMENT_SLICE_SIZE <= MI_SEGMENT_SIZE);
  mi_assert_internal(mi_slice_bin8(MI_SLICES_PER_SEGMENT) <= MI_SEGMENT_BIN_MAX);
  size_t bin = mi_slice_bin8(slice_count);
  mi_assert_internal(bin <= MI_SEGMENT_BIN_MAX);
  return bin;
}

static inline size_t mi_slice_index(const mi_slice_t* slice) {
  mi_segment_t* segment = _mi_ptr_segment(slice);
  ptrdiff_t index = slice - segment->slices;
  mi_assert_internal(index >= 0 && index < (ptrdiff_t)segment->slice_entries);
  return index;
}


/* -----------------------------------------------------------
   Slice span queues
----------------------------------------------------------- */

static void mi_span_queue_push(mi_span_queue_t* sq, mi_slice_t* slice) {
  // todo: or push to the end?
  mi_assert_internal(slice->prev == NULL && slice->next==NULL);
  slice->prev = NULL; // paranoia
  slice->next = sq->first;
  sq->first = slice;
  if (slice->next != NULL) slice->next->prev = slice;
                     else sq->last = slice;
  slice->xblock_size = 0; // free
}

static mi_span_queue_t* mi_span_queue_for(size_t slice_count, mi_segments_tld_t* tld) {
  size_t bin = mi_slice_bin(slice_count);
  mi_span_queue_t* sq = &tld->spans[bin];
  mi_assert_internal(sq->slice_count >= slice_count);
  return sq;
}

static void mi_span_queue_delete(mi_span_queue_t* sq, mi_slice_t* slice) {
  mi_assert_internal(slice->xblock_size==0 && slice->slice_count>0 && slice->slice_offset==0);
  // should work too if the queue does not contain slice (which can happen during reclaim)
  if (slice->prev != NULL) slice->prev->next = slice->next;
  if (slice == sq->first) sq->first = slice->next;
  if (slice->next != NULL) slice->next->prev = slice->prev;
  if (slice == sq->last) sq->last = slice->prev;
  slice->prev = NULL;
  slice->next = NULL;
  slice->xblock_size = 1; // no more free
}


/* -----------------------------------------------------------
 Invariant checking
----------------------------------------------------------- */

static bool mi_slice_is_used(const mi_slice_t* slice) {
  return (slice->xblock_size > 0);
}


#if (MI_DEBUG>=3)
static bool mi_span_queue_contains(mi_span_queue_t* sq, mi_slice_t* slice) {
  for (mi_slice_t* s = sq->first; s != NULL; s = s->next) {
    if (s==slice) return true;
  }
  return false;
}

static bool mi_segment_is_valid(mi_segment_t* segment, mi_segments_tld_t* tld) {
  mi_assert_internal(segment != NULL);
  mi_assert_internal(_mi_ptr_cookie(segment) == segment->cookie);
  mi_assert_internal(segment->abandoned <= segment->used);
  mi_assert_internal(segment->thread_id == 0 || segment->thread_id == _mi_thread_id());
  mi_assert_internal(mi_commit_mask_all_set(&segment->commit_mask, &segment->purge_mask)); // can only decommit committed blocks
  //mi_assert_internal(segment->segment_info_size % MI_SEGMENT_SLICE_SIZE == 0);
  mi_slice_t* slice = &segment->slices[0];
  const mi_slice_t* end = mi_segment_slices_end(segment);
  size_t used_count = 0;
  mi_span_queue_t* sq;
  while(slice < end) {
    mi_assert_internal(slice->slice_count > 0);
    mi_assert_internal(slice->slice_offset == 0);
    size_t index = mi_slice_index(slice);
    size_t maxindex = (index + slice->slice_count >= segment->slice_entries ? segment->slice_entries : index + slice->slice_count) - 1;
    if (mi_slice_is_used(slice)) { // a page in use, we need at least MAX_SLICE_OFFSET valid back offsets
      used_count++;
      for (size_t i = 0; i <= MI_MAX_SLICE_OFFSET && index + i <= maxindex; i++) {
        mi_assert_internal(segment->slices[index + i].slice_offset == i*sizeof(mi_slice_t));
        mi_assert_internal(i==0 || segment->slices[index + i].slice_count == 0);
        mi_assert_internal(i==0 || segment->slices[index + i].xblock_size == 1);
      }
      // and the last entry as well (for coalescing)
      const mi_slice_t* last = slice + slice->slice_count - 1;
      if (last > slice && last < mi_segment_slices_end(segment)) {
        mi_assert_internal(last->slice_offset == (slice->slice_count-1)*sizeof(mi_slice_t));
        mi_assert_internal(last->slice_count == 0);
        mi_assert_internal(last->xblock_size == 1);
      }
    }
    else {  // free range of slices; only last slice needs a valid back offset
      mi_slice_t* last = &segment->slices[maxindex];
      if (segment->kind != MI_SEGMENT_HUGE || slice->slice_count <= (segment->slice_entries - segment->segment_info_slices)) {
        mi_assert_internal((uint8_t*)slice == (uint8_t*)last - last->slice_offset);
      }
      mi_assert_internal(slice == last || last->slice_count == 0 );
      mi_assert_internal(last->xblock_size == 0 || (segment->kind==MI_SEGMENT_HUGE && last->xblock_size==1));
      if (segment->kind != MI_SEGMENT_HUGE && segment->thread_id != 0) { // segment is not huge or abandoned
        sq = mi_span_queue_for(slice->slice_count,tld);
        mi_assert_internal(mi_span_queue_contains(sq,slice));
      }
    }
    slice = &segment->slices[maxindex+1];
  }
  mi_assert_internal(slice == end);
  mi_assert_internal(used_count == segment->used + 1);
  return true;
}
#endif

/* -----------------------------------------------------------
 Segment size calculations
----------------------------------------------------------- */

static size_t mi_segment_info_size(mi_segment_t* segment) {
  return segment->segment_info_slices * MI_SEGMENT_SLICE_SIZE;
}

static uint8_t* _mi_segment_page_start_from_slice(const mi_segment_t* segment, const mi_slice_t* slice, size_t xblock_size, size_t* page_size)
{
  ptrdiff_t idx = slice - segment->slices;
  size_t psize = (size_t)slice->slice_count * MI_SEGMENT_SLICE_SIZE;
  // make the start not OS page aligned for smaller blocks to avoid page/cache effects
  // note: the offset must always be an xblock_size multiple since we assume small allocations
  // are aligned (see `mi_heap_malloc_aligned`).
  size_t start_offset = 0;
  if (xblock_size >= MI_INTPTR_SIZE) {
    if (xblock_size <= 64) { start_offset = 3*xblock_size; }
    else if (xblock_size <= 512) { start_offset = xblock_size; }
  }
  if (page_size != NULL) { *page_size = psize - start_offset; }
  return (uint8_t*)segment + ((idx*MI_SEGMENT_SLICE_SIZE) + start_offset);
}

// Start of the page available memory; can be used on uninitialized pages
uint8_t* _mi_segment_page_start(const mi_segment_t* segment, const mi_page_t* page, size_t* page_size)
{
  const mi_slice_t* slice = mi_page_to_slice((mi_page_t*)page);
  uint8_t* p = _mi_segment_page_start_from_slice(segment, slice, page->xblock_size, page_size);  
  mi_assert_internal(page->xblock_size > 0 || _mi_ptr_page(p) == page);
  mi_assert_internal(_mi_ptr_segment(p) == segment);
  return p;
}


static size_t mi_segment_calculate_slices(size_t required, size_t* pre_size, size_t* info_slices) {
  size_t page_size = _mi_os_page_size();
  size_t isize     = _mi_align_up(sizeof(mi_segment_t), page_size);
  size_t guardsize = 0;
  
  if (MI_SECURE>0) {
    // in secure mode, we set up a protected page in between the segment info
    // and the page data (and one at the end of the segment)
    guardsize = page_size;
    if (required > 0) {
      required = _mi_align_up(required, MI_SEGMENT_SLICE_SIZE) + page_size;
    }
  }

  if (pre_size != NULL) *pre_size = isize;
  isize = _mi_align_up(isize + guardsize, MI_SEGMENT_SLICE_SIZE);
  if (info_slices != NULL) *info_slices = isize / MI_SEGMENT_SLICE_SIZE;
  size_t segment_size = (required==0 ? MI_SEGMENT_SIZE : _mi_align_up( required + isize + guardsize, MI_SEGMENT_SLICE_SIZE) );  
  mi_assert_internal(segment_size % MI_SEGMENT_SLICE_SIZE == 0);
  return (segment_size / MI_SEGMENT_SLICE_SIZE);
}

<<<<<<< HEAD

/* ----------------------------------------------------------------------------
Segment caches
We keep a small segment cache per thread to increase local
reuse and avoid setting/clearing guard pages in secure mode.
------------------------------------------------------------------------------- */

static void mi_segments_track_size(long segment_size, mi_segments_tld_t* tld) {
  if (segment_size>=0) _mi_stat_increase(&tld->stats->segments,1);
                  else _mi_stat_decrease(&tld->stats->segments,1);
  tld->count += (segment_size >= 0 ? 1 : -1);
  if (tld->count > tld->peak_count) tld->peak_count = tld->count;
  tld->current_size += segment_size;
  if (tld->current_size > tld->peak_size) tld->peak_size = tld->current_size;
}

static void mi_segment_os_free(mi_segment_t* segment, mi_segments_tld_t* tld) {
  segment->thread_id = 0;
  _mi_segment_map_freed_at(segment);
  mi_segments_track_size(-((long)mi_segment_size(segment)),tld);
  if (MI_SECURE>0) {
    // _mi_os_unprotect(segment, mi_segment_size(segment)); // ensure no more guard pages are set
    // unprotect the guard pages; we cannot just unprotect the whole segment size as part may be decommitted
    size_t os_pagesize = _mi_os_page_size();
    _mi_os_unprotect((uint8_t*)segment + mi_segment_info_size(segment) - os_pagesize, os_pagesize);
    uint8_t* end = (uint8_t*)segment + mi_segment_size(segment) - os_pagesize;
    _mi_os_unprotect(end, os_pagesize);
=======
static void mi_segment_protect(mi_segment_t* segment, bool protect, mi_os_tld_t* tld) {
  // add/remove guard pages
  if (MI_SECURE != 0) {
    // in secure mode, we set up a protected page in between the segment info and the page data
    const size_t os_psize = _mi_os_page_size();
    mi_assert_internal((segment->segment_info_size - os_psize) >= (sizeof(mi_segment_t) + ((segment->capacity - 1) * sizeof(mi_page_t))));
    mi_assert_internal(((uintptr_t)segment + segment->segment_info_size) % os_psize == 0);
    mi_segment_protect_range((uint8_t*)segment + segment->segment_info_size - os_psize, os_psize, protect);
    #if (MI_SECURE >= 2)
    if (segment->capacity == 1)
    #endif
    {
      // and protect the last (or only) page too
      mi_assert_internal(MI_SECURE <= 1 || segment->page_kind >= MI_PAGE_LARGE);
      uint8_t* start = (uint8_t*)segment + segment->segment_size - os_psize;
      if (protect && !segment->memid.was_committed) {
        if (protect) {
          // ensure secure page is committed
          if (_mi_os_commit(start, os_psize, NULL, tld->stats)) {  // if this fails that is ok (as it is an unaccessible page)
            mi_segment_protect_range(start, os_psize, protect);
          }
        }
      }
      else {
        mi_segment_protect_range(start, os_psize, protect);
      }
    }
    #if (MI_SECURE >= 2)
    else {
      // or protect every page
      const size_t page_size = mi_segment_page_size(segment);
      for (size_t i = 0; i < segment->capacity; i++) {
        if (segment->pages[i].is_committed) {
          mi_segment_protect_range((uint8_t*)segment + (i+1)*page_size - os_psize, os_psize, protect);
        }
      }
    }
    #endif
>>>>>>> 0fc4de14
  }

  // purge delayed decommits now? (no, leave it to the arena)
  // mi_segment_try_purge(segment,true,tld->stats);
  
  const size_t size = mi_segment_size(segment);
  const size_t csize = _mi_commit_mask_committed_size(&segment->commit_mask, size);

  _mi_abandoned_await_readers();  // wait until safe to free
  _mi_arena_free(segment, mi_segment_size(segment), segment->mem_alignment, segment->mem_align_offset, segment->memid, csize, tld->stats);
}

// called by threads that are terminating 
void _mi_segment_thread_collect(mi_segments_tld_t* tld) {
  MI_UNUSED(tld);
  // nothing to do
}


/* -----------------------------------------------------------
   Commit/Decommit ranges
----------------------------------------------------------- */

static void mi_segment_commit_mask(mi_segment_t* segment, bool conservative, uint8_t* p, size_t size, uint8_t** start_p, size_t* full_size, mi_commit_mask_t* cm) {
  mi_assert_internal(_mi_ptr_segment(p + 1) == segment);
  mi_assert_internal(segment->kind != MI_SEGMENT_HUGE);
  mi_commit_mask_create_empty(cm);
  if (size == 0 || size > MI_SEGMENT_SIZE || segment->kind == MI_SEGMENT_HUGE) return;
  const size_t segstart = mi_segment_info_size(segment);
  const size_t segsize = mi_segment_size(segment);
  if (p >= (uint8_t*)segment + segsize) return;

  size_t pstart = (p - (uint8_t*)segment);
  mi_assert_internal(pstart + size <= segsize);

  size_t start;
  size_t end;
  if (conservative) {
    // decommit conservative
    start = _mi_align_up(pstart, MI_COMMIT_SIZE);
    end   = _mi_align_down(pstart + size, MI_COMMIT_SIZE);
    mi_assert_internal(start >= segstart);
    mi_assert_internal(end <= segsize);
  }
  else {
    // commit liberal
    start = _mi_align_down(pstart, MI_MINIMAL_COMMIT_SIZE);
    end   = _mi_align_up(pstart + size, MI_MINIMAL_COMMIT_SIZE);
  }
  if (pstart >= segstart && start < segstart) {  // note: the mask is also calculated for an initial commit of the info area
    start = segstart;
  }
  if (end > segsize) {
    end = segsize;
  }

  mi_assert_internal(start <= pstart && (pstart + size) <= end);
  mi_assert_internal(start % MI_COMMIT_SIZE==0 && end % MI_COMMIT_SIZE == 0);
  *start_p   = (uint8_t*)segment + start;
  *full_size = (end > start ? end - start : 0);
  if (*full_size == 0) return;

  size_t bitidx = start / MI_COMMIT_SIZE;
  mi_assert_internal(bitidx < MI_COMMIT_MASK_BITS);
  
  size_t bitcount = *full_size / MI_COMMIT_SIZE; // can be 0
  if (bitidx + bitcount > MI_COMMIT_MASK_BITS) {
    _mi_warning_message("commit mask overflow: idx=%zu count=%zu start=%zx end=%zx p=0x%p size=%zu fullsize=%zu\n", bitidx, bitcount, start, end, p, size, *full_size);
  }
  mi_assert_internal((bitidx + bitcount) <= MI_COMMIT_MASK_BITS);
  mi_commit_mask_create(bitidx, bitcount, cm);
}

static bool mi_segment_commit(mi_segment_t* segment, uint8_t* p, size_t size, mi_stats_t* stats) {
  mi_assert_internal(mi_commit_mask_all_set(&segment->commit_mask, &segment->purge_mask));

  // commit liberal
  uint8_t* start = NULL;
  size_t   full_size = 0;
  mi_commit_mask_t mask;
  mi_segment_commit_mask(segment, false /* conservative? */, p, size, &start, &full_size, &mask);
  if (mi_commit_mask_is_empty(&mask) || full_size == 0) return true;

  if (!mi_commit_mask_all_set(&segment->commit_mask, &mask)) {
    // committing
    bool is_zero = false;
    mi_commit_mask_t cmask;
    mi_commit_mask_create_intersect(&segment->commit_mask, &mask, &cmask);
    _mi_stat_decrease(&_mi_stats_main.committed, _mi_commit_mask_committed_size(&cmask, MI_SEGMENT_SIZE)); // adjust for overlap
    if (!_mi_os_commit(start, full_size, &is_zero, stats)) return false;
    mi_commit_mask_set(&segment->commit_mask, &mask);
  }
  
  // increase purge expiration when using part of delayed purges -- we assume more allocations are coming soon.
  if (mi_commit_mask_any_set(&segment->purge_mask, &mask)) {
    segment->purge_expire = _mi_clock_now() + mi_option_get(mi_option_purge_delay);
  }

  // always clear any delayed purges in our range (as they are either committed now)
  mi_commit_mask_clear(&segment->purge_mask, &mask);
  return true;
}

static bool mi_segment_ensure_committed(mi_segment_t* segment, uint8_t* p, size_t size, mi_stats_t* stats) {
  mi_assert_internal(mi_commit_mask_all_set(&segment->commit_mask, &segment->purge_mask));
  // note: assumes commit_mask is always full for huge segments as otherwise the commit mask bits can overflow
  if (mi_commit_mask_is_full(&segment->commit_mask) && mi_commit_mask_is_empty(&segment->purge_mask)) return true; // fully committed
  mi_assert_internal(segment->kind != MI_SEGMENT_HUGE);
  return mi_segment_commit(segment, p, size, stats);
}

static bool mi_segment_purge(mi_segment_t* segment, uint8_t* p, size_t size, mi_stats_t* stats) {    
  mi_assert_internal(mi_commit_mask_all_set(&segment->commit_mask, &segment->purge_mask));
  if (!segment->allow_purge) return true;

  // purge conservative
  uint8_t* start = NULL;
  size_t   full_size = 0;
  mi_commit_mask_t mask;
  mi_segment_commit_mask(segment, true /* conservative? */, p, size, &start, &full_size, &mask);
  if (mi_commit_mask_is_empty(&mask) || full_size==0) return true;

  if (mi_commit_mask_any_set(&segment->commit_mask, &mask)) {
    // purging
    mi_assert_internal((void*)start != (void*)segment);
    mi_assert_internal(segment->allow_decommit);
    const bool decommitted = _mi_os_purge(start, full_size, stats);  // reset or decommit
    if (decommitted) {
      mi_commit_mask_t cmask;
      mi_commit_mask_create_intersect(&segment->commit_mask, &mask, &cmask);
      _mi_stat_increase(&_mi_stats_main.committed, full_size - _mi_commit_mask_committed_size(&cmask, MI_SEGMENT_SIZE)); // adjust for double counting 
      mi_commit_mask_clear(&segment->commit_mask, &mask);
    }        
  }
  
  // always clear any scheduled purges in our range
  mi_commit_mask_clear(&segment->purge_mask, &mask);
  return true;
}

static void mi_segment_schedule_purge(mi_segment_t* segment, uint8_t* p, size_t size, mi_stats_t* stats) {
  if (!segment->allow_purge) return;

  if (mi_option_get(mi_option_purge_delay) == 0) {
    mi_segment_purge(segment, p, size, stats);
  }
  else {
    // register for future purge in the purge mask
    uint8_t* start = NULL;
    size_t   full_size = 0;
    mi_commit_mask_t mask; 
    mi_segment_commit_mask(segment, true /*conservative*/, p, size, &start, &full_size, &mask);
    if (mi_commit_mask_is_empty(&mask) || full_size==0) return;
    
    // update delayed commit
    mi_assert_internal(segment->purge_expire > 0 || mi_commit_mask_is_empty(&segment->purge_mask));      
    mi_commit_mask_t cmask;
    mi_commit_mask_create_intersect(&segment->commit_mask, &mask, &cmask);  // only purge what is committed; span_free may try to decommit more
    mi_commit_mask_set(&segment->purge_mask, &cmask);
    mi_msecs_t now = _mi_clock_now();    
    if (segment->purge_expire == 0) {
      // no previous purgess, initialize now
      segment->purge_expire = now + mi_option_get(mi_option_purge_delay);
    }
<<<<<<< HEAD
    else if (segment->purge_expire <= now) {
      // previous purge mask already expired
      if (segment->purge_expire + mi_option_get(mi_option_purge_extend_delay) <= now) {
        mi_segment_try_purge(segment, true, stats);
      }
      else {
        segment->purge_expire = now + mi_option_get(mi_option_purge_extend_delay); // (mi_option_get(mi_option_purge_delay) / 8); // wait a tiny bit longer in case there is a series of free's
=======
  }
}

static void mi_page_purge_remove(mi_page_t* page, mi_segments_tld_t* tld) {
  if (mi_page_not_in_queue(page,tld)) return;

  mi_page_queue_t* pq = &tld->pages_purge;
  mi_assert_internal(pq!=NULL);
  mi_assert_internal(!page->segment_in_use);
  mi_assert_internal(page->used != 0);
  mi_assert_internal(mi_pages_purge_contains(page, tld));
  if (page->prev != NULL) page->prev->next = page->next;
  if (page->next != NULL) page->next->prev = page->prev;
  if (page == pq->last)  pq->last = page->prev;
  if (page == pq->first) pq->first = page->next;
  page->next = page->prev = NULL;
  page->used = 0;
}

static void mi_segment_remove_all_purges(mi_segment_t* segment, bool force_purge, mi_segments_tld_t* tld) {
  if (segment->memid.is_pinned) return; // never reset in huge OS pages
  for (size_t i = 0; i < segment->capacity; i++) {
    mi_page_t* page = &segment->pages[i];
    if (!page->segment_in_use) {
      mi_page_purge_remove(page, tld);
      if (force_purge) {
        mi_page_purge(segment, page, tld);
>>>>>>> 0fc4de14
      }
    }
    else {
      // previous purge mask is not yet expired, increase the expiration by a bit.
      segment->purge_expire += mi_option_get(mi_option_purge_extend_delay);
    }
  }  
}

static void mi_segment_try_purge(mi_segment_t* segment, bool force, mi_stats_t* stats) {
  if (!segment->allow_purge || mi_commit_mask_is_empty(&segment->purge_mask)) return;
  mi_msecs_t now = _mi_clock_now();
  if (!force && now < segment->purge_expire) return;

  mi_commit_mask_t mask = segment->purge_mask;
  segment->purge_expire = 0;
  mi_commit_mask_create_empty(&segment->purge_mask);

  size_t idx;
  size_t count;
  mi_commit_mask_foreach(&mask, idx, count) {
    // if found, decommit that sequence
    if (count > 0) {
      uint8_t* p = (uint8_t*)segment + (idx*MI_COMMIT_SIZE);
      size_t size = count * MI_COMMIT_SIZE;
      mi_segment_purge(segment, p, size, stats);
    }
  }
  mi_commit_mask_foreach_end()
  mi_assert_internal(mi_commit_mask_is_empty(&segment->purge_mask));
}


/* -----------------------------------------------------------
   Span free
----------------------------------------------------------- */

static bool mi_segment_is_abandoned(mi_segment_t* segment) {
  return (segment->thread_id == 0);
}

// note: can be called on abandoned segments
static void mi_segment_span_free(mi_segment_t* segment, size_t slice_index, size_t slice_count, bool allow_purge, mi_segments_tld_t* tld) {
  mi_assert_internal(slice_index < segment->slice_entries);
  mi_span_queue_t* sq = (segment->kind == MI_SEGMENT_HUGE || mi_segment_is_abandoned(segment) 
                          ? NULL : mi_span_queue_for(slice_count,tld));
  if (slice_count==0) slice_count = 1;
  mi_assert_internal(slice_index + slice_count - 1 < segment->slice_entries);

  // set first and last slice (the intermediates can be undetermined)
  mi_slice_t* slice = &segment->slices[slice_index];
  slice->slice_count = (uint32_t)slice_count;
  mi_assert_internal(slice->slice_count == slice_count); // no overflow?
  slice->slice_offset = 0;
  if (slice_count > 1) {
    mi_slice_t* last = &segment->slices[slice_index + slice_count - 1];
    last->slice_count = 0;
    last->slice_offset = (uint32_t)(sizeof(mi_page_t)*(slice_count - 1));
    last->xblock_size = 0;
  }

  // perhaps decommit
  if (allow_purge) {
    mi_segment_schedule_purge(segment, mi_slice_start(slice), slice_count * MI_SEGMENT_SLICE_SIZE, tld->stats);
  }
  
  // and push it on the free page queue (if it was not a huge page)
  if (sq != NULL) mi_span_queue_push( sq, slice );
             else slice->xblock_size = 0; // mark huge page as free anyways
}

/*
// called from reclaim to add existing free spans
static void mi_segment_span_add_free(mi_slice_t* slice, mi_segments_tld_t* tld) {
  mi_segment_t* segment = _mi_ptr_segment(slice);
  mi_assert_internal(slice->xblock_size==0 && slice->slice_count>0 && slice->slice_offset==0);
  size_t slice_index = mi_slice_index(slice);
  mi_segment_span_free(segment,slice_index,slice->slice_count,tld);
}
*/

static void mi_segment_span_remove_from_queue(mi_slice_t* slice, mi_segments_tld_t* tld) {
  mi_assert_internal(slice->slice_count > 0 && slice->slice_offset==0 && slice->xblock_size==0);
  mi_assert_internal(_mi_ptr_segment(slice)->kind != MI_SEGMENT_HUGE);
  mi_span_queue_t* sq = mi_span_queue_for(slice->slice_count, tld);
  mi_span_queue_delete(sq, slice);
}

// note: can be called on abandoned segments
static mi_slice_t* mi_segment_span_free_coalesce(mi_slice_t* slice, mi_segments_tld_t* tld) {
  mi_assert_internal(slice != NULL && slice->slice_count > 0 && slice->slice_offset == 0);
  mi_segment_t* segment = _mi_ptr_segment(slice);
  bool is_abandoned = mi_segment_is_abandoned(segment);

  // for huge pages, just mark as free but don't add to the queues
  if (segment->kind == MI_SEGMENT_HUGE) {
    // issue #691: segment->used can be 0 if the huge page block was freed while abandoned (reclaim will get here in that case)
    mi_assert_internal((segment->used==0 && slice->xblock_size==0) || segment->used == 1);  // decreased right after this call in `mi_segment_page_clear`
    slice->xblock_size = 0;  // mark as free anyways
    // we should mark the last slice `xblock_size=0` now to maintain invariants but we skip it to 
    // avoid a possible cache miss (and the segment is about to be freed)
    return slice;
  }

  // otherwise coalesce the span and add to the free span queues
  size_t slice_count = slice->slice_count;
  mi_slice_t* next = slice + slice->slice_count;
  mi_assert_internal(next <= mi_segment_slices_end(segment));
  if (next < mi_segment_slices_end(segment) && next->xblock_size==0) {
    // free next block -- remove it from free and merge
    mi_assert_internal(next->slice_count > 0 && next->slice_offset==0);
    slice_count += next->slice_count; // extend
    if (!is_abandoned) { mi_segment_span_remove_from_queue(next, tld); }
  }
  if (slice > segment->slices) {
    mi_slice_t* prev = mi_slice_first(slice - 1);
    mi_assert_internal(prev >= segment->slices);
    if (prev->xblock_size==0) {
      // free previous slice -- remove it from free and merge
      mi_assert_internal(prev->slice_count > 0 && prev->slice_offset==0);
      slice_count += prev->slice_count;
      if (!is_abandoned) { mi_segment_span_remove_from_queue(prev, tld); }
      slice = prev;
    }
  }

  // and add the new free page
  mi_segment_span_free(segment, mi_slice_index(slice), slice_count, true, tld);
  return slice;
}



/* -----------------------------------------------------------
   Page allocation
----------------------------------------------------------- */

// Note: may still return NULL if committing the memory failed
static mi_page_t* mi_segment_span_allocate(mi_segment_t* segment, size_t slice_index, size_t slice_count, mi_segments_tld_t* tld) {
  mi_assert_internal(slice_index < segment->slice_entries);
  mi_slice_t* const slice = &segment->slices[slice_index];
  mi_assert_internal(slice->xblock_size==0 || slice->xblock_size==1);

  // commit before changing the slice data
  if (!mi_segment_ensure_committed(segment, _mi_segment_page_start_from_slice(segment, slice, 0, NULL), slice_count * MI_SEGMENT_SLICE_SIZE, tld->stats)) {
    return NULL;  // commit failed!
  }

  // convert the slices to a page
  slice->slice_offset = 0;
  slice->slice_count = (uint32_t)slice_count;
  mi_assert_internal(slice->slice_count == slice_count);
  const size_t bsize = slice_count * MI_SEGMENT_SLICE_SIZE;
  slice->xblock_size = (uint32_t)(bsize >= MI_HUGE_BLOCK_SIZE ? MI_HUGE_BLOCK_SIZE : bsize);
  mi_page_t*  page = mi_slice_to_page(slice);
  mi_assert_internal(mi_page_block_size(page) == bsize);

  // set slice back pointers for the first MI_MAX_SLICE_OFFSET entries
  size_t extra = slice_count-1;
  if (extra > MI_MAX_SLICE_OFFSET) extra = MI_MAX_SLICE_OFFSET;
  if (slice_index + extra >= segment->slice_entries) extra = segment->slice_entries - slice_index - 1;  // huge objects may have more slices than avaiable entries in the segment->slices
  
  mi_slice_t* slice_next = slice + 1;
  for (size_t i = 1; i <= extra; i++, slice_next++) {
    slice_next->slice_offset = (uint32_t)(sizeof(mi_slice_t)*i);
    slice_next->slice_count = 0;
    slice_next->xblock_size = 1;
  }

  // and also for the last one (if not set already) (the last one is needed for coalescing and for large alignments)
  // note: the cast is needed for ubsan since the index can be larger than MI_SLICES_PER_SEGMENT for huge allocations (see #543)
  mi_slice_t* last = slice + slice_count - 1;
  mi_slice_t* end = (mi_slice_t*)mi_segment_slices_end(segment);
  if (last > end) last = end;
  if (last > slice) {
    last->slice_offset = (uint32_t)(sizeof(mi_slice_t) * (last - slice));
    last->slice_count = 0;
    last->xblock_size = 1;
  }
  
  // and initialize the page
  page->is_committed = true;
  segment->used++;
  return page;
}

<<<<<<< HEAD
static void mi_segment_slice_split(mi_segment_t* segment, mi_slice_t* slice, size_t slice_count, mi_segments_tld_t* tld) {
  mi_assert_internal(_mi_ptr_segment(slice) == segment);
  mi_assert_internal(slice->slice_count >= slice_count);
  mi_assert_internal(slice->xblock_size > 0); // no more in free queue
  if (slice->slice_count <= slice_count) return;
  mi_assert_internal(segment->kind != MI_SEGMENT_HUGE);
  size_t next_index = mi_slice_index(slice) + slice_count;
  size_t next_count = slice->slice_count - slice_count;
  mi_segment_span_free(segment, next_index, next_count, false /* don't purge left-over part */, tld);
  slice->slice_count = (uint32_t)slice_count;
=======
static void mi_segment_os_free(mi_segment_t* segment, size_t segment_size, mi_segments_tld_t* tld) {
  segment->thread_id = 0;
  _mi_segment_map_freed_at(segment);
  mi_segments_track_size(-((long)segment_size),tld);
  if (MI_SECURE != 0) {
    mi_assert_internal(!segment->memid.is_pinned);
    mi_segment_protect(segment, false, tld->os); // ensure no more guard pages are set
  }

  bool fully_committed = true;
  size_t committed_size = 0;
  const size_t page_size = mi_segment_raw_page_size(segment);
  for (size_t i = 0; i < segment->capacity; i++) {
    mi_page_t* page = &segment->pages[i];
    if (page->is_committed)  { committed_size += page_size;  }
    if (!page->is_committed) { fully_committed = false; }    
  }
  MI_UNUSED(fully_committed);
  mi_assert_internal((fully_committed && committed_size == segment_size) || (!fully_committed && committed_size < segment_size));
    
  _mi_abandoned_await_readers(); // prevent ABA issue if concurrent readers try to access our memory (that might be purged)
  _mi_arena_free(segment, segment_size, committed_size, segment->memid, tld->stats);
>>>>>>> 0fc4de14
}

static mi_page_t* mi_segments_page_find_and_allocate(size_t slice_count, mi_arena_id_t req_arena_id, mi_segments_tld_t* tld) {
  mi_assert_internal(slice_count*MI_SEGMENT_SLICE_SIZE <= MI_LARGE_OBJ_SIZE_MAX);
  // search from best fit up
  mi_span_queue_t* sq = mi_span_queue_for(slice_count, tld);
  if (slice_count == 0) slice_count = 1;
  while (sq <= &tld->spans[MI_SEGMENT_BIN_MAX]) {
    for (mi_slice_t* slice = sq->first; slice != NULL; slice = slice->next) {
      if (slice->slice_count >= slice_count) {
        // found one
        mi_segment_t* segment = _mi_ptr_segment(slice);
        if (_mi_arena_memid_is_suitable(segment->memid, req_arena_id)) {
          // found a suitable page span
          mi_span_queue_delete(sq, slice);

          if (slice->slice_count > slice_count) {
            mi_segment_slice_split(segment, slice, slice_count, tld);
          }
          mi_assert_internal(slice != NULL && slice->slice_count == slice_count && slice->xblock_size > 0);
          mi_page_t* page = mi_segment_span_allocate(segment, mi_slice_index(slice), slice->slice_count, tld);
          if (page == NULL) {
            // commit failed; return NULL but first restore the slice
            mi_segment_span_free_coalesce(slice, tld);
            return NULL;
          }
          return page;
        }
      }
    }
    sq++;
  }
  // could not find a page..
  return NULL;
}


/* -----------------------------------------------------------
   Segment allocation
----------------------------------------------------------- */

<<<<<<< HEAD
static mi_segment_t* mi_segment_os_alloc( size_t required, size_t page_alignment, bool eager_delayed, mi_arena_id_t req_arena_id,
                                          size_t* psegment_slices, size_t* ppre_size, size_t* pinfo_slices, 
                                          mi_commit_mask_t* pcommit_mask, mi_commit_mask_t* ppurge_mask,
                                          bool* is_zero, bool* pcommit, mi_segments_tld_t* tld, mi_os_tld_t* os_tld)

=======
static mi_segment_t* mi_segment_os_alloc(bool eager_delayed, size_t page_alignment, mi_arena_id_t req_arena_id,
                                         size_t pre_size, size_t info_size, bool commit, size_t segment_size,
                                         mi_segments_tld_t* tld, mi_os_tld_t* tld_os)
>>>>>>> 0fc4de14
{
  MI_UNUSED(ppurge_mask);
  mi_memid_t memid;
  bool   allow_large = (!eager_delayed && (MI_SECURE == 0)); // only allow large OS pages once we are no longer lazy
  size_t align_offset = 0;
  size_t alignment = MI_SEGMENT_ALIGN;
  
  if (page_alignment > 0) {
    // mi_assert_internal(huge_page != NULL);
    mi_assert_internal(page_alignment >= MI_SEGMENT_ALIGN);
    alignment = page_alignment;
<<<<<<< HEAD
    const size_t info_size = (*pinfo_slices) * MI_SEGMENT_SLICE_SIZE;
    align_offset = _mi_align_up( info_size, MI_SEGMENT_ALIGN );
    const size_t extra = align_offset - info_size;
    // recalculate due to potential guard pages
    *psegment_slices = mi_segment_calculate_slices(required + extra, ppre_size, pinfo_slices);
=======
    align_offset = _mi_align_up(pre_size, MI_SEGMENT_SIZE);
    segment_size = segment_size + (align_offset - pre_size);  // adjust the segment size
  }

  mi_segment_t* segment = (mi_segment_t*)_mi_arena_alloc_aligned(segment_size, alignment, align_offset, commit, allow_large, req_arena_id, &memid, tld_os);
  if (segment == NULL) {
    return NULL;  // failed to allocate
  }

  if (!memid.was_committed) {
    // ensure the initial info is committed
    mi_assert_internal(!memid.is_large && !memid.is_pinned);
    bool ok = _mi_os_commit(segment, pre_size, NULL, tld_os->stats);
    if (!ok) {
      // commit failed; we cannot touch the memory: free the segment directly and return `NULL`
      _mi_arena_free(segment, segment_size, 0, memid, tld_os->stats);
      return NULL;
    }
>>>>>>> 0fc4de14
  }
  const size_t segment_size = (*psegment_slices) * MI_SEGMENT_SLICE_SIZE;
  mi_segment_t* segment = NULL;
  
  // get from OS
  if (segment==NULL) {
    segment = (mi_segment_t*)_mi_arena_alloc_aligned(segment_size, alignment, align_offset, pcommit, &mem_large, &is_pinned, is_zero, req_arena_id, &memid, os_tld);
    if (segment == NULL) return NULL;  // failed to allocate
    if (*pcommit) {
      mi_commit_mask_create_full(pcommit_mask);
    }
    else {
      mi_commit_mask_create_empty(pcommit_mask);
    }
  }    
  mi_assert_internal(segment != NULL && (uintptr_t)segment % MI_SEGMENT_SIZE == 0);

<<<<<<< HEAD
  const size_t commit_needed = _mi_divide_up((*pinfo_slices)*MI_SEGMENT_SLICE_SIZE, MI_COMMIT_SIZE);
  mi_assert_internal(commit_needed>0);
  mi_commit_mask_t commit_needed_mask;
  mi_commit_mask_create(0, commit_needed, &commit_needed_mask);
  if (!mi_commit_mask_all_set(pcommit_mask, &commit_needed_mask)) {
    // at least commit the info slices
    mi_assert_internal(commit_needed*MI_COMMIT_SIZE >= (*pinfo_slices)*MI_SEGMENT_SLICE_SIZE);
    bool ok = _mi_os_commit(segment, commit_needed*MI_COMMIT_SIZE, is_zero, tld->stats);
    if (!ok) return NULL; // failed to commit 
    mi_commit_mask_set(pcommit_mask, &commit_needed_mask); 
  }
  else if (*is_zero) {
    // track zero initialization for valgrind
    mi_track_mem_defined(segment, commit_needed * MI_COMMIT_SIZE);        
  }
  segment->memid = memid;
  segment->mem_is_pinned = is_pinned;
  segment->mem_is_large = mem_large;
  segment->mem_is_committed = mi_commit_mask_is_full(pcommit_mask);
  segment->mem_alignment = alignment;
  segment->mem_align_offset = align_offset;
=======
  mi_track_mem_undefined(segment, info_size); MI_UNUSED(info_size);
  segment->memid = memid;
  segment->allow_decommit = !memid.is_pinned && !memid.is_large;
  segment->allow_purge = segment->allow_decommit && mi_option_is_enabled(mi_option_allow_purge);
  segment->segment_size = segment_size;
>>>>>>> 0fc4de14
  mi_segments_track_size((long)(segment_size), tld);
  _mi_segment_map_allocated_at(segment);
  return segment;
}


// Allocate a segment from the OS aligned to `MI_SEGMENT_SIZE` .
static mi_segment_t* mi_segment_alloc(size_t required, size_t page_alignment, mi_arena_id_t req_arena_id, mi_segments_tld_t* tld, mi_os_tld_t* os_tld, mi_page_t** huge_page)
{
  mi_assert_internal((required==0 && huge_page==NULL) || (required>0 && huge_page != NULL));
  
  // calculate needed sizes first
  size_t info_slices;
  size_t pre_size;
<<<<<<< HEAD
  size_t segment_slices = mi_segment_calculate_slices(required, &pre_size, &info_slices);
  
  // Commit eagerly only if not the first N lazy segments (to reduce impact of many threads that allocate just a little)
  const bool eager_delay = (// !_mi_os_has_overcommit() &&             // never delay on overcommit systems
                            _mi_current_thread_count() > 1 &&       // do not delay for the first N threads
                            tld->count < (size_t)mi_option_get(mi_option_eager_commit_delay));
  const bool eager = !eager_delay && mi_option_is_enabled(mi_option_eager_commit);
  bool commit = eager || (required > 0);   
  bool is_zero = false;  

  mi_commit_mask_t commit_mask;
  mi_commit_mask_t purge_mask;
  mi_commit_mask_create_empty(&commit_mask);
  mi_commit_mask_create_empty(&purge_mask);

  // Allocate the segment from the OS  
  mi_segment_t* segment = mi_segment_os_alloc(required, page_alignment, eager_delay, req_arena_id, 
                                              &segment_slices, &pre_size, &info_slices, &commit_mask, &purge_mask, 
                                              &is_zero, &commit, tld, os_tld);
  if (segment == NULL) return NULL;
  
  // zero the segment info? -- not always needed as it may be zero initialized from the OS 
  mi_atomic_store_ptr_release(mi_segment_t, &segment->abandoned_next, NULL);  // tsan
  {
    ptrdiff_t ofs    = offsetof(mi_segment_t, next);
    size_t    prefix = offsetof(mi_segment_t, slices) - ofs;
    size_t    zsize  = prefix + (sizeof(mi_slice_t) * (segment_slices + 1)); // one more
    if (!is_zero) {
      memset((uint8_t*)segment + ofs, 0, zsize);
    }  
  }
  
  segment->commit_mask = commit_mask; // on lazy commit, the initial part is always committed
  segment->allow_decommit = !segment->mem_is_pinned && !segment->mem_is_large;
  segment->allow_purge = segment->allow_decommit && mi_option_is_enabled(mi_option_allow_purge);
  if (segment->allow_purge) {
    segment->purge_expire = 0; // don't decommit just committed memory // _mi_clock_now() + mi_option_get(mi_option_purge_delay);
    segment->purge_mask = purge_mask;
    mi_assert_internal(mi_commit_mask_all_set(&segment->commit_mask, &segment->purge_mask));
    #if MI_DEBUG>2
    const size_t commit_needed = _mi_divide_up(info_slices*MI_SEGMENT_SLICE_SIZE, MI_COMMIT_SIZE);
    mi_commit_mask_t commit_needed_mask;
    mi_commit_mask_create(0, commit_needed, &commit_needed_mask);
    mi_assert_internal(!mi_commit_mask_any_set(&segment->purge_mask, &commit_needed_mask));
    #endif
  }    
  else {
    segment->purge_expire = 0;
    mi_commit_mask_create_empty( &segment->purge_mask );
  }
  
  // initialize segment info
  const size_t slice_entries = (segment_slices > MI_SLICES_PER_SEGMENT ? MI_SLICES_PER_SEGMENT : segment_slices);
  segment->segment_slices = segment_slices;
  segment->segment_info_slices = info_slices;
  segment->thread_id = _mi_thread_id();
  segment->cookie = _mi_ptr_cookie(segment);
  segment->slice_entries = slice_entries;
  segment->kind = (required == 0 ? MI_SEGMENT_NORMAL : MI_SEGMENT_HUGE);

  // memset(segment->slices, 0, sizeof(mi_slice_t)*(info_slices+1));
  _mi_stat_increase(&tld->stats->page_committed, mi_segment_info_size(segment));

  // set up guard pages
  size_t guard_slices = 0;
  if (MI_SECURE>0) {
    // in secure mode, we set up a protected page in between the segment info
    // and the page data, and at the end of the segment.
    size_t os_pagesize = _mi_os_page_size();    
    mi_assert_internal(mi_segment_info_size(segment) - os_pagesize >= pre_size);
    _mi_os_protect((uint8_t*)segment + mi_segment_info_size(segment) - os_pagesize, os_pagesize);
    uint8_t* end = (uint8_t*)segment + mi_segment_size(segment) - os_pagesize;
    mi_segment_ensure_committed(segment, end, os_pagesize, tld->stats);
    _mi_os_protect(end, os_pagesize);
    if (slice_entries == segment_slices) segment->slice_entries--; // don't use the last slice :-(
    guard_slices = 1;
  }
=======
  const size_t init_segment_size = mi_segment_calculate_sizes(capacity, required, &pre_size, &info_size);
  mi_assert_internal(init_segment_size >= required);

  // Initialize parameters
  const bool eager_delayed = (page_kind <= MI_PAGE_MEDIUM &&          // don't delay for large objects
                              // !_mi_os_has_overcommit() &&          // never delay on overcommit systems
                              _mi_current_thread_count() > 1 &&       // do not delay for the first N threads
                              tld->peak_count < (size_t)mi_option_get(mi_option_eager_commit_delay));
  const bool eager  = !eager_delayed && mi_option_is_enabled(mi_option_eager_commit);
  const bool init_commit = eager; // || (page_kind >= MI_PAGE_LARGE);
  
  // Allocate the segment from the OS (segment_size can change due to alignment)
  mi_segment_t* segment = mi_segment_os_alloc(eager_delayed, page_alignment, req_arena_id, pre_size, info_size, init_commit, init_segment_size, tld, os_tld);
  if (segment == NULL) return NULL;
  mi_assert_internal(segment != NULL && (uintptr_t)segment % MI_SEGMENT_SIZE == 0);
  mi_assert_internal(segment->memid.is_pinned ? segment->memid.was_committed : true);

  mi_atomic_store_ptr_release(mi_segment_t, &segment->abandoned_next, NULL);  // tsan

  // zero the segment info (but not the `mem` fields)
  ptrdiff_t ofs = offsetof(mi_segment_t, next);
  _mi_memzero((uint8_t*)segment + ofs, info_size - ofs);

  // initialize pages info
  for (size_t i = 0; i < capacity; i++) {
    mi_assert_internal(i <= 255);
    segment->pages[i].segment_idx = (uint8_t)i;
    segment->pages[i].is_committed = segment->memid.was_committed;
    segment->pages[i].is_zero_init = segment->memid.was_zero;
  }

  // initialize
  segment->page_kind  = page_kind;
  segment->capacity   = capacity;
  segment->page_shift = page_shift;
  segment->segment_info_size = pre_size;
  segment->thread_id  = _mi_thread_id();
  segment->cookie = _mi_ptr_cookie(segment);
  
  // set protection
  mi_segment_protect(segment, true, tld->os);
>>>>>>> 0fc4de14

  // reserve first slices for segment info
  mi_page_t* page0 = mi_segment_span_allocate(segment, 0, info_slices, tld);
  mi_assert_internal(page0!=NULL); if (page0==NULL) return NULL; // cannot fail as we always commit in advance  
  mi_assert_internal(segment->used == 1);
  segment->used = 0; // don't count our internal slices towards usage
  
  // initialize initial free pages
  if (segment->kind == MI_SEGMENT_NORMAL) { // not a huge page
    mi_assert_internal(huge_page==NULL);
    mi_segment_span_free(segment, info_slices, segment->slice_entries - info_slices, false /* don't purge */, tld);
  }
  else {
    mi_assert_internal(huge_page!=NULL);
    mi_assert_internal(mi_commit_mask_is_empty(&segment->purge_mask));
    mi_assert_internal(mi_commit_mask_is_full(&segment->commit_mask));
    *huge_page = mi_segment_span_allocate(segment, info_slices, segment_slices - info_slices - guard_slices, tld);
    mi_assert_internal(*huge_page != NULL); // cannot fail as we commit in advance 
  }

<<<<<<< HEAD
  mi_assert_expensive(mi_segment_is_valid(segment,tld));
=======
>>>>>>> 0fc4de14
  return segment;
}


static void mi_segment_free(mi_segment_t* segment, bool force, mi_segments_tld_t* tld) {
  MI_UNUSED(force);
  mi_assert_internal(segment != NULL);
  mi_assert_internal(segment->next == NULL);
  mi_assert_internal(segment->used == 0);

  // Remove the free pages
  mi_slice_t* slice = &segment->slices[0];
  const mi_slice_t* end = mi_segment_slices_end(segment);
  #if MI_DEBUG>1
  size_t page_count = 0;
  #endif
  while (slice < end) {
    mi_assert_internal(slice->slice_count > 0);
    mi_assert_internal(slice->slice_offset == 0);
    mi_assert_internal(mi_slice_index(slice)==0 || slice->xblock_size == 0); // no more used pages ..
    if (slice->xblock_size == 0 && segment->kind != MI_SEGMENT_HUGE) {
      mi_segment_span_remove_from_queue(slice, tld);
    }
    #if MI_DEBUG>1
    page_count++;
    #endif
    slice = slice + slice->slice_count;
  }
  mi_assert_internal(page_count == 2); // first page is allocated by the segment itself

  // stats
  _mi_stat_decrease(&tld->stats->page_committed, mi_segment_info_size(segment));

  // return it to the OS
  mi_segment_os_free(segment, tld);
}


/* -----------------------------------------------------------
   Page Free
----------------------------------------------------------- */

static void mi_segment_abandon(mi_segment_t* segment, mi_segments_tld_t* tld);

// note: can be called on abandoned pages
static mi_slice_t* mi_segment_page_clear(mi_page_t* page, mi_segments_tld_t* tld) {
  mi_assert_internal(page->xblock_size > 0);
  mi_assert_internal(mi_page_all_free(page));
  mi_segment_t* segment = _mi_ptr_segment(page);
  mi_assert_internal(segment->used > 0);
  
  size_t inuse = page->capacity * mi_page_block_size(page);
  _mi_stat_decrease(&tld->stats->page_committed, inuse);
  _mi_stat_decrease(&tld->stats->pages, 1);

  // reset the page memory to reduce memory pressure?
  if (segment->allow_decommit && mi_option_is_enabled(mi_option_deprecated_page_reset)) {
    size_t psize;
    uint8_t* start = _mi_page_start(segment, page, &psize);    
    _mi_os_reset(start, psize, tld->stats);
  }

  // zero the page data, but not the segment fields
  page->is_zero_init = false;
  ptrdiff_t ofs = offsetof(mi_page_t, capacity);
  memset((uint8_t*)page + ofs, 0, sizeof(*page) - ofs);
  page->xblock_size = 1;

  // and free it
  mi_slice_t* slice = mi_segment_span_free_coalesce(mi_page_to_slice(page), tld);  
  segment->used--;
  // cannot assert segment valid as it is called during reclaim
  // mi_assert_expensive(mi_segment_is_valid(segment, tld));
  return slice;
}

void _mi_segment_page_free(mi_page_t* page, bool force, mi_segments_tld_t* tld)
{
  mi_assert(page != NULL);

  mi_segment_t* segment = _mi_page_segment(page);
  mi_assert_expensive(mi_segment_is_valid(segment,tld));

  // mark it as free now
  mi_segment_page_clear(page, tld);
  mi_assert_expensive(mi_segment_is_valid(segment, tld));

  if (segment->used == 0) {
    // no more used pages; remove from the free list and free the segment
    mi_segment_free(segment, force, tld);
  }
  else if (segment->used == segment->abandoned) {
    // only abandoned pages; remove from free list and abandon
    mi_segment_abandon(segment,tld);
  }
}


/* -----------------------------------------------------------
Abandonment

When threads terminate, they can leave segments with
live blocks (reachable through other threads). Such segments
are "abandoned" and will be reclaimed by other threads to
reuse their pages and/or free them eventually

We maintain a global list of abandoned segments that are
reclaimed on demand. Since this is shared among threads
the implementation needs to avoid the A-B-A problem on
popping abandoned segments: <https://en.wikipedia.org/wiki/ABA_problem>
We use tagged pointers to avoid accidentally identifying
reused segments, much like stamped references in Java.
Secondly, we maintain a reader counter to avoid resetting
or decommitting segments that have a pending read operation.

Note: the current implementation is one possible design;
another way might be to keep track of abandoned segments
in the arenas/segment_cache's. This would have the advantage of keeping
all concurrent code in one place and not needing to deal
with ABA issues. The drawback is that it is unclear how to
scan abandoned segments efficiently in that case as they
would be spread among all other segments in the arenas.
----------------------------------------------------------- */

// Use the bottom 20-bits (on 64-bit) of the aligned segment pointers
// to put in a tag that increments on update to avoid the A-B-A problem.
#define MI_TAGGED_MASK   MI_SEGMENT_MASK
typedef uintptr_t        mi_tagged_segment_t;

static mi_segment_t* mi_tagged_segment_ptr(mi_tagged_segment_t ts) {
  return (mi_segment_t*)(ts & ~MI_TAGGED_MASK);
}

static mi_tagged_segment_t mi_tagged_segment(mi_segment_t* segment, mi_tagged_segment_t ts) {
  mi_assert_internal(((uintptr_t)segment & MI_TAGGED_MASK) == 0);
  uintptr_t tag = ((ts & MI_TAGGED_MASK) + 1) & MI_TAGGED_MASK;
  return ((uintptr_t)segment | tag);
}

// This is a list of visited abandoned pages that were full at the time.
// this list migrates to `abandoned` when that becomes NULL. The use of
// this list reduces contention and the rate at which segments are visited.
static mi_decl_cache_align _Atomic(mi_segment_t*)       abandoned_visited; // = NULL

// The abandoned page list (tagged as it supports pop)
static mi_decl_cache_align _Atomic(mi_tagged_segment_t) abandoned;         // = NULL

// Maintain these for debug purposes (these counts may be a bit off)
static mi_decl_cache_align _Atomic(size_t)           abandoned_count;
static mi_decl_cache_align _Atomic(size_t)           abandoned_visited_count;

// We also maintain a count of current readers of the abandoned list
// in order to prevent resetting/decommitting segment memory if it might
// still be read.
static mi_decl_cache_align _Atomic(size_t)           abandoned_readers; // = 0

// Push on the visited list
static void mi_abandoned_visited_push(mi_segment_t* segment) {
  mi_assert_internal(segment->thread_id == 0);
  mi_assert_internal(mi_atomic_load_ptr_relaxed(mi_segment_t,&segment->abandoned_next) == NULL);
  mi_assert_internal(segment->next == NULL);
  mi_assert_internal(segment->used > 0);
  mi_segment_t* anext = mi_atomic_load_ptr_relaxed(mi_segment_t, &abandoned_visited);
  do {
    mi_atomic_store_ptr_release(mi_segment_t, &segment->abandoned_next, anext);
  } while (!mi_atomic_cas_ptr_weak_release(mi_segment_t, &abandoned_visited, &anext, segment));
  mi_atomic_increment_relaxed(&abandoned_visited_count);
}

// Move the visited list to the abandoned list.
static bool mi_abandoned_visited_revisit(void)
{
  // quick check if the visited list is empty
  if (mi_atomic_load_ptr_relaxed(mi_segment_t, &abandoned_visited) == NULL) return false;

  // grab the whole visited list
  mi_segment_t* first = mi_atomic_exchange_ptr_acq_rel(mi_segment_t, &abandoned_visited, NULL);
  if (first == NULL) return false;

  // first try to swap directly if the abandoned list happens to be NULL
  mi_tagged_segment_t afirst;
  mi_tagged_segment_t ts = mi_atomic_load_relaxed(&abandoned);
  if (mi_tagged_segment_ptr(ts)==NULL) {
    size_t count = mi_atomic_load_relaxed(&abandoned_visited_count);
    afirst = mi_tagged_segment(first, ts);
    if (mi_atomic_cas_strong_acq_rel(&abandoned, &ts, afirst)) {
      mi_atomic_add_relaxed(&abandoned_count, count);
      mi_atomic_sub_relaxed(&abandoned_visited_count, count);
      return true;
    }
  }

  // find the last element of the visited list: O(n)
  mi_segment_t* last = first;
  mi_segment_t* next;
  while ((next = mi_atomic_load_ptr_relaxed(mi_segment_t, &last->abandoned_next)) != NULL) {
    last = next;
  }

  // and atomically prepend to the abandoned list
  // (no need to increase the readers as we don't access the abandoned segments)
  mi_tagged_segment_t anext = mi_atomic_load_relaxed(&abandoned);
  size_t count;
  do {
    count = mi_atomic_load_relaxed(&abandoned_visited_count);
    mi_atomic_store_ptr_release(mi_segment_t, &last->abandoned_next, mi_tagged_segment_ptr(anext));
    afirst = mi_tagged_segment(first, anext);
  } while (!mi_atomic_cas_weak_release(&abandoned, &anext, afirst));
  mi_atomic_add_relaxed(&abandoned_count, count);
  mi_atomic_sub_relaxed(&abandoned_visited_count, count);
  return true;
}

// Push on the abandoned list.
static void mi_abandoned_push(mi_segment_t* segment) {
  mi_assert_internal(segment->thread_id == 0);
  mi_assert_internal(mi_atomic_load_ptr_relaxed(mi_segment_t, &segment->abandoned_next) == NULL);
  mi_assert_internal(segment->next == NULL);
  mi_assert_internal(segment->used > 0);
  mi_tagged_segment_t next;
  mi_tagged_segment_t ts = mi_atomic_load_relaxed(&abandoned);
  do {
    mi_atomic_store_ptr_release(mi_segment_t, &segment->abandoned_next, mi_tagged_segment_ptr(ts));
    next = mi_tagged_segment(segment, ts);
  } while (!mi_atomic_cas_weak_release(&abandoned, &ts, next));
  mi_atomic_increment_relaxed(&abandoned_count);
}

// Wait until there are no more pending reads on segments that used to be in the abandoned list
// called for example from `arena.c` before decommitting
void _mi_abandoned_await_readers(void) {
  size_t n;
  do {
    n = mi_atomic_load_acquire(&abandoned_readers);
    if (n != 0) mi_atomic_yield();
  } while (n != 0);
}

// Pop from the abandoned list
static mi_segment_t* mi_abandoned_pop(void) {
  mi_segment_t* segment;
  // Check efficiently if it is empty (or if the visited list needs to be moved)
  mi_tagged_segment_t ts = mi_atomic_load_relaxed(&abandoned);
  segment = mi_tagged_segment_ptr(ts);
  if mi_likely(segment == NULL) {
    if mi_likely(!mi_abandoned_visited_revisit()) { // try to swap in the visited list on NULL
      return NULL;
    }
  }

  // Do a pop. We use a reader count to prevent
  // a segment to be decommitted while a read is still pending,
  // and a tagged pointer to prevent A-B-A link corruption.
  // (this is called from `region.c:_mi_mem_free` for example)
  mi_atomic_increment_relaxed(&abandoned_readers);  // ensure no segment gets decommitted
  mi_tagged_segment_t next = 0;
  ts = mi_atomic_load_acquire(&abandoned);
  do {
    segment = mi_tagged_segment_ptr(ts);
    if (segment != NULL) {
      mi_segment_t* anext = mi_atomic_load_ptr_relaxed(mi_segment_t, &segment->abandoned_next);
      next = mi_tagged_segment(anext, ts); // note: reads the segment's `abandoned_next` field so should not be decommitted
    }
  } while (segment != NULL && !mi_atomic_cas_weak_acq_rel(&abandoned, &ts, next));
  mi_atomic_decrement_relaxed(&abandoned_readers);  // release reader lock
  if (segment != NULL) {
    mi_atomic_store_ptr_release(mi_segment_t, &segment->abandoned_next, NULL);
    mi_atomic_decrement_relaxed(&abandoned_count);
  }
  return segment;
}

/* -----------------------------------------------------------
   Abandon segment/page
----------------------------------------------------------- */

static void mi_segment_abandon(mi_segment_t* segment, mi_segments_tld_t* tld) {
  mi_assert_internal(segment->used == segment->abandoned);
  mi_assert_internal(segment->used > 0);
  mi_assert_internal(mi_atomic_load_ptr_relaxed(mi_segment_t, &segment->abandoned_next) == NULL);
  mi_assert_internal(segment->abandoned_visits == 0);
  mi_assert_expensive(mi_segment_is_valid(segment,tld));
  
  // remove the free pages from the free page queues
  mi_slice_t* slice = &segment->slices[0];
  const mi_slice_t* end = mi_segment_slices_end(segment);
  while (slice < end) {
    mi_assert_internal(slice->slice_count > 0);
    mi_assert_internal(slice->slice_offset == 0);
    if (slice->xblock_size == 0) { // a free page
      mi_segment_span_remove_from_queue(slice,tld);
      slice->xblock_size = 0; // but keep it free
    }
    slice = slice + slice->slice_count;
  }

  // perform delayed decommits (forcing is much slower on mstress)
  mi_segment_try_purge(segment, mi_option_is_enabled(mi_option_abandoned_page_purge) /* force? */, tld->stats);    
  
  // all pages in the segment are abandoned; add it to the abandoned list
  _mi_stat_increase(&tld->stats->segments_abandoned, 1);
  mi_segments_track_size(-((long)mi_segment_size(segment)), tld);
  segment->thread_id = 0;
  mi_atomic_store_ptr_release(mi_segment_t, &segment->abandoned_next, NULL);
  segment->abandoned_visits = 1;   // from 0 to 1 to signify it is abandoned
  mi_abandoned_push(segment);
}

void _mi_segment_page_abandon(mi_page_t* page, mi_segments_tld_t* tld) {
  mi_assert(page != NULL);
  mi_assert_internal(mi_page_thread_free_flag(page)==MI_NEVER_DELAYED_FREE);
  mi_assert_internal(mi_page_heap(page) == NULL);
  mi_segment_t* segment = _mi_page_segment(page);

  mi_assert_expensive(mi_segment_is_valid(segment,tld));
  segment->abandoned++;  

  _mi_stat_increase(&tld->stats->pages_abandoned, 1);
  mi_assert_internal(segment->abandoned <= segment->used);
  if (segment->used == segment->abandoned) {
    // all pages are abandoned, abandon the entire segment
    mi_segment_abandon(segment, tld);
  }
}

/* -----------------------------------------------------------
  Reclaim abandoned pages
----------------------------------------------------------- */

static mi_slice_t* mi_slices_start_iterate(mi_segment_t* segment, const mi_slice_t** end) {
  mi_slice_t* slice = &segment->slices[0];
  *end = mi_segment_slices_end(segment);
  mi_assert_internal(slice->slice_count>0 && slice->xblock_size>0); // segment allocated page
  slice = slice + slice->slice_count; // skip the first segment allocated page
  return slice;
}

// Possibly free pages and check if free space is available
static bool mi_segment_check_free(mi_segment_t* segment, size_t slices_needed, size_t block_size, mi_segments_tld_t* tld) 
{
  mi_assert_internal(block_size < MI_HUGE_BLOCK_SIZE);
  mi_assert_internal(mi_segment_is_abandoned(segment));
  bool has_page = false;
  
  // for all slices
  const mi_slice_t* end;
  mi_slice_t* slice = mi_slices_start_iterate(segment, &end);
  while (slice < end) {
    mi_assert_internal(slice->slice_count > 0);
    mi_assert_internal(slice->slice_offset == 0);
    if (mi_slice_is_used(slice)) { // used page
      // ensure used count is up to date and collect potential concurrent frees
      mi_page_t* const page = mi_slice_to_page(slice);
      _mi_page_free_collect(page, false);
      if (mi_page_all_free(page)) {
        // if this page is all free now, free it without adding to any queues (yet) 
        mi_assert_internal(page->next == NULL && page->prev==NULL);
        _mi_stat_decrease(&tld->stats->pages_abandoned, 1);
        segment->abandoned--;
        slice = mi_segment_page_clear(page, tld); // re-assign slice due to coalesce!
        mi_assert_internal(!mi_slice_is_used(slice));
        if (slice->slice_count >= slices_needed) {
          has_page = true;
        }
      }
      else {
        if (page->xblock_size == block_size && mi_page_has_any_available(page)) {
          // a page has available free blocks of the right size
          has_page = true;
        }
      }      
    }
    else {
      // empty span
      if (slice->slice_count >= slices_needed) {
        has_page = true;
      }
    }
    slice = slice + slice->slice_count;
  }
  return has_page;
}

// Reclaim an abandoned segment; returns NULL if the segment was freed
// set `right_page_reclaimed` to `true` if it reclaimed a page of the right `block_size` that was not full.
static mi_segment_t* mi_segment_reclaim(mi_segment_t* segment, mi_heap_t* heap, size_t requested_block_size, bool* right_page_reclaimed, mi_segments_tld_t* tld) {
  mi_assert_internal(mi_atomic_load_ptr_relaxed(mi_segment_t, &segment->abandoned_next) == NULL);
  mi_assert_expensive(mi_segment_is_valid(segment, tld));
  if (right_page_reclaimed != NULL) { *right_page_reclaimed = false; }

  segment->thread_id = _mi_thread_id();
  segment->abandoned_visits = 0;
  mi_segments_track_size((long)mi_segment_size(segment), tld);
  mi_assert_internal(segment->next == NULL);
  _mi_stat_decrease(&tld->stats->segments_abandoned, 1);
  
  // for all slices
  const mi_slice_t* end;
  mi_slice_t* slice = mi_slices_start_iterate(segment, &end);
  while (slice < end) {
    mi_assert_internal(slice->slice_count > 0);
    mi_assert_internal(slice->slice_offset == 0);
    if (mi_slice_is_used(slice)) {
      // in use: reclaim the page in our heap
      mi_page_t* page = mi_slice_to_page(slice);
      mi_assert_internal(page->is_committed);
      mi_assert_internal(mi_page_thread_free_flag(page)==MI_NEVER_DELAYED_FREE);
      mi_assert_internal(mi_page_heap(page) == NULL);
      mi_assert_internal(page->next == NULL && page->prev==NULL);
      _mi_stat_decrease(&tld->stats->pages_abandoned, 1);
      segment->abandoned--;
      // set the heap again and allow delayed free again
      mi_page_set_heap(page, heap);
      _mi_page_use_delayed_free(page, MI_USE_DELAYED_FREE, true); // override never (after heap is set)
      _mi_page_free_collect(page, false); // ensure used count is up to date
      if (mi_page_all_free(page)) {
        // if everything free by now, free the page
        slice = mi_segment_page_clear(page, tld);   // set slice again due to coalesceing
      }
      else {
        // otherwise reclaim it into the heap
        _mi_page_reclaim(heap, page);
        if (requested_block_size == page->xblock_size && mi_page_has_any_available(page)) {
          if (right_page_reclaimed != NULL) { *right_page_reclaimed = true; }
        }
      }
    }
    else {
      // the span is free, add it to our page queues
      slice = mi_segment_span_free_coalesce(slice, tld); // set slice again due to coalesceing
    }
    mi_assert_internal(slice->slice_count>0 && slice->slice_offset==0);
    slice = slice + slice->slice_count;
  }

  mi_assert(segment->abandoned == 0);
  if (segment->used == 0) {  // due to page_clear
    mi_assert_internal(right_page_reclaimed == NULL || !(*right_page_reclaimed));
    mi_segment_free(segment, false, tld);
    return NULL;
  }
  else {
    return segment;
  }
}


void _mi_abandoned_reclaim_all(mi_heap_t* heap, mi_segments_tld_t* tld) {
  mi_segment_t* segment;
  while ((segment = mi_abandoned_pop()) != NULL) {
    mi_segment_reclaim(segment, heap, 0, NULL, tld);
  }
}

static mi_segment_t* mi_segment_try_reclaim(mi_heap_t* heap, size_t needed_slices, size_t block_size, bool* reclaimed, mi_segments_tld_t* tld)
{
  *reclaimed = false;
  mi_segment_t* segment;
  long max_tries = mi_option_get_clamp(mi_option_max_segment_reclaim, 8, 1024);     // limit the work to bound allocation times
  while ((max_tries-- > 0) && ((segment = mi_abandoned_pop()) != NULL)) {
    segment->abandoned_visits++;
    // todo: an arena exclusive heap will potentially visit many abandoned unsuitable segments
    // and push them into the visited list and use many tries. Perhaps we can skip non-suitable ones in a better way?
    bool is_suitable = _mi_heap_memid_is_suitable(heap, segment->memid);
    bool has_page = mi_segment_check_free(segment,needed_slices,block_size,tld); // try to free up pages (due to concurrent frees)
    if (segment->used == 0) {
      // free the segment (by forced reclaim) to make it available to other threads.
      // note1: we prefer to free a segment as that might lead to reclaiming another
      // segment that is still partially used.
      // note2: we could in principle optimize this by skipping reclaim and directly
      // freeing but that would violate some invariants temporarily)
      mi_segment_reclaim(segment, heap, 0, NULL, tld);
    }
    else if (has_page && is_suitable) {
      // found a large enough free span, or a page of the right block_size with free space 
      // we return the result of reclaim (which is usually `segment`) as it might free
      // the segment due to concurrent frees (in which case `NULL` is returned).
      return mi_segment_reclaim(segment, heap, block_size, reclaimed, tld);
    }
    else if (segment->abandoned_visits > 3 && is_suitable) {  
      // always reclaim on 3rd visit to limit the abandoned queue length.
      mi_segment_reclaim(segment, heap, 0, NULL, tld);
    }
    else {
      // otherwise, push on the visited list so it gets not looked at too quickly again
      mi_segment_try_purge(segment, true /* force? */, tld->stats); // force purge if needed as we may not visit soon again
      mi_abandoned_visited_push(segment);
    }
  }
  return NULL;
}


void _mi_abandoned_collect(mi_heap_t* heap, bool force, mi_segments_tld_t* tld)
{
  mi_segment_t* segment;
  int max_tries = (force ? 16*1024 : 1024); // limit latency
  if (force) {
    mi_abandoned_visited_revisit(); 
  }
  while ((max_tries-- > 0) && ((segment = mi_abandoned_pop()) != NULL)) {
    mi_segment_check_free(segment,0,0,tld); // try to free up pages (due to concurrent frees)
    if (segment->used == 0) {
      // free the segment (by forced reclaim) to make it available to other threads.
      // note: we could in principle optimize this by skipping reclaim and directly
      // freeing but that would violate some invariants temporarily)
      mi_segment_reclaim(segment, heap, 0, NULL, tld);
    }
    else {
      // otherwise, purge if needed and push on the visited list 
      // note: forced purge can be expensive if many threads are destroyed/created as in mstress.
      mi_segment_try_purge(segment, force, tld->stats);
      mi_abandoned_visited_push(segment);
    }
  }
}

/* -----------------------------------------------------------
   Reclaim or allocate
----------------------------------------------------------- */

static mi_segment_t* mi_segment_reclaim_or_alloc(mi_heap_t* heap, size_t needed_slices, size_t block_size, mi_segments_tld_t* tld, mi_os_tld_t* os_tld)
{
  mi_assert_internal(block_size < MI_HUGE_BLOCK_SIZE);
  mi_assert_internal(block_size <= MI_LARGE_OBJ_SIZE_MAX);
  
  // 1. try to reclaim an abandoned segment
  bool reclaimed;
  mi_segment_t* segment = mi_segment_try_reclaim(heap, needed_slices, block_size, &reclaimed, tld);
  if (reclaimed) {
    // reclaimed the right page right into the heap
    mi_assert_internal(segment != NULL);
    return NULL; // pretend out-of-memory as the page will be in the page queue of the heap with available blocks
  }
  else if (segment != NULL) {
    // reclaimed a segment with a large enough empty span in it
    return segment;
  }
  // 2. otherwise allocate a fresh segment
  return mi_segment_alloc(0, 0, heap->arena_id, tld, os_tld, NULL);  
}


/* -----------------------------------------------------------
   Page allocation
----------------------------------------------------------- */

static mi_page_t* mi_segments_page_alloc(mi_heap_t* heap, mi_page_kind_t page_kind, size_t required, size_t block_size, mi_segments_tld_t* tld, mi_os_tld_t* os_tld)
{
  mi_assert_internal(required <= MI_LARGE_OBJ_SIZE_MAX && page_kind <= MI_PAGE_LARGE);

  // find a free page
  size_t page_size = _mi_align_up(required, (required > MI_MEDIUM_PAGE_SIZE ? MI_MEDIUM_PAGE_SIZE : MI_SEGMENT_SLICE_SIZE));
  size_t slices_needed = page_size / MI_SEGMENT_SLICE_SIZE;
  mi_assert_internal(slices_needed * MI_SEGMENT_SLICE_SIZE == page_size);
  mi_page_t* page = mi_segments_page_find_and_allocate(slices_needed, heap->arena_id, tld); //(required <= MI_SMALL_SIZE_MAX ? 0 : slices_needed), tld);
  if (page==NULL) {
    // no free page, allocate a new segment and try again
    if (mi_segment_reclaim_or_alloc(heap, slices_needed, block_size, tld, os_tld) == NULL) {
      // OOM or reclaimed a good page in the heap
      return NULL;  
    }
    else {
      // otherwise try again
      return mi_segments_page_alloc(heap, page_kind, required, block_size, tld, os_tld);
    }
  }
  mi_assert_internal(page != NULL && page->slice_count*MI_SEGMENT_SLICE_SIZE == page_size);
  mi_assert_internal(_mi_ptr_segment(page)->thread_id == _mi_thread_id());
  mi_segment_try_purge(_mi_ptr_segment(page), false, tld->stats);
  return page;
}



/* -----------------------------------------------------------
   Huge page allocation
----------------------------------------------------------- */

static mi_page_t* mi_segment_huge_page_alloc(size_t size, size_t page_alignment, mi_arena_id_t req_arena_id, mi_segments_tld_t* tld, mi_os_tld_t* os_tld)
{
  mi_page_t* page = NULL;
  mi_segment_t* segment = mi_segment_alloc(size,page_alignment,req_arena_id,tld,os_tld,&page);
  if (segment == NULL || page==NULL) return NULL;
  mi_assert_internal(segment->used==1);
  mi_assert_internal(mi_page_block_size(page) >= size);  
  #if MI_HUGE_PAGE_ABANDON
  segment->thread_id = 0; // huge segments are immediately abandoned
  #endif  

  // for huge pages we initialize the xblock_size as we may
  // overallocate to accommodate large alignments.
  size_t psize;
  uint8_t* start = _mi_segment_page_start(segment, page, &psize);
  page->xblock_size = (psize > MI_HUGE_BLOCK_SIZE ? MI_HUGE_BLOCK_SIZE : (uint32_t)psize);
  
  // decommit the part of the prefix of a page that will not be used; this can be quite large (close to MI_SEGMENT_SIZE)
  if (page_alignment > 0 && segment->allow_decommit) {
    uint8_t* aligned_p = (uint8_t*)_mi_align_up((uintptr_t)start, page_alignment);
    mi_assert_internal(_mi_is_aligned(aligned_p, page_alignment));
    mi_assert_internal(psize - (aligned_p - start) >= size);      
    uint8_t* decommit_start = start + sizeof(mi_block_t);              // for the free list
    ptrdiff_t decommit_size = aligned_p - decommit_start;
    _mi_os_reset(decommit_start, decommit_size, &_mi_stats_main);   // note: cannot use segment_decommit on huge segments    
  }
  
  return page;
}

#if MI_HUGE_PAGE_ABANDON
// free huge block from another thread
void _mi_segment_huge_page_free(mi_segment_t* segment, mi_page_t* page, mi_block_t* block) {
  // huge page segments are always abandoned and can be freed immediately by any thread
  mi_assert_internal(segment->kind==MI_SEGMENT_HUGE);
  mi_assert_internal(segment == _mi_page_segment(page));
  mi_assert_internal(mi_atomic_load_relaxed(&segment->thread_id)==0);

  // claim it and free
  mi_heap_t* heap = mi_heap_get_default(); // issue #221; don't use the internal get_default_heap as we need to ensure the thread is initialized.
  // paranoia: if this it the last reference, the cas should always succeed
  size_t expected_tid = 0;
  if (mi_atomic_cas_strong_acq_rel(&segment->thread_id, &expected_tid, heap->thread_id)) {
    mi_block_set_next(page, block, page->free);
    page->free = block;
    page->used--;
    page->is_zero = false;
    mi_assert(page->used == 0);
    mi_tld_t* tld = heap->tld;
    _mi_segment_page_free(page, true, &tld->segments);
  }
#if (MI_DEBUG!=0)
  else {
    mi_assert_internal(false);
  }
#endif
}

#else
// reset memory of a huge block from another thread
void _mi_segment_huge_page_reset(mi_segment_t* segment, mi_page_t* page, mi_block_t* block) {
  MI_UNUSED(page);
  mi_assert_internal(segment->kind == MI_SEGMENT_HUGE);
  mi_assert_internal(segment == _mi_page_segment(page));
  mi_assert_internal(page->used == 1); // this is called just before the free
  mi_assert_internal(page->free == NULL);
  if (segment->allow_decommit) {
    const size_t csize = mi_usable_size(block) - sizeof(mi_block_t);
    uint8_t* p = (uint8_t*)block + sizeof(mi_block_t);
    _mi_os_reset(p, csize, &_mi_stats_main);  // note: cannot use segment_decommit on huge segments
  }
}
#endif

/* -----------------------------------------------------------
   Page allocation and free
----------------------------------------------------------- */
mi_page_t* _mi_segment_page_alloc(mi_heap_t* heap, size_t block_size, size_t page_alignment, mi_segments_tld_t* tld, mi_os_tld_t* os_tld) {
  mi_page_t* page;
  if mi_unlikely(page_alignment > MI_ALIGNMENT_MAX) {
    mi_assert_internal(_mi_is_power_of_two(page_alignment));
    mi_assert_internal(page_alignment >= MI_SEGMENT_SIZE);
    if (page_alignment < MI_SEGMENT_SIZE) { page_alignment = MI_SEGMENT_SIZE; }
    page = mi_segment_huge_page_alloc(block_size,page_alignment,heap->arena_id,tld,os_tld);
  }
  else if (block_size <= MI_SMALL_OBJ_SIZE_MAX) {
    page = mi_segments_page_alloc(heap,MI_PAGE_SMALL,block_size,block_size,tld,os_tld);
  }
  else if (block_size <= MI_MEDIUM_OBJ_SIZE_MAX) {
    page = mi_segments_page_alloc(heap,MI_PAGE_MEDIUM,MI_MEDIUM_PAGE_SIZE,block_size,tld, os_tld);
  }
  else if (block_size <= MI_LARGE_OBJ_SIZE_MAX) {
    page = mi_segments_page_alloc(heap,MI_PAGE_LARGE,block_size,block_size,tld, os_tld);
  }
  else {
    page = mi_segment_huge_page_alloc(block_size,page_alignment,heap->arena_id,tld,os_tld);    
  }
  mi_assert_internal(page == NULL || _mi_heap_memid_is_suitable(heap, _mi_page_segment(page)->memid));
  mi_assert_expensive(page == NULL || mi_segment_is_valid(_mi_page_segment(page),tld));
  return page;
}

<|MERGE_RESOLUTION|>--- conflicted
+++ resolved
@@ -360,7 +360,6 @@
   return (segment_size / MI_SEGMENT_SLICE_SIZE);
 }
 
-<<<<<<< HEAD
 
 /* ----------------------------------------------------------------------------
 Segment caches
@@ -388,46 +387,6 @@
     _mi_os_unprotect((uint8_t*)segment + mi_segment_info_size(segment) - os_pagesize, os_pagesize);
     uint8_t* end = (uint8_t*)segment + mi_segment_size(segment) - os_pagesize;
     _mi_os_unprotect(end, os_pagesize);
-=======
-static void mi_segment_protect(mi_segment_t* segment, bool protect, mi_os_tld_t* tld) {
-  // add/remove guard pages
-  if (MI_SECURE != 0) {
-    // in secure mode, we set up a protected page in between the segment info and the page data
-    const size_t os_psize = _mi_os_page_size();
-    mi_assert_internal((segment->segment_info_size - os_psize) >= (sizeof(mi_segment_t) + ((segment->capacity - 1) * sizeof(mi_page_t))));
-    mi_assert_internal(((uintptr_t)segment + segment->segment_info_size) % os_psize == 0);
-    mi_segment_protect_range((uint8_t*)segment + segment->segment_info_size - os_psize, os_psize, protect);
-    #if (MI_SECURE >= 2)
-    if (segment->capacity == 1)
-    #endif
-    {
-      // and protect the last (or only) page too
-      mi_assert_internal(MI_SECURE <= 1 || segment->page_kind >= MI_PAGE_LARGE);
-      uint8_t* start = (uint8_t*)segment + segment->segment_size - os_psize;
-      if (protect && !segment->memid.was_committed) {
-        if (protect) {
-          // ensure secure page is committed
-          if (_mi_os_commit(start, os_psize, NULL, tld->stats)) {  // if this fails that is ok (as it is an unaccessible page)
-            mi_segment_protect_range(start, os_psize, protect);
-          }
-        }
-      }
-      else {
-        mi_segment_protect_range(start, os_psize, protect);
-      }
-    }
-    #if (MI_SECURE >= 2)
-    else {
-      // or protect every page
-      const size_t page_size = mi_segment_page_size(segment);
-      for (size_t i = 0; i < segment->capacity; i++) {
-        if (segment->pages[i].is_committed) {
-          mi_segment_protect_range((uint8_t*)segment + (i+1)*page_size - os_psize, os_psize, protect);
-        }
-      }
-    }
-    #endif
->>>>>>> 0fc4de14
   }
 
   // purge delayed decommits now? (no, leave it to the arena)
@@ -437,7 +396,7 @@
   const size_t csize = _mi_commit_mask_committed_size(&segment->commit_mask, size);
 
   _mi_abandoned_await_readers();  // wait until safe to free
-  _mi_arena_free(segment, mi_segment_size(segment), segment->mem_alignment, segment->mem_align_offset, segment->memid, csize, tld->stats);
+  _mi_arena_free(segment, mi_segment_size(segment), csize, segment->memid, tld->stats);
 }
 
 // called by threads that are terminating 
@@ -592,7 +551,6 @@
       // no previous purgess, initialize now
       segment->purge_expire = now + mi_option_get(mi_option_purge_delay);
     }
-<<<<<<< HEAD
     else if (segment->purge_expire <= now) {
       // previous purge mask already expired
       if (segment->purge_expire + mi_option_get(mi_option_purge_extend_delay) <= now) {
@@ -600,35 +558,6 @@
       }
       else {
         segment->purge_expire = now + mi_option_get(mi_option_purge_extend_delay); // (mi_option_get(mi_option_purge_delay) / 8); // wait a tiny bit longer in case there is a series of free's
-=======
-  }
-}
-
-static void mi_page_purge_remove(mi_page_t* page, mi_segments_tld_t* tld) {
-  if (mi_page_not_in_queue(page,tld)) return;
-
-  mi_page_queue_t* pq = &tld->pages_purge;
-  mi_assert_internal(pq!=NULL);
-  mi_assert_internal(!page->segment_in_use);
-  mi_assert_internal(page->used != 0);
-  mi_assert_internal(mi_pages_purge_contains(page, tld));
-  if (page->prev != NULL) page->prev->next = page->next;
-  if (page->next != NULL) page->next->prev = page->prev;
-  if (page == pq->last)  pq->last = page->prev;
-  if (page == pq->first) pq->first = page->next;
-  page->next = page->prev = NULL;
-  page->used = 0;
-}
-
-static void mi_segment_remove_all_purges(mi_segment_t* segment, bool force_purge, mi_segments_tld_t* tld) {
-  if (segment->memid.is_pinned) return; // never reset in huge OS pages
-  for (size_t i = 0; i < segment->capacity; i++) {
-    mi_page_t* page = &segment->pages[i];
-    if (!page->segment_in_use) {
-      mi_page_purge_remove(page, tld);
-      if (force_purge) {
-        mi_page_purge(segment, page, tld);
->>>>>>> 0fc4de14
       }
     }
     else {
@@ -815,7 +744,6 @@
   return page;
 }
 
-<<<<<<< HEAD
 static void mi_segment_slice_split(mi_segment_t* segment, mi_slice_t* slice, size_t slice_count, mi_segments_tld_t* tld) {
   mi_assert_internal(_mi_ptr_segment(slice) == segment);
   mi_assert_internal(slice->slice_count >= slice_count);
@@ -826,30 +754,6 @@
   size_t next_count = slice->slice_count - slice_count;
   mi_segment_span_free(segment, next_index, next_count, false /* don't purge left-over part */, tld);
   slice->slice_count = (uint32_t)slice_count;
-=======
-static void mi_segment_os_free(mi_segment_t* segment, size_t segment_size, mi_segments_tld_t* tld) {
-  segment->thread_id = 0;
-  _mi_segment_map_freed_at(segment);
-  mi_segments_track_size(-((long)segment_size),tld);
-  if (MI_SECURE != 0) {
-    mi_assert_internal(!segment->memid.is_pinned);
-    mi_segment_protect(segment, false, tld->os); // ensure no more guard pages are set
-  }
-
-  bool fully_committed = true;
-  size_t committed_size = 0;
-  const size_t page_size = mi_segment_raw_page_size(segment);
-  for (size_t i = 0; i < segment->capacity; i++) {
-    mi_page_t* page = &segment->pages[i];
-    if (page->is_committed)  { committed_size += page_size;  }
-    if (!page->is_committed) { fully_committed = false; }    
-  }
-  MI_UNUSED(fully_committed);
-  mi_assert_internal((fully_committed && committed_size == segment_size) || (!fully_committed && committed_size < segment_size));
-    
-  _mi_abandoned_await_readers(); // prevent ABA issue if concurrent readers try to access our memory (that might be purged)
-  _mi_arena_free(segment, segment_size, committed_size, segment->memid, tld->stats);
->>>>>>> 0fc4de14
 }
 
 static mi_page_t* mi_segments_page_find_and_allocate(size_t slice_count, mi_arena_id_t req_arena_id, mi_segments_tld_t* tld) {
@@ -891,19 +795,11 @@
    Segment allocation
 ----------------------------------------------------------- */
 
-<<<<<<< HEAD
 static mi_segment_t* mi_segment_os_alloc( size_t required, size_t page_alignment, bool eager_delayed, mi_arena_id_t req_arena_id,
                                           size_t* psegment_slices, size_t* ppre_size, size_t* pinfo_slices, 
-                                          mi_commit_mask_t* pcommit_mask, mi_commit_mask_t* ppurge_mask,
-                                          bool* is_zero, bool* pcommit, mi_segments_tld_t* tld, mi_os_tld_t* os_tld)
-
-=======
-static mi_segment_t* mi_segment_os_alloc(bool eager_delayed, size_t page_alignment, mi_arena_id_t req_arena_id,
-                                         size_t pre_size, size_t info_size, bool commit, size_t segment_size,
-                                         mi_segments_tld_t* tld, mi_os_tld_t* tld_os)
->>>>>>> 0fc4de14
+                                          bool commit, mi_segments_tld_t* tld, mi_os_tld_t* os_tld)
+
 {
-  MI_UNUSED(ppurge_mask);
   mi_memid_t memid;
   bool   allow_large = (!eager_delayed && (MI_SECURE == 0)); // only allow large OS pages once we are no longer lazy
   size_t align_offset = 0;
@@ -913,78 +809,47 @@
     // mi_assert_internal(huge_page != NULL);
     mi_assert_internal(page_alignment >= MI_SEGMENT_ALIGN);
     alignment = page_alignment;
-<<<<<<< HEAD
     const size_t info_size = (*pinfo_slices) * MI_SEGMENT_SLICE_SIZE;
     align_offset = _mi_align_up( info_size, MI_SEGMENT_ALIGN );
     const size_t extra = align_offset - info_size;
     // recalculate due to potential guard pages
     *psegment_slices = mi_segment_calculate_slices(required + extra, ppre_size, pinfo_slices);
-=======
-    align_offset = _mi_align_up(pre_size, MI_SEGMENT_SIZE);
-    segment_size = segment_size + (align_offset - pre_size);  // adjust the segment size
-  }
-
-  mi_segment_t* segment = (mi_segment_t*)_mi_arena_alloc_aligned(segment_size, alignment, align_offset, commit, allow_large, req_arena_id, &memid, tld_os);
+  }
+
+  const size_t segment_size = (*psegment_slices) * MI_SEGMENT_SLICE_SIZE;
+  mi_segment_t* segment = (mi_segment_t*)_mi_arena_alloc_aligned(segment_size, alignment, align_offset, commit, allow_large, req_arena_id, &memid, os_tld);
   if (segment == NULL) {
     return NULL;  // failed to allocate
   }
 
-  if (!memid.was_committed) {
-    // ensure the initial info is committed
-    mi_assert_internal(!memid.is_large && !memid.is_pinned);
-    bool ok = _mi_os_commit(segment, pre_size, NULL, tld_os->stats);
-    if (!ok) {
-      // commit failed; we cannot touch the memory: free the segment directly and return `NULL`
-      _mi_arena_free(segment, segment_size, 0, memid, tld_os->stats);
+  // ensure metadata part of the segment is committed  
+  mi_commit_mask_t commit_mask; 
+  if (memid.was_committed) { 
+    mi_commit_mask_create_full(&commit_mask);  
+  }
+  else { 
+    // at least commit the info slices
+    const size_t commit_needed = _mi_divide_up((*pinfo_slices)*MI_SEGMENT_SLICE_SIZE, MI_COMMIT_SIZE);
+    mi_assert_internal(commit_needed>0);
+    mi_commit_mask_create(0, commit_needed, &commit_mask);    
+    mi_assert_internal(commit_needed*MI_COMMIT_SIZE >= (*pinfo_slices)*MI_SEGMENT_SLICE_SIZE);
+    if (!_mi_os_commit(segment, commit_needed*MI_COMMIT_SIZE, NULL, tld->stats)) {
+      _mi_arena_free(segment,segment_size,0,memid,tld->stats);
       return NULL;
-    }
->>>>>>> 0fc4de14
-  }
-  const size_t segment_size = (*psegment_slices) * MI_SEGMENT_SLICE_SIZE;
-  mi_segment_t* segment = NULL;
-  
-  // get from OS
-  if (segment==NULL) {
-    segment = (mi_segment_t*)_mi_arena_alloc_aligned(segment_size, alignment, align_offset, pcommit, &mem_large, &is_pinned, is_zero, req_arena_id, &memid, os_tld);
-    if (segment == NULL) return NULL;  // failed to allocate
-    if (*pcommit) {
-      mi_commit_mask_create_full(pcommit_mask);
-    }
-    else {
-      mi_commit_mask_create_empty(pcommit_mask);
-    }
-  }    
+    }    
+  }
   mi_assert_internal(segment != NULL && (uintptr_t)segment % MI_SEGMENT_SIZE == 0);
 
-<<<<<<< HEAD
-  const size_t commit_needed = _mi_divide_up((*pinfo_slices)*MI_SEGMENT_SLICE_SIZE, MI_COMMIT_SIZE);
-  mi_assert_internal(commit_needed>0);
-  mi_commit_mask_t commit_needed_mask;
-  mi_commit_mask_create(0, commit_needed, &commit_needed_mask);
-  if (!mi_commit_mask_all_set(pcommit_mask, &commit_needed_mask)) {
-    // at least commit the info slices
-    mi_assert_internal(commit_needed*MI_COMMIT_SIZE >= (*pinfo_slices)*MI_SEGMENT_SLICE_SIZE);
-    bool ok = _mi_os_commit(segment, commit_needed*MI_COMMIT_SIZE, is_zero, tld->stats);
-    if (!ok) return NULL; // failed to commit 
-    mi_commit_mask_set(pcommit_mask, &commit_needed_mask); 
-  }
-  else if (*is_zero) {
-    // track zero initialization for valgrind
-    mi_track_mem_defined(segment, commit_needed * MI_COMMIT_SIZE);        
-  }
-  segment->memid = memid;
-  segment->mem_is_pinned = is_pinned;
-  segment->mem_is_large = mem_large;
-  segment->mem_is_committed = mi_commit_mask_is_full(pcommit_mask);
-  segment->mem_alignment = alignment;
-  segment->mem_align_offset = align_offset;
-=======
-  mi_track_mem_undefined(segment, info_size); MI_UNUSED(info_size);
+  mi_track_mem_undefined(segment, (*pinfo_slices) * MI_SEGMENT_SLICE_SIZE); // todo: should not be necessary?
   segment->memid = memid;
   segment->allow_decommit = !memid.is_pinned && !memid.is_large;
   segment->allow_purge = segment->allow_decommit && mi_option_is_enabled(mi_option_allow_purge);
   segment->segment_size = segment_size;
->>>>>>> 0fc4de14
+  segment->commit_mask = commit_mask;
+  segment->purge_expire = 0;
+  mi_commit_mask_create_empty(&segment->purge_mask);
+  mi_atomic_store_ptr_release(mi_segment_t, &segment->abandoned_next, NULL);  // tsan
+  
   mi_segments_track_size((long)(segment_size), tld);
   _mi_segment_map_allocated_at(segment);
   return segment;
@@ -999,7 +864,6 @@
   // calculate needed sizes first
   size_t info_slices;
   size_t pre_size;
-<<<<<<< HEAD
   size_t segment_slices = mi_segment_calculate_slices(required, &pre_size, &info_slices);
   
   // Commit eagerly only if not the first N lazy segments (to reduce impact of many threads that allocate just a little)
@@ -1008,50 +872,21 @@
                             tld->count < (size_t)mi_option_get(mi_option_eager_commit_delay));
   const bool eager = !eager_delay && mi_option_is_enabled(mi_option_eager_commit);
   bool commit = eager || (required > 0);   
-  bool is_zero = false;  
-
-  mi_commit_mask_t commit_mask;
-  mi_commit_mask_t purge_mask;
-  mi_commit_mask_create_empty(&commit_mask);
-  mi_commit_mask_create_empty(&purge_mask);
-
+  
   // Allocate the segment from the OS  
   mi_segment_t* segment = mi_segment_os_alloc(required, page_alignment, eager_delay, req_arena_id, 
-                                              &segment_slices, &pre_size, &info_slices, &commit_mask, &purge_mask, 
-                                              &is_zero, &commit, tld, os_tld);
+                                              &segment_slices, &pre_size, &info_slices, commit, tld, os_tld);
   if (segment == NULL) return NULL;
   
   // zero the segment info? -- not always needed as it may be zero initialized from the OS 
-  mi_atomic_store_ptr_release(mi_segment_t, &segment->abandoned_next, NULL);  // tsan
-  {
+  if (!segment->memid.was_zero) {
     ptrdiff_t ofs    = offsetof(mi_segment_t, next);
     size_t    prefix = offsetof(mi_segment_t, slices) - ofs;
     size_t    zsize  = prefix + (sizeof(mi_slice_t) * (segment_slices + 1)); // one more
-    if (!is_zero) {
-      memset((uint8_t*)segment + ofs, 0, zsize);
-    }  
-  }
-  
-  segment->commit_mask = commit_mask; // on lazy commit, the initial part is always committed
-  segment->allow_decommit = !segment->mem_is_pinned && !segment->mem_is_large;
-  segment->allow_purge = segment->allow_decommit && mi_option_is_enabled(mi_option_allow_purge);
-  if (segment->allow_purge) {
-    segment->purge_expire = 0; // don't decommit just committed memory // _mi_clock_now() + mi_option_get(mi_option_purge_delay);
-    segment->purge_mask = purge_mask;
-    mi_assert_internal(mi_commit_mask_all_set(&segment->commit_mask, &segment->purge_mask));
-    #if MI_DEBUG>2
-    const size_t commit_needed = _mi_divide_up(info_slices*MI_SEGMENT_SLICE_SIZE, MI_COMMIT_SIZE);
-    mi_commit_mask_t commit_needed_mask;
-    mi_commit_mask_create(0, commit_needed, &commit_needed_mask);
-    mi_assert_internal(!mi_commit_mask_any_set(&segment->purge_mask, &commit_needed_mask));
-    #endif
-  }    
-  else {
-    segment->purge_expire = 0;
-    mi_commit_mask_create_empty( &segment->purge_mask );
-  }
-  
-  // initialize segment info
+    _mi_memzero((uint8_t*)segment + ofs, zsize);
+  }
+  
+  // initialize the rest of the segment info
   const size_t slice_entries = (segment_slices > MI_SLICES_PER_SEGMENT ? MI_SLICES_PER_SEGMENT : segment_slices);
   segment->segment_slices = segment_slices;
   segment->segment_info_slices = info_slices;
@@ -1060,7 +895,7 @@
   segment->slice_entries = slice_entries;
   segment->kind = (required == 0 ? MI_SEGMENT_NORMAL : MI_SEGMENT_HUGE);
 
-  // memset(segment->slices, 0, sizeof(mi_slice_t)*(info_slices+1));
+  // _mi_memzero(segment->slices, sizeof(mi_slice_t)*(info_slices+1));
   _mi_stat_increase(&tld->stats->page_committed, mi_segment_info_size(segment));
 
   // set up guard pages
@@ -1077,49 +912,6 @@
     if (slice_entries == segment_slices) segment->slice_entries--; // don't use the last slice :-(
     guard_slices = 1;
   }
-=======
-  const size_t init_segment_size = mi_segment_calculate_sizes(capacity, required, &pre_size, &info_size);
-  mi_assert_internal(init_segment_size >= required);
-
-  // Initialize parameters
-  const bool eager_delayed = (page_kind <= MI_PAGE_MEDIUM &&          // don't delay for large objects
-                              // !_mi_os_has_overcommit() &&          // never delay on overcommit systems
-                              _mi_current_thread_count() > 1 &&       // do not delay for the first N threads
-                              tld->peak_count < (size_t)mi_option_get(mi_option_eager_commit_delay));
-  const bool eager  = !eager_delayed && mi_option_is_enabled(mi_option_eager_commit);
-  const bool init_commit = eager; // || (page_kind >= MI_PAGE_LARGE);
-  
-  // Allocate the segment from the OS (segment_size can change due to alignment)
-  mi_segment_t* segment = mi_segment_os_alloc(eager_delayed, page_alignment, req_arena_id, pre_size, info_size, init_commit, init_segment_size, tld, os_tld);
-  if (segment == NULL) return NULL;
-  mi_assert_internal(segment != NULL && (uintptr_t)segment % MI_SEGMENT_SIZE == 0);
-  mi_assert_internal(segment->memid.is_pinned ? segment->memid.was_committed : true);
-
-  mi_atomic_store_ptr_release(mi_segment_t, &segment->abandoned_next, NULL);  // tsan
-
-  // zero the segment info (but not the `mem` fields)
-  ptrdiff_t ofs = offsetof(mi_segment_t, next);
-  _mi_memzero((uint8_t*)segment + ofs, info_size - ofs);
-
-  // initialize pages info
-  for (size_t i = 0; i < capacity; i++) {
-    mi_assert_internal(i <= 255);
-    segment->pages[i].segment_idx = (uint8_t)i;
-    segment->pages[i].is_committed = segment->memid.was_committed;
-    segment->pages[i].is_zero_init = segment->memid.was_zero;
-  }
-
-  // initialize
-  segment->page_kind  = page_kind;
-  segment->capacity   = capacity;
-  segment->page_shift = page_shift;
-  segment->segment_info_size = pre_size;
-  segment->thread_id  = _mi_thread_id();
-  segment->cookie = _mi_ptr_cookie(segment);
-  
-  // set protection
-  mi_segment_protect(segment, true, tld->os);
->>>>>>> 0fc4de14
 
   // reserve first slices for segment info
   mi_page_t* page0 = mi_segment_span_allocate(segment, 0, info_slices, tld);
@@ -1140,10 +932,7 @@
     mi_assert_internal(*huge_page != NULL); // cannot fail as we commit in advance 
   }
 
-<<<<<<< HEAD
   mi_assert_expensive(mi_segment_is_valid(segment,tld));
-=======
->>>>>>> 0fc4de14
   return segment;
 }
 
