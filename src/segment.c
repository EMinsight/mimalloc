/* ----------------------------------------------------------------------------
Copyright (c) 2018-2024, Microsoft Research, Daan Leijen
This is free software; you can redistribute it and/or modify it under the
terms of the MIT license. A copy of the license can be found in the file
"LICENSE" at the root of this distribution.
-----------------------------------------------------------------------------*/
#include "mimalloc.h"
#include "mimalloc/internal.h"
#include "mimalloc/atomic.h"

#include <string.h>  // memset
#include <stdio.h>

// -------------------------------------------------------------------
// Segments
// mimalloc pages reside in segments. See `mi_segment_valid` for invariants.
// -------------------------------------------------------------------


static void mi_segment_try_purge(mi_segment_t* segment, bool force, mi_stats_t* stats);


// -------------------------------------------------------------------
// commit mask
// -------------------------------------------------------------------

static bool mi_commit_mask_all_set(const mi_commit_mask_t* commit, const mi_commit_mask_t* cm) {
  for (size_t i = 0; i < MI_COMMIT_MASK_FIELD_COUNT; i++) {
    if ((commit->mask[i] & cm->mask[i]) != cm->mask[i]) return false;
  }
  return true;
}

static bool mi_commit_mask_any_set(const mi_commit_mask_t* commit, const mi_commit_mask_t* cm) {
  for (size_t i = 0; i < MI_COMMIT_MASK_FIELD_COUNT; i++) {
    if ((commit->mask[i] & cm->mask[i]) != 0) return true;
  }
  return false;
}

static void mi_commit_mask_create_intersect(const mi_commit_mask_t* commit, const mi_commit_mask_t* cm, mi_commit_mask_t* res) {
  for (size_t i = 0; i < MI_COMMIT_MASK_FIELD_COUNT; i++) {
    res->mask[i] = (commit->mask[i] & cm->mask[i]);
  }
}

static void mi_commit_mask_clear(mi_commit_mask_t* res, const mi_commit_mask_t* cm) {
  for (size_t i = 0; i < MI_COMMIT_MASK_FIELD_COUNT; i++) {
    res->mask[i] &= ~(cm->mask[i]);
  }
}

static void mi_commit_mask_set(mi_commit_mask_t* res, const mi_commit_mask_t* cm) {
  for (size_t i = 0; i < MI_COMMIT_MASK_FIELD_COUNT; i++) {
    res->mask[i] |= cm->mask[i];
  }
}

static void mi_commit_mask_create(size_t bitidx, size_t bitcount, mi_commit_mask_t* cm) {
  mi_assert_internal(bitidx < MI_COMMIT_MASK_BITS);
  mi_assert_internal((bitidx + bitcount) <= MI_COMMIT_MASK_BITS);
  if (bitcount == MI_COMMIT_MASK_BITS) {
    mi_assert_internal(bitidx==0);
    mi_commit_mask_create_full(cm);
  }
  else if (bitcount == 0) {
    mi_commit_mask_create_empty(cm);
  }
  else {
    mi_commit_mask_create_empty(cm);
    size_t i = bitidx / MI_COMMIT_MASK_FIELD_BITS;
    size_t ofs = bitidx % MI_COMMIT_MASK_FIELD_BITS;
    while (bitcount > 0) {
      mi_assert_internal(i < MI_COMMIT_MASK_FIELD_COUNT);
      size_t avail = MI_COMMIT_MASK_FIELD_BITS - ofs;
      size_t count = (bitcount > avail ? avail : bitcount);
      size_t mask = (count >= MI_COMMIT_MASK_FIELD_BITS ? ~((size_t)0) : (((size_t)1 << count) - 1) << ofs);
      cm->mask[i] = mask;
      bitcount -= count;
      ofs = 0;
      i++;
    }
  }
}

size_t _mi_commit_mask_committed_size(const mi_commit_mask_t* cm, size_t total) {
  mi_assert_internal((total%MI_COMMIT_MASK_BITS)==0);
  size_t count = 0;
  for (size_t i = 0; i < MI_COMMIT_MASK_FIELD_COUNT; i++) {
    size_t mask = cm->mask[i];
    if (~mask == 0) {
      count += MI_COMMIT_MASK_FIELD_BITS;
    }
    else {
      for (; mask != 0; mask >>= 1) {  // todo: use popcount
        if ((mask&1)!=0) count++;
      }
    }
  }
  // we use total since for huge segments each commit bit may represent a larger size
  return ((total / MI_COMMIT_MASK_BITS) * count);
}


size_t _mi_commit_mask_next_run(const mi_commit_mask_t* cm, size_t* idx) {
  size_t i = (*idx) / MI_COMMIT_MASK_FIELD_BITS;
  size_t ofs = (*idx) % MI_COMMIT_MASK_FIELD_BITS;
  size_t mask = 0;
  // find first ones
  while (i < MI_COMMIT_MASK_FIELD_COUNT) {
    mask = cm->mask[i];
    mask >>= ofs;
    if (mask != 0) {
      while ((mask&1) == 0) {
        mask >>= 1;
        ofs++;
      }
      break;
    }
    i++;
    ofs = 0;
  }
  if (i >= MI_COMMIT_MASK_FIELD_COUNT) {
    // not found
    *idx = MI_COMMIT_MASK_BITS;
    return 0;
  }
  else {
    // found, count ones
    size_t count = 0;
    *idx = (i*MI_COMMIT_MASK_FIELD_BITS) + ofs;
    do {
      mi_assert_internal(ofs < MI_COMMIT_MASK_FIELD_BITS && (mask&1) == 1);
      do {
        count++;
        mask >>= 1;
      } while ((mask&1) == 1);
      if ((((*idx + count) % MI_COMMIT_MASK_FIELD_BITS) == 0)) {
        i++;
        if (i >= MI_COMMIT_MASK_FIELD_COUNT) break;
        mask = cm->mask[i];
        ofs = 0;
      }
    } while ((mask&1) == 1);
    mi_assert_internal(count > 0);
    return count;
  }
}


/* --------------------------------------------------------------------------------
  Segment allocation
-------------------------------------------------------------------------------- */


/* -----------------------------------------------------------
   Slices
----------------------------------------------------------- */


static const mi_slice_t* mi_segment_slices_end(const mi_segment_t* segment) {
  return &segment->slices[segment->slice_entries];
}

static uint8_t* mi_slice_start(const mi_slice_t* slice) {
  mi_segment_t* segment = _mi_ptr_segment(slice);
  mi_assert_internal(slice >= segment->slices && slice < mi_segment_slices_end(segment));
  return ((uint8_t*)segment + ((slice - segment->slices)*MI_SEGMENT_SLICE_SIZE));
}


/* -----------------------------------------------------------
   Bins
----------------------------------------------------------- */
// Use bit scan forward to quickly find the first zero bit if it is available

static inline size_t mi_slice_bin8(size_t slice_count) {
  if (slice_count<=1) return slice_count;
  mi_assert_internal(slice_count <= MI_SLICES_PER_SEGMENT);
  slice_count--;
  size_t s = mi_bsr(slice_count);  // slice_count > 1
  if (s <= 2) return slice_count + 1;
  size_t bin = ((s << 2) | ((slice_count >> (s - 2))&0x03)) - 4;
  return bin;
}

static inline size_t mi_slice_bin(size_t slice_count) {
  mi_assert_internal(slice_count*MI_SEGMENT_SLICE_SIZE <= MI_SEGMENT_SIZE);
  mi_assert_internal(mi_slice_bin8(MI_SLICES_PER_SEGMENT) <= MI_SEGMENT_BIN_MAX);
  size_t bin = mi_slice_bin8(slice_count);
  mi_assert_internal(bin <= MI_SEGMENT_BIN_MAX);
  return bin;
}

static inline size_t mi_slice_index(const mi_slice_t* slice) {
  mi_segment_t* segment = _mi_ptr_segment(slice);
  ptrdiff_t index = slice - segment->slices;
  mi_assert_internal(index >= 0 && index < (ptrdiff_t)segment->slice_entries);
  return index;
}


/* -----------------------------------------------------------
   Slice span queues
----------------------------------------------------------- */

static void mi_span_queue_push(mi_span_queue_t* sq, mi_slice_t* slice) {
  // todo: or push to the end?
  mi_assert_internal(slice->prev == NULL && slice->next==NULL);
  slice->prev = NULL; // paranoia
  slice->next = sq->first;
  sq->first = slice;
  if (slice->next != NULL) slice->next->prev = slice;
                     else sq->last = slice;
  slice->block_size = 0; // free
}

static mi_span_queue_t* mi_span_queue_for(size_t slice_count, mi_segments_tld_t* tld) {
  size_t bin = mi_slice_bin(slice_count);
  mi_span_queue_t* sq = &tld->spans[bin];
  mi_assert_internal(sq->slice_count >= slice_count);
  return sq;
}

static void mi_span_queue_delete(mi_span_queue_t* sq, mi_slice_t* slice) {
  mi_assert_internal(slice->block_size==0 && slice->slice_count>0 && slice->slice_offset==0);
  // should work too if the queue does not contain slice (which can happen during reclaim)
  if (slice->prev != NULL) slice->prev->next = slice->next;
  if (slice == sq->first) sq->first = slice->next;
  if (slice->next != NULL) slice->next->prev = slice->prev;
  if (slice == sq->last) sq->last = slice->prev;
  slice->prev = NULL;
  slice->next = NULL;
  slice->block_size = 1; // no more free
}


/* -----------------------------------------------------------
 Invariant checking
----------------------------------------------------------- */

static bool mi_slice_is_used(const mi_slice_t* slice) {
  return (slice->block_size > 0);
}


#if (MI_DEBUG>=3)
static bool mi_span_queue_contains(mi_span_queue_t* sq, mi_slice_t* slice) {
  for (mi_slice_t* s = sq->first; s != NULL; s = s->next) {
    if (s==slice) return true;
  }
  return false;
}

static bool mi_segment_is_valid(mi_segment_t* segment, mi_segments_tld_t* tld) {
  mi_assert_internal(segment != NULL);
  mi_assert_internal(_mi_ptr_cookie(segment) == segment->cookie);
  mi_assert_internal(segment->abandoned <= segment->used);
  mi_assert_internal(segment->thread_id == 0 || segment->thread_id == _mi_thread_id());
  mi_assert_internal(mi_commit_mask_all_set(&segment->commit_mask, &segment->purge_mask)); // can only decommit committed blocks
  //mi_assert_internal(segment->segment_info_size % MI_SEGMENT_SLICE_SIZE == 0);
  mi_slice_t* slice = &segment->slices[0];
  const mi_slice_t* end = mi_segment_slices_end(segment);
  size_t used_count = 0;
  mi_span_queue_t* sq;
  while(slice < end) {
    mi_assert_internal(slice->slice_count > 0);
    mi_assert_internal(slice->slice_offset == 0);
    size_t index = mi_slice_index(slice);
    size_t maxindex = (index + slice->slice_count >= segment->slice_entries ? segment->slice_entries : index + slice->slice_count) - 1;
    if (mi_slice_is_used(slice)) { // a page in use, we need at least MAX_SLICE_OFFSET_COUNT valid back offsets
      used_count++;
      mi_assert_internal(slice->is_huge == (segment->kind == MI_SEGMENT_HUGE));
      for (size_t i = 0; i <= MI_MAX_SLICE_OFFSET_COUNT && index + i <= maxindex; i++) {
        mi_assert_internal(segment->slices[index + i].slice_offset == i*sizeof(mi_slice_t));
        mi_assert_internal(i==0 || segment->slices[index + i].slice_count == 0);
        mi_assert_internal(i==0 || segment->slices[index + i].block_size == 1);
      }
      // and the last entry as well (for coalescing)
      const mi_slice_t* last = slice + slice->slice_count - 1;
      if (last > slice && last < mi_segment_slices_end(segment)) {
        mi_assert_internal(last->slice_offset == (slice->slice_count-1)*sizeof(mi_slice_t));
        mi_assert_internal(last->slice_count == 0);
        mi_assert_internal(last->block_size == 1);
      }
    }
    else {  // free range of slices; only last slice needs a valid back offset
      mi_slice_t* last = &segment->slices[maxindex];
      if (segment->kind != MI_SEGMENT_HUGE || slice->slice_count <= (segment->slice_entries - segment->segment_info_slices)) {
        mi_assert_internal((uint8_t*)slice == (uint8_t*)last - last->slice_offset);
      }
      mi_assert_internal(slice == last || last->slice_count == 0 );
      mi_assert_internal(last->block_size == 0 || (segment->kind==MI_SEGMENT_HUGE && last->block_size==1));
      if (segment->kind != MI_SEGMENT_HUGE && segment->thread_id != 0) { // segment is not huge or abandoned
        sq = mi_span_queue_for(slice->slice_count,tld);
        mi_assert_internal(mi_span_queue_contains(sq,slice));
      }
    }
    slice = &segment->slices[maxindex+1];
  }
  mi_assert_internal(slice == end);
  mi_assert_internal(used_count == segment->used + 1);
  return true;
}
#endif

/* -----------------------------------------------------------
 Segment size calculations
----------------------------------------------------------- */

static size_t mi_segment_info_size(mi_segment_t* segment) {
  return segment->segment_info_slices * MI_SEGMENT_SLICE_SIZE;
}

static uint8_t* _mi_segment_page_start_from_slice(const mi_segment_t* segment, const mi_slice_t* slice, size_t block_size, size_t* page_size)
{
  const ptrdiff_t idx = slice - segment->slices;
  const size_t psize = (size_t)slice->slice_count * MI_SEGMENT_SLICE_SIZE;
  uint8_t* const pstart = (uint8_t*)segment + (idx*MI_SEGMENT_SLICE_SIZE);
  // make the start not OS page aligned for smaller blocks to avoid page/cache effects
  // note: the offset must always be a block_size multiple since we assume small allocations
  // are aligned (see `mi_heap_malloc_aligned`).
  size_t start_offset = 0;
  if (block_size > 0 && block_size <= MI_MAX_ALIGN_GUARANTEE) {
    // for small objects, ensure the page start is aligned with the block size (PR#66 by kickunderscore)
    const size_t adjust = block_size - ((uintptr_t)pstart % block_size);
    if (adjust < block_size && psize >= block_size + adjust) {
      start_offset += adjust;
    }
  }
  if (block_size >= MI_INTPTR_SIZE) {
    if (block_size <= 64) { start_offset += 3*block_size; }
    else if (block_size <= 512) { start_offset += block_size; }
  }
  if (page_size != NULL) { *page_size = psize - start_offset; }
  return (pstart + start_offset);
}

// Start of the page available memory; can be used on uninitialized pages
uint8_t* _mi_segment_page_start(const mi_segment_t* segment, const mi_page_t* page, size_t* page_size)
{
  const mi_slice_t* slice = mi_page_to_slice((mi_page_t*)page);
  uint8_t* p = _mi_segment_page_start_from_slice(segment, slice, mi_page_block_size(page), page_size);
  mi_assert_internal(mi_page_block_size(page) > 0 || _mi_ptr_page(p) == page);
  mi_assert_internal(_mi_ptr_segment(p) == segment);
  return p;
}


static size_t mi_segment_calculate_slices(size_t required, size_t* info_slices) {
  size_t page_size = _mi_os_page_size();
  size_t isize     = _mi_align_up(sizeof(mi_segment_t), page_size);
  size_t guardsize = 0;

  if (MI_SECURE>0) {
    // in secure mode, we set up a protected page in between the segment info
    // and the page data (and one at the end of the segment)
    guardsize = page_size;
    if (required > 0) {
      required = _mi_align_up(required, MI_SEGMENT_SLICE_SIZE) + page_size;
    }
  }

  isize = _mi_align_up(isize + guardsize, MI_SEGMENT_SLICE_SIZE);
  if (info_slices != NULL) *info_slices = isize / MI_SEGMENT_SLICE_SIZE;
  size_t segment_size = (required==0 ? MI_SEGMENT_SIZE : _mi_align_up( required + isize + guardsize, MI_SEGMENT_SLICE_SIZE) );
  mi_assert_internal(segment_size % MI_SEGMENT_SLICE_SIZE == 0);
  return (segment_size / MI_SEGMENT_SLICE_SIZE);
}


/* ----------------------------------------------------------------------------
Segment caches
We keep a small segment cache per thread to increase local
reuse and avoid setting/clearing guard pages in secure mode.
------------------------------------------------------------------------------- */

static void mi_segments_track_size(long segment_size, mi_segments_tld_t* tld) {
  if (segment_size>=0) _mi_stat_increase(&tld->stats->segments,1);
                  else _mi_stat_decrease(&tld->stats->segments,1);
  tld->count += (segment_size >= 0 ? 1 : -1);
  if (tld->count > tld->peak_count) tld->peak_count = tld->count;
  tld->current_size += segment_size;
  if (tld->current_size > tld->peak_size) tld->peak_size = tld->current_size;
}

static void mi_segment_os_free(mi_segment_t* segment, mi_segments_tld_t* tld) {
  segment->thread_id = 0;
  _mi_segment_map_freed_at(segment);
  mi_segments_track_size(-((long)mi_segment_size(segment)),tld);
  if (segment->was_reclaimed) {
    tld->reclaim_count--;
    segment->was_reclaimed = false;
  }
  if (MI_SECURE>0) {
    // _mi_os_unprotect(segment, mi_segment_size(segment)); // ensure no more guard pages are set
    // unprotect the guard pages; we cannot just unprotect the whole segment size as part may be decommitted
    size_t os_pagesize = _mi_os_page_size();
    _mi_os_unprotect((uint8_t*)segment + mi_segment_info_size(segment) - os_pagesize, os_pagesize);
    uint8_t* end = (uint8_t*)segment + mi_segment_size(segment) - os_pagesize;
    _mi_os_unprotect(end, os_pagesize);
  }

  // purge delayed decommits now? (no, leave it to the arena)
  // mi_segment_try_purge(segment,true,tld->stats);

  const size_t size = mi_segment_size(segment);
  const size_t csize = _mi_commit_mask_committed_size(&segment->commit_mask, size);

  _mi_abandoned_await_readers();  // wait until safe to free
  _mi_arena_free(segment, mi_segment_size(segment), csize, segment->memid, tld->stats);
}

/* -----------------------------------------------------------
   Commit/Decommit ranges
----------------------------------------------------------- */

static void mi_segment_commit_mask(mi_segment_t* segment, bool conservative, uint8_t* p, size_t size, uint8_t** start_p, size_t* full_size, mi_commit_mask_t* cm) {
  mi_assert_internal(_mi_ptr_segment(p + 1) == segment);
  mi_assert_internal(segment->kind != MI_SEGMENT_HUGE);
  mi_commit_mask_create_empty(cm);
  if (size == 0 || size > MI_SEGMENT_SIZE || segment->kind == MI_SEGMENT_HUGE) return;
  const size_t segstart = mi_segment_info_size(segment);
  const size_t segsize = mi_segment_size(segment);
  if (p >= (uint8_t*)segment + segsize) return;

  size_t pstart = (p - (uint8_t*)segment);
  mi_assert_internal(pstart + size <= segsize);

  size_t start;
  size_t end;
  if (conservative) {
    // decommit conservative
    start = _mi_align_up(pstart, MI_COMMIT_SIZE);
    end   = _mi_align_down(pstart + size, MI_COMMIT_SIZE);
    mi_assert_internal(start >= segstart);
    mi_assert_internal(end <= segsize);
  }
  else {
    // commit liberal
    start = _mi_align_down(pstart, MI_MINIMAL_COMMIT_SIZE);
    end   = _mi_align_up(pstart + size, MI_MINIMAL_COMMIT_SIZE);
  }
  if (pstart >= segstart && start < segstart) {  // note: the mask is also calculated for an initial commit of the info area
    start = segstart;
  }
  if (end > segsize) {
    end = segsize;
  }

  mi_assert_internal(start <= pstart && (pstart + size) <= end);
  mi_assert_internal(start % MI_COMMIT_SIZE==0 && end % MI_COMMIT_SIZE == 0);
  *start_p   = (uint8_t*)segment + start;
  *full_size = (end > start ? end - start : 0);
  if (*full_size == 0) return;

  size_t bitidx = start / MI_COMMIT_SIZE;
  mi_assert_internal(bitidx < MI_COMMIT_MASK_BITS);

  size_t bitcount = *full_size / MI_COMMIT_SIZE; // can be 0
  if (bitidx + bitcount > MI_COMMIT_MASK_BITS) {
    _mi_warning_message("commit mask overflow: idx=%zu count=%zu start=%zx end=%zx p=0x%p size=%zu fullsize=%zu\n", bitidx, bitcount, start, end, p, size, *full_size);
  }
  mi_assert_internal((bitidx + bitcount) <= MI_COMMIT_MASK_BITS);
  mi_commit_mask_create(bitidx, bitcount, cm);
}

static bool mi_segment_commit(mi_segment_t* segment, uint8_t* p, size_t size, mi_stats_t* stats) {
  mi_assert_internal(mi_commit_mask_all_set(&segment->commit_mask, &segment->purge_mask));

  // commit liberal
  uint8_t* start = NULL;
  size_t   full_size = 0;
  mi_commit_mask_t mask;
  mi_segment_commit_mask(segment, false /* conservative? */, p, size, &start, &full_size, &mask);
  if (mi_commit_mask_is_empty(&mask) || full_size == 0) return true;

  if (!mi_commit_mask_all_set(&segment->commit_mask, &mask)) {
    // committing
    bool is_zero = false;
    mi_commit_mask_t cmask;
    mi_commit_mask_create_intersect(&segment->commit_mask, &mask, &cmask);
    _mi_stat_decrease(&_mi_stats_main.committed, _mi_commit_mask_committed_size(&cmask, MI_SEGMENT_SIZE)); // adjust for overlap
    if (!_mi_os_commit(start, full_size, &is_zero, stats)) return false;
    mi_commit_mask_set(&segment->commit_mask, &mask);
  }

  // increase purge expiration when using part of delayed purges -- we assume more allocations are coming soon.
  if (mi_commit_mask_any_set(&segment->purge_mask, &mask)) {
    segment->purge_expire = _mi_clock_now() + mi_option_get(mi_option_purge_delay);
  }

  // always clear any delayed purges in our range (as they are either committed now)
  mi_commit_mask_clear(&segment->purge_mask, &mask);
  return true;
}

static bool mi_segment_ensure_committed(mi_segment_t* segment, uint8_t* p, size_t size, mi_stats_t* stats) {
  mi_assert_internal(mi_commit_mask_all_set(&segment->commit_mask, &segment->purge_mask));
  // note: assumes commit_mask is always full for huge segments as otherwise the commit mask bits can overflow
  if (mi_commit_mask_is_full(&segment->commit_mask) && mi_commit_mask_is_empty(&segment->purge_mask)) return true; // fully committed
  mi_assert_internal(segment->kind != MI_SEGMENT_HUGE);
  return mi_segment_commit(segment, p, size, stats);
}

static bool mi_segment_purge(mi_segment_t* segment, uint8_t* p, size_t size, mi_stats_t* stats) {
  mi_assert_internal(mi_commit_mask_all_set(&segment->commit_mask, &segment->purge_mask));
  if (!segment->allow_purge) return true;

  // purge conservative
  uint8_t* start = NULL;
  size_t   full_size = 0;
  mi_commit_mask_t mask;
  mi_segment_commit_mask(segment, true /* conservative? */, p, size, &start, &full_size, &mask);
  if (mi_commit_mask_is_empty(&mask) || full_size==0) return true;

  if (mi_commit_mask_any_set(&segment->commit_mask, &mask)) {
    // purging
    mi_assert_internal((void*)start != (void*)segment);
    mi_assert_internal(segment->allow_decommit);
    const bool decommitted = _mi_os_purge(start, full_size, stats);  // reset or decommit
    if (decommitted) {
      mi_commit_mask_t cmask;
      mi_commit_mask_create_intersect(&segment->commit_mask, &mask, &cmask);
      _mi_stat_increase(&_mi_stats_main.committed, full_size - _mi_commit_mask_committed_size(&cmask, MI_SEGMENT_SIZE)); // adjust for double counting
      mi_commit_mask_clear(&segment->commit_mask, &mask);
    }
  }

  // always clear any scheduled purges in our range
  mi_commit_mask_clear(&segment->purge_mask, &mask);
  return true;
}

static void mi_segment_schedule_purge(mi_segment_t* segment, uint8_t* p, size_t size, mi_stats_t* stats) {
  if (!segment->allow_purge) return;

  if (mi_option_get(mi_option_purge_delay) == 0) {
    mi_segment_purge(segment, p, size, stats);
  }
  else {
    // register for future purge in the purge mask
    uint8_t* start = NULL;
    size_t   full_size = 0;
    mi_commit_mask_t mask;
    mi_segment_commit_mask(segment, true /*conservative*/, p, size, &start, &full_size, &mask);
    if (mi_commit_mask_is_empty(&mask) || full_size==0) return;

    // update delayed commit
    mi_assert_internal(segment->purge_expire > 0 || mi_commit_mask_is_empty(&segment->purge_mask));
    mi_commit_mask_t cmask;
    mi_commit_mask_create_intersect(&segment->commit_mask, &mask, &cmask);  // only purge what is committed; span_free may try to decommit more
    mi_commit_mask_set(&segment->purge_mask, &cmask);
    mi_msecs_t now = _mi_clock_now();
    if (segment->purge_expire == 0) {
      // no previous purgess, initialize now
      segment->purge_expire = now + mi_option_get(mi_option_purge_delay);
    }
    else if (segment->purge_expire <= now) {
      // previous purge mask already expired
      if (segment->purge_expire + mi_option_get(mi_option_purge_extend_delay) <= now) {
        mi_segment_try_purge(segment, true, stats);
      }
      else {
        segment->purge_expire = now + mi_option_get(mi_option_purge_extend_delay); // (mi_option_get(mi_option_purge_delay) / 8); // wait a tiny bit longer in case there is a series of free's
      }
    }
    else {
      // previous purge mask is not yet expired, increase the expiration by a bit.
      segment->purge_expire += mi_option_get(mi_option_purge_extend_delay);
    }
  }
}

static void mi_segment_try_purge(mi_segment_t* segment, bool force, mi_stats_t* stats) {
  if (!segment->allow_purge || segment->purge_expire == 0 || mi_commit_mask_is_empty(&segment->purge_mask)) return;
  mi_msecs_t now = _mi_clock_now();
  if (!force && now < segment->purge_expire) return;

  mi_commit_mask_t mask = segment->purge_mask;
  segment->purge_expire = 0;
  mi_commit_mask_create_empty(&segment->purge_mask);

  size_t idx;
  size_t count;
  mi_commit_mask_foreach(&mask, idx, count) {
    // if found, decommit that sequence
    if (count > 0) {
      uint8_t* p = (uint8_t*)segment + (idx*MI_COMMIT_SIZE);
      size_t size = count * MI_COMMIT_SIZE;
      mi_segment_purge(segment, p, size, stats);
    }
  }
  mi_commit_mask_foreach_end()
  mi_assert_internal(mi_commit_mask_is_empty(&segment->purge_mask));
}

// called from `mi_heap_collect_ex`
// this can be called per-page so it is important that try_purge has fast exit path
void _mi_segment_collect(mi_segment_t* segment, bool force, mi_segments_tld_t* tld) {
  mi_segment_try_purge(segment, force, tld->stats);
}

/* -----------------------------------------------------------
   Span free
----------------------------------------------------------- */

static bool mi_segment_is_abandoned(mi_segment_t* segment) {
  return (mi_atomic_load_relaxed(&segment->thread_id) == 0);
}

// note: can be called on abandoned segments
static void mi_segment_span_free(mi_segment_t* segment, size_t slice_index, size_t slice_count, bool allow_purge, mi_segments_tld_t* tld) {
  mi_assert_internal(slice_index < segment->slice_entries);
  mi_span_queue_t* sq = (segment->kind == MI_SEGMENT_HUGE || mi_segment_is_abandoned(segment)
                          ? NULL : mi_span_queue_for(slice_count,tld));
  if (slice_count==0) slice_count = 1;
  mi_assert_internal(slice_index + slice_count - 1 < segment->slice_entries);

  // set first and last slice (the intermediates can be undetermined)
  mi_slice_t* slice = &segment->slices[slice_index];
  slice->slice_count = (uint32_t)slice_count;
  mi_assert_internal(slice->slice_count == slice_count); // no overflow?
  slice->slice_offset = 0;
  if (slice_count > 1) {
    mi_slice_t* last = slice + slice_count - 1;
    mi_slice_t* end  = (mi_slice_t*)mi_segment_slices_end(segment);
    if (last > end) { last = end; }
    last->slice_count = 0;
    last->slice_offset = (uint32_t)(sizeof(mi_page_t)*(slice_count - 1));
    last->block_size = 0;
  }

  // perhaps decommit
  if (allow_purge) {
    mi_segment_schedule_purge(segment, mi_slice_start(slice), slice_count * MI_SEGMENT_SLICE_SIZE, tld->stats);
  }

  // and push it on the free page queue (if it was not a huge page)
  if (sq != NULL) mi_span_queue_push( sq, slice );
             else slice->block_size = 0; // mark huge page as free anyways
}

/*
// called from reclaim to add existing free spans
static void mi_segment_span_add_free(mi_slice_t* slice, mi_segments_tld_t* tld) {
  mi_segment_t* segment = _mi_ptr_segment(slice);
  mi_assert_internal(slice->xblock_size==0 && slice->slice_count>0 && slice->slice_offset==0);
  size_t slice_index = mi_slice_index(slice);
  mi_segment_span_free(segment,slice_index,slice->slice_count,tld);
}
*/

static void mi_segment_span_remove_from_queue(mi_slice_t* slice, mi_segments_tld_t* tld) {
  mi_assert_internal(slice->slice_count > 0 && slice->slice_offset==0 && slice->block_size==0);
  mi_assert_internal(_mi_ptr_segment(slice)->kind != MI_SEGMENT_HUGE);
  mi_span_queue_t* sq = mi_span_queue_for(slice->slice_count, tld);
  mi_span_queue_delete(sq, slice);
}

// note: can be called on abandoned segments
static mi_slice_t* mi_segment_span_free_coalesce(mi_slice_t* slice, mi_segments_tld_t* tld) {
  mi_assert_internal(slice != NULL && slice->slice_count > 0 && slice->slice_offset == 0);
  mi_segment_t* const segment = _mi_ptr_segment(slice);
  const bool is_abandoned = (segment->thread_id == 0); // mi_segment_is_abandoned(segment);

  // for huge pages, just mark as free but don't add to the queues
  if (segment->kind == MI_SEGMENT_HUGE) {
    // issue #691: segment->used can be 0 if the huge page block was freed while abandoned (reclaim will get here in that case)
    mi_assert_internal((segment->used==0 && slice->block_size==0) || segment->used == 1);  // decreased right after this call in `mi_segment_page_clear`
    slice->block_size = 0;  // mark as free anyways
    // we should mark the last slice `xblock_size=0` now to maintain invariants but we skip it to
    // avoid a possible cache miss (and the segment is about to be freed)
    return slice;
  }

  // otherwise coalesce the span and add to the free span queues
  size_t slice_count = slice->slice_count;
  mi_slice_t* next = slice + slice->slice_count;
  mi_assert_internal(next <= mi_segment_slices_end(segment));
  if (next < mi_segment_slices_end(segment) && next->block_size==0) {
    // free next block -- remove it from free and merge
    mi_assert_internal(next->slice_count > 0 && next->slice_offset==0);
    slice_count += next->slice_count; // extend
    if (!is_abandoned) { mi_segment_span_remove_from_queue(next, tld); }
  }
  if (slice > segment->slices) {
    mi_slice_t* prev = mi_slice_first(slice - 1);
    mi_assert_internal(prev >= segment->slices);
    if (prev->block_size==0) {
      // free previous slice -- remove it from free and merge
      mi_assert_internal(prev->slice_count > 0 && prev->slice_offset==0);
      slice_count += prev->slice_count;
      if (!is_abandoned) { mi_segment_span_remove_from_queue(prev, tld); }
      slice = prev;
    }
  }

  // and add the new free page
  mi_segment_span_free(segment, mi_slice_index(slice), slice_count, true, tld);
  return slice;
}



/* -----------------------------------------------------------
   Page allocation
----------------------------------------------------------- */

// Note: may still return NULL if committing the memory failed
static mi_page_t* mi_segment_span_allocate(mi_segment_t* segment, size_t slice_index, size_t slice_count, mi_segments_tld_t* tld) {
  mi_assert_internal(slice_index < segment->slice_entries);
  mi_slice_t* const slice = &segment->slices[slice_index];
  mi_assert_internal(slice->block_size==0 || slice->block_size==1);

  // commit before changing the slice data
  if (!mi_segment_ensure_committed(segment, _mi_segment_page_start_from_slice(segment, slice, 0, NULL), slice_count * MI_SEGMENT_SLICE_SIZE, tld->stats)) {
    return NULL;  // commit failed!
  }

  // convert the slices to a page
  slice->slice_offset = 0;
  slice->slice_count = (uint32_t)slice_count;
  mi_assert_internal(slice->slice_count == slice_count);
  const size_t bsize = slice_count * MI_SEGMENT_SLICE_SIZE;
  slice->block_size = bsize;
  mi_page_t*  page = mi_slice_to_page(slice);
  mi_assert_internal(mi_page_block_size(page) == bsize);

  // set slice back pointers for the first MI_MAX_SLICE_OFFSET_COUNT entries
  size_t extra = slice_count-1;
  if (extra > MI_MAX_SLICE_OFFSET_COUNT) extra = MI_MAX_SLICE_OFFSET_COUNT;
  if (slice_index + extra >= segment->slice_entries) extra = segment->slice_entries - slice_index - 1;  // huge objects may have more slices than avaiable entries in the segment->slices

  mi_slice_t* slice_next = slice + 1;
  for (size_t i = 1; i <= extra; i++, slice_next++) {
    slice_next->slice_offset = (uint32_t)(sizeof(mi_slice_t)*i);
    slice_next->slice_count = 0;
    slice_next->block_size = 1;
  }

  // and also for the last one (if not set already) (the last one is needed for coalescing and for large alignments)
  // note: the cast is needed for ubsan since the index can be larger than MI_SLICES_PER_SEGMENT for huge allocations (see #543)
  mi_slice_t* last = slice + slice_count - 1;
  mi_slice_t* end = (mi_slice_t*)mi_segment_slices_end(segment);
  if (last > end) last = end;
  if (last > slice) {
    last->slice_offset = (uint32_t)(sizeof(mi_slice_t) * (last - slice));
    last->slice_count = 0;
    last->block_size = 1;
  }

  // and initialize the page
  page->is_committed = true;
  page->is_huge = (segment->kind == MI_SEGMENT_HUGE);
  segment->used++;
  return page;
}

static void mi_segment_slice_split(mi_segment_t* segment, mi_slice_t* slice, size_t slice_count, mi_segments_tld_t* tld) {
  mi_assert_internal(_mi_ptr_segment(slice) == segment);
  mi_assert_internal(slice->slice_count >= slice_count);
  mi_assert_internal(slice->block_size > 0); // no more in free queue
  if (slice->slice_count <= slice_count) return;
  mi_assert_internal(segment->kind != MI_SEGMENT_HUGE);
  size_t next_index = mi_slice_index(slice) + slice_count;
  size_t next_count = slice->slice_count - slice_count;
  mi_segment_span_free(segment, next_index, next_count, false /* don't purge left-over part */, tld);
  slice->slice_count = (uint32_t)slice_count;
}

static mi_page_t* mi_segments_page_find_and_allocate(size_t slice_count, mi_arena_id_t req_arena_id, mi_segments_tld_t* tld) {
  mi_assert_internal(slice_count*MI_SEGMENT_SLICE_SIZE <= MI_LARGE_OBJ_SIZE_MAX);
  // search from best fit up
  mi_span_queue_t* sq = mi_span_queue_for(slice_count, tld);
  if (slice_count == 0) slice_count = 1;
  while (sq <= &tld->spans[MI_SEGMENT_BIN_MAX]) {
    for (mi_slice_t* slice = sq->first; slice != NULL; slice = slice->next) {
      if (slice->slice_count >= slice_count) {
        // found one
        mi_segment_t* segment = _mi_ptr_segment(slice);
        if (_mi_arena_memid_is_suitable(segment->memid, req_arena_id)) {
          // found a suitable page span
          mi_span_queue_delete(sq, slice);

          if (slice->slice_count > slice_count) {
            mi_segment_slice_split(segment, slice, slice_count, tld);
          }
          mi_assert_internal(slice != NULL && slice->slice_count == slice_count && slice->block_size > 0);
          mi_page_t* page = mi_segment_span_allocate(segment, mi_slice_index(slice), slice->slice_count, tld);
          if (page == NULL) {
            // commit failed; return NULL but first restore the slice
            mi_segment_span_free_coalesce(slice, tld);
            return NULL;
          }
          return page;
        }
      }
    }
    sq++;
  }
  // could not find a page..
  return NULL;
}


/* -----------------------------------------------------------
   Segment allocation
----------------------------------------------------------- */

static mi_segment_t* mi_segment_os_alloc( size_t required, size_t page_alignment, bool eager_delayed, mi_arena_id_t req_arena_id,
                                          size_t* psegment_slices, size_t* pinfo_slices,
                                          bool commit, mi_segments_tld_t* tld, mi_os_tld_t* os_tld)

{
  mi_memid_t memid;
  bool   allow_large = (!eager_delayed && (MI_SECURE == 0)); // only allow large OS pages once we are no longer lazy
  size_t align_offset = 0;
  size_t alignment = MI_SEGMENT_ALIGN;

  if (page_alignment > 0) {
    // mi_assert_internal(huge_page != NULL);
    mi_assert_internal(page_alignment >= MI_SEGMENT_ALIGN);
    alignment = page_alignment;
    const size_t info_size = (*pinfo_slices) * MI_SEGMENT_SLICE_SIZE;
    align_offset = _mi_align_up( info_size, MI_SEGMENT_ALIGN );
    const size_t extra = align_offset - info_size;
    // recalculate due to potential guard pages
    *psegment_slices = mi_segment_calculate_slices(required + extra, pinfo_slices);
    mi_assert_internal(*psegment_slices > 0 && *psegment_slices <= UINT32_MAX);
  }

  const size_t segment_size = (*psegment_slices) * MI_SEGMENT_SLICE_SIZE;
  mi_segment_t* segment = (mi_segment_t*)_mi_arena_alloc_aligned(segment_size, alignment, align_offset, commit, allow_large, req_arena_id, &memid, os_tld);
  if (segment == NULL) {
    return NULL;  // failed to allocate
  }

  // ensure metadata part of the segment is committed
  mi_commit_mask_t commit_mask;
  if (memid.initially_committed) {
    mi_commit_mask_create_full(&commit_mask);
  }
  else {
    // at least commit the info slices
    const size_t commit_needed = _mi_divide_up((*pinfo_slices)*MI_SEGMENT_SLICE_SIZE, MI_COMMIT_SIZE);
    mi_assert_internal(commit_needed>0);
    mi_commit_mask_create(0, commit_needed, &commit_mask);
    mi_assert_internal(commit_needed*MI_COMMIT_SIZE >= (*pinfo_slices)*MI_SEGMENT_SLICE_SIZE);
    if (!_mi_os_commit(segment, commit_needed*MI_COMMIT_SIZE, NULL, tld->stats)) {
      _mi_arena_free(segment,segment_size,0,memid,tld->stats);
      return NULL;
    }
  }
  mi_assert_internal(segment != NULL && (uintptr_t)segment % MI_SEGMENT_SIZE == 0);

  segment->memid = memid;
  segment->allow_decommit = !memid.is_pinned;
  segment->allow_purge = segment->allow_decommit && (mi_option_get(mi_option_purge_delay) >= 0);
  segment->segment_size = segment_size;
  segment->commit_mask = commit_mask;
  segment->purge_expire = 0;
  mi_commit_mask_create_empty(&segment->purge_mask);

  mi_segments_track_size((long)(segment_size), tld);
  _mi_segment_map_allocated_at(segment);
  return segment;
}


// Allocate a segment from the OS aligned to `MI_SEGMENT_SIZE` .
static mi_segment_t* mi_segment_alloc(size_t required, size_t page_alignment, mi_arena_id_t req_arena_id, mi_segments_tld_t* tld, mi_os_tld_t* os_tld, mi_page_t** huge_page)
{
  mi_assert_internal((required==0 && huge_page==NULL) || (required>0 && huge_page != NULL));

  // calculate needed sizes first
  size_t info_slices;
  size_t segment_slices = mi_segment_calculate_slices(required, &info_slices);
  mi_assert_internal(segment_slices > 0 && segment_slices <= UINT32_MAX);

  // Commit eagerly only if not the first N lazy segments (to reduce impact of many threads that allocate just a little)
  const bool eager_delay = (// !_mi_os_has_overcommit() &&             // never delay on overcommit systems
                            _mi_current_thread_count() > 1 &&       // do not delay for the first N threads
                            tld->count < (size_t)mi_option_get(mi_option_eager_commit_delay));
  const bool eager = !eager_delay && mi_option_is_enabled(mi_option_eager_commit);
  bool commit = eager || (required > 0);

  // Allocate the segment from the OS
  mi_segment_t* segment = mi_segment_os_alloc(required, page_alignment, eager_delay, req_arena_id,
                                              &segment_slices, &info_slices, commit, tld, os_tld);
  if (segment == NULL) return NULL;

  // zero the segment info? -- not always needed as it may be zero initialized from the OS
  if (!segment->memid.initially_zero) {
    ptrdiff_t ofs    = offsetof(mi_segment_t, next);
    size_t    prefix = offsetof(mi_segment_t, slices) - ofs;
    size_t    zsize  = prefix + (sizeof(mi_slice_t) * (segment_slices + 1)); // one more
    _mi_memzero((uint8_t*)segment + ofs, zsize);
  }

  // initialize the rest of the segment info
  const size_t slice_entries = (segment_slices > MI_SLICES_PER_SEGMENT ? MI_SLICES_PER_SEGMENT : segment_slices);
  segment->segment_slices = segment_slices;
  segment->segment_info_slices = info_slices;
  segment->thread_id = _mi_thread_id();
  segment->cookie = _mi_ptr_cookie(segment);
  segment->slice_entries = slice_entries;
  segment->kind = (required == 0 ? MI_SEGMENT_NORMAL : MI_SEGMENT_HUGE);

  // _mi_memzero(segment->slices, sizeof(mi_slice_t)*(info_slices+1));
  _mi_stat_increase(&tld->stats->page_committed, mi_segment_info_size(segment));

  // set up guard pages
  size_t guard_slices = 0;
  if (MI_SECURE>0) {
    // in secure mode, we set up a protected page in between the segment info
    // and the page data, and at the end of the segment.
    size_t os_pagesize = _mi_os_page_size();    
    _mi_os_protect((uint8_t*)segment + mi_segment_info_size(segment) - os_pagesize, os_pagesize);
    uint8_t* end = (uint8_t*)segment + mi_segment_size(segment) - os_pagesize;
    mi_segment_ensure_committed(segment, end, os_pagesize, tld->stats);
    _mi_os_protect(end, os_pagesize);
    if (slice_entries == segment_slices) segment->slice_entries--; // don't use the last slice :-(
    guard_slices = 1;
  }

  // reserve first slices for segment info
  mi_page_t* page0 = mi_segment_span_allocate(segment, 0, info_slices, tld);
  mi_assert_internal(page0!=NULL); if (page0==NULL) return NULL; // cannot fail as we always commit in advance
  mi_assert_internal(segment->used == 1);
  segment->used = 0; // don't count our internal slices towards usage

  // initialize initial free pages
  if (segment->kind == MI_SEGMENT_NORMAL) { // not a huge page
    mi_assert_internal(huge_page==NULL);
    mi_segment_span_free(segment, info_slices, segment->slice_entries - info_slices, false /* don't purge */, tld);
  }
  else {
    mi_assert_internal(huge_page!=NULL);
    mi_assert_internal(mi_commit_mask_is_empty(&segment->purge_mask));
    mi_assert_internal(mi_commit_mask_is_full(&segment->commit_mask));
    *huge_page = mi_segment_span_allocate(segment, info_slices, segment_slices - info_slices - guard_slices, tld);
    mi_assert_internal(*huge_page != NULL); // cannot fail as we commit in advance
  }

  mi_assert_expensive(mi_segment_is_valid(segment,tld));
  return segment;
}


static void mi_segment_free(mi_segment_t* segment, bool force, mi_segments_tld_t* tld) {
  MI_UNUSED(force);
  mi_assert_internal(segment != NULL);
  mi_assert_internal(segment->next == NULL);
  mi_assert_internal(segment->used == 0);

  // Remove the free pages
  mi_slice_t* slice = &segment->slices[0];
  const mi_slice_t* end = mi_segment_slices_end(segment);
  #if MI_DEBUG>1
  size_t page_count = 0;
  #endif
  while (slice < end) {
    mi_assert_internal(slice->slice_count > 0);
    mi_assert_internal(slice->slice_offset == 0);
    mi_assert_internal(mi_slice_index(slice)==0 || slice->block_size == 0); // no more used pages ..
    if (slice->block_size == 0 && segment->kind != MI_SEGMENT_HUGE) {
      mi_segment_span_remove_from_queue(slice, tld);
    }
    #if MI_DEBUG>1
    page_count++;
    #endif
    slice = slice + slice->slice_count;
  }
  mi_assert_internal(page_count == 2); // first page is allocated by the segment itself

  // stats
  _mi_stat_decrease(&tld->stats->page_committed, mi_segment_info_size(segment));

  // return it to the OS
  mi_segment_os_free(segment, tld);
}


/* -----------------------------------------------------------
   Page Free
----------------------------------------------------------- */

static void mi_segment_abandon(mi_segment_t* segment, mi_segments_tld_t* tld);

// note: can be called on abandoned pages
static mi_slice_t* mi_segment_page_clear(mi_page_t* page, mi_segments_tld_t* tld) {
  mi_assert_internal(page->block_size > 0);
  mi_assert_internal(mi_page_all_free(page));
  mi_segment_t* segment = _mi_ptr_segment(page);
  mi_assert_internal(segment->used > 0);

  size_t inuse = page->capacity * mi_page_block_size(page);
  _mi_stat_decrease(&tld->stats->page_committed, inuse);
  _mi_stat_decrease(&tld->stats->pages, 1);

  // reset the page memory to reduce memory pressure?
  if (segment->allow_decommit && mi_option_is_enabled(mi_option_deprecated_page_reset)) {
    size_t psize;
    uint8_t* start = _mi_segment_page_start(segment, page, &psize);
    _mi_os_reset(start, psize, tld->stats);
  }

  // zero the page data, but not the segment fields
  page->is_zero_init = false;
<<<<<<< HEAD
  ptrdiff_t ofs = offsetof(mi_page_t, capacity);
  _mi_memzero((uint8_t*)page + ofs, sizeof(*page) - ofs);
  page->block_size = 1;
=======
  page->segment_in_use = false;

  // zero the page data, but not the segment fields and capacity, page start, and block_size (for page size calculations)
  size_t block_size = page->block_size;
  uint8_t block_size_shift = page->block_size_shift;
  uint8_t heap_tag = page->heap_tag;
  uint8_t* page_start = page->page_start;
  uint16_t capacity = page->capacity;
  uint16_t reserved = page->reserved;
  ptrdiff_t ofs = offsetof(mi_page_t,capacity);
  _mi_memzero((uint8_t*)page + ofs, sizeof(*page) - ofs);
  page->capacity = capacity;
  page->reserved = reserved;
  page->block_size = block_size;
  page->block_size_shift = block_size_shift;
  page->heap_tag = heap_tag;
  page->page_start = page_start;
  segment->used--;

  // schedule purge
  mi_segment_schedule_purge(segment, page, tld);
>>>>>>> 0c4041fa

  // and free it
  mi_slice_t* slice = mi_segment_span_free_coalesce(mi_page_to_slice(page), tld);
  segment->used--;
  // cannot assert segment valid as it is called during reclaim
  // mi_assert_expensive(mi_segment_is_valid(segment, tld));
  return slice;
}

void _mi_segment_page_free(mi_page_t* page, bool force, mi_segments_tld_t* tld)
{
  mi_assert(page != NULL);

  mi_segment_t* segment = _mi_page_segment(page);
  mi_assert_expensive(mi_segment_is_valid(segment,tld));

  // mark it as free now
  mi_segment_page_clear(page, tld);
  mi_assert_expensive(mi_segment_is_valid(segment, tld));

  if (segment->used == 0) {
    // no more used pages; remove from the free list and free the segment
    mi_segment_free(segment, force, tld);
  }
  else if (segment->used == segment->abandoned) {
    // only abandoned pages; remove from free list and abandon
    mi_segment_abandon(segment,tld);
  }
  else {
    // perform delayed purges
    mi_segment_try_purge(segment, false /* force? */, tld->stats);
  }
}


/* -----------------------------------------------------------
Abandonment

When threads terminate, they can leave segments with
live blocks (reachable through other threads). Such segments
are "abandoned" and will be reclaimed by other threads to
reuse their pages and/or free them eventually. The
`thread_id` of such segments is 0.

When a block is freed in an abandoned segment, the segment
is reclaimed into that thread.

Moreover, if threads are looking for a fresh segment, they
will first consider abondoned segments -- these can be found
by scanning the arena memory
(segments outside arena memoryare only reclaimed by a free).
----------------------------------------------------------- */

// legacy: Wait until there are no more pending reads on segments that used to be in the abandoned list
void _mi_abandoned_await_readers(void) {
  // nothing needed
}

/* -----------------------------------------------------------
   Abandon segment/page
----------------------------------------------------------- */

static void mi_segment_abandon(mi_segment_t* segment, mi_segments_tld_t* tld) {
  mi_assert_internal(segment->used == segment->abandoned);
  mi_assert_internal(segment->used > 0);
  mi_assert_internal(segment->abandoned_visits == 0);
  mi_assert_expensive(mi_segment_is_valid(segment,tld));

  // remove the free pages from the free page queues
  mi_slice_t* slice = &segment->slices[0];
  const mi_slice_t* end = mi_segment_slices_end(segment);
  while (slice < end) {
    mi_assert_internal(slice->slice_count > 0);
    mi_assert_internal(slice->slice_offset == 0);
    if (slice->block_size == 0) { // a free page
      mi_segment_span_remove_from_queue(slice,tld);
      slice->block_size = 0; // but keep it free
    }
    slice = slice + slice->slice_count;
  }

  // perform delayed decommits (forcing is much slower on mstress)
  // Only abandoned segments in arena memory can be reclaimed without a free
  // so if a segment is not from an arena we force purge here to be conservative.
  const bool force_purge = (segment->memid.memkind != MI_MEM_ARENA) || mi_option_is_enabled(mi_option_abandoned_page_purge);
  mi_segment_try_purge(segment, force_purge, tld->stats);

  // all pages in the segment are abandoned; add it to the abandoned list
  _mi_stat_increase(&tld->stats->segments_abandoned, 1);
  mi_segments_track_size(-((long)mi_segment_size(segment)), tld);
  segment->thread_id = 0;
  segment->abandoned_visits = 1;   // from 0 to 1 to signify it is abandoned
  if (segment->was_reclaimed) {
    tld->reclaim_count--;
    segment->was_reclaimed = false;
  }
  _mi_arena_segment_mark_abandoned(segment);
}

void _mi_segment_page_abandon(mi_page_t* page, mi_segments_tld_t* tld) {
  mi_assert(page != NULL);
  mi_assert_internal(mi_page_thread_free_flag(page)==MI_NEVER_DELAYED_FREE);
  mi_assert_internal(mi_page_heap(page) == NULL);
  mi_segment_t* segment = _mi_page_segment(page);

  mi_assert_expensive(mi_segment_is_valid(segment,tld));
  segment->abandoned++;

  _mi_stat_increase(&tld->stats->pages_abandoned, 1);
  mi_assert_internal(segment->abandoned <= segment->used);
  if (segment->used == segment->abandoned) {
    // all pages are abandoned, abandon the entire segment
    mi_segment_abandon(segment, tld);
  }
}

/* -----------------------------------------------------------
  Reclaim abandoned pages
----------------------------------------------------------- */

static mi_slice_t* mi_slices_start_iterate(mi_segment_t* segment, const mi_slice_t** end) {
  mi_slice_t* slice = &segment->slices[0];
  *end = mi_segment_slices_end(segment);
  mi_assert_internal(slice->slice_count>0 && slice->block_size>0); // segment allocated page
  slice = slice + slice->slice_count; // skip the first segment allocated page
  return slice;
}

// Possibly free pages and check if free space is available
static bool mi_segment_check_free(mi_segment_t* segment, size_t slices_needed, size_t block_size, mi_segments_tld_t* tld)
{
  mi_assert_internal(mi_segment_is_abandoned(segment));
  bool has_page = false;

  // for all slices
  const mi_slice_t* end;
  mi_slice_t* slice = mi_slices_start_iterate(segment, &end);
  while (slice < end) {
    mi_assert_internal(slice->slice_count > 0);
    mi_assert_internal(slice->slice_offset == 0);
    if (mi_slice_is_used(slice)) { // used page
      // ensure used count is up to date and collect potential concurrent frees
      mi_page_t* const page = mi_slice_to_page(slice);
      _mi_page_free_collect(page, false);
      if (mi_page_all_free(page)) {
        // if this page is all free now, free it without adding to any queues (yet)
        mi_assert_internal(page->next == NULL && page->prev==NULL);
        _mi_stat_decrease(&tld->stats->pages_abandoned, 1);
        segment->abandoned--;
        slice = mi_segment_page_clear(page, tld); // re-assign slice due to coalesce!
        mi_assert_internal(!mi_slice_is_used(slice));
        if (slice->slice_count >= slices_needed) {
          has_page = true;
        }
      }
      else if (mi_page_block_size(page) == block_size && mi_page_has_any_available(page)) {
        // a page has available free blocks of the right size
        has_page = true;
      }
    }
    else {
      // empty span
      if (slice->slice_count >= slices_needed) {
        has_page = true;
      }
    }
    slice = slice + slice->slice_count;
  }
  return has_page;
}

// Reclaim an abandoned segment; returns NULL if the segment was freed
// set `right_page_reclaimed` to `true` if it reclaimed a page of the right `block_size` that was not full.
static mi_segment_t* mi_segment_reclaim(mi_segment_t* segment, mi_heap_t* heap, size_t requested_block_size, bool* right_page_reclaimed, mi_segments_tld_t* tld) {
  if (right_page_reclaimed != NULL) { *right_page_reclaimed = false; }
  // can be 0 still with abandoned_next, or already a thread id for segments outside an arena that are reclaimed on a free.
  mi_assert_internal(mi_atomic_load_relaxed(&segment->thread_id) == 0 || mi_atomic_load_relaxed(&segment->thread_id) == _mi_thread_id());
  mi_atomic_store_release(&segment->thread_id, _mi_thread_id());
  segment->abandoned_visits = 0;
  segment->was_reclaimed = true;
  tld->reclaim_count++;
  mi_segments_track_size((long)mi_segment_size(segment), tld);
  mi_assert_internal(segment->next == NULL);
  _mi_stat_decrease(&tld->stats->segments_abandoned, 1);

  // for all slices
  const mi_slice_t* end;
  mi_slice_t* slice = mi_slices_start_iterate(segment, &end);
  while (slice < end) {
    mi_assert_internal(slice->slice_count > 0);
    mi_assert_internal(slice->slice_offset == 0);
    if (mi_slice_is_used(slice)) {
      // in use: reclaim the page in our heap
      mi_page_t* page = mi_slice_to_page(slice);
      mi_assert_internal(page->is_committed);
      mi_assert_internal(mi_page_thread_free_flag(page)==MI_NEVER_DELAYED_FREE);
      mi_assert_internal(mi_page_heap(page) == NULL);
      mi_assert_internal(page->next == NULL && page->prev==NULL);
      _mi_stat_decrease(&tld->stats->pages_abandoned, 1);
<<<<<<< HEAD
      segment->abandoned--;
      // set the heap again and allow delayed free again
      mi_page_set_heap(page, heap);
=======
      // set the heap again and allow heap thread delayed free again.
      mi_heap_t* target_heap = _mi_heap_by_tag(heap, page->heap_tag);  // allow custom heaps to separate objects
      if (target_heap == NULL) {
        target_heap = heap;
        _mi_error_message(EINVAL, "page with tag %u cannot be reclaimed by a heap with the same tag (using %u instead)\n", page->heap_tag, heap->tag );
      }
      mi_page_set_heap(page, target_heap);
>>>>>>> 0c4041fa
      _mi_page_use_delayed_free(page, MI_USE_DELAYED_FREE, true); // override never (after heap is set)
      _mi_page_free_collect(page, false); // ensure used count is up to date
      if (mi_page_all_free(page)) {
        // if everything free by now, free the page
        slice = mi_segment_page_clear(page, tld);   // set slice again due to coalesceing
      }
      else {
        // otherwise reclaim it into the heap
        _mi_page_reclaim(target_heap, page);
        if (requested_block_size == mi_page_block_size(page) && mi_page_has_any_available(page) && heap == target_heap) {
          if (right_page_reclaimed != NULL) { *right_page_reclaimed = true; }
        }
      }
    }
    else {
      // the span is free, add it to our page queues
      slice = mi_segment_span_free_coalesce(slice, tld); // set slice again due to coalesceing
    }
    mi_assert_internal(slice->slice_count>0 && slice->slice_offset==0);
    slice = slice + slice->slice_count;
  }

  mi_assert(segment->abandoned == 0);
  mi_assert_expensive(mi_segment_is_valid(segment, tld));
  if (segment->used == 0) {  // due to page_clear
    mi_assert_internal(right_page_reclaimed == NULL || !(*right_page_reclaimed));
    mi_segment_free(segment, false, tld);
    return NULL;
  }
  else {
    return segment;
  }
}

// attempt to reclaim a particular segment (called from multi threaded free `alloc.c:mi_free_block_mt`)
bool _mi_segment_attempt_reclaim(mi_heap_t* heap, mi_segment_t* segment) {
  if (mi_atomic_load_relaxed(&segment->thread_id) != 0) return false;  // it is not abandoned
  // don't reclaim more from a free than half the current segments
  // this is to prevent a pure free-ing thread to start owning too many segments
  if (heap->tld->segments.reclaim_count * 2 > heap->tld->segments.count) return false;
  if (_mi_arena_segment_clear_abandoned(segment)) {  // atomically unabandon
    mi_segment_t* res = mi_segment_reclaim(segment, heap, 0, NULL, &heap->tld->segments);
    mi_assert_internal(res == segment);
    return (res != NULL);
  }
  return false;
}

void _mi_abandoned_reclaim_all(mi_heap_t* heap, mi_segments_tld_t* tld) {
  mi_segment_t* segment;
  mi_arena_field_cursor_t current; _mi_arena_field_cursor_init(heap, &current);
  while ((segment = _mi_arena_segment_clear_abandoned_next(&current)) != NULL) {
    mi_segment_reclaim(segment, heap, 0, NULL, tld);
  }
}

static long mi_segment_get_reclaim_tries(void) {
  // limit the tries to 10% (default) of the abandoned segments with at least 8 and at most 1024 tries.
  const size_t perc = (size_t)mi_option_get_clamp(mi_option_max_segment_reclaim, 0, 100);
  if (perc <= 0) return 0;
  const size_t total_count = _mi_arena_segment_abandoned_count();
  if (total_count == 0) return 0;
  const size_t relative_count = (total_count > 10000 ? (total_count / 100) * perc : (total_count * perc) / 100); // avoid overflow
  long max_tries = (long)(relative_count <= 1 ? 1 : (relative_count > 1024 ? 1024 : relative_count));
  if (max_tries < 8 && total_count > 8) { max_tries = 8;  }
  return max_tries;
}

static mi_segment_t* mi_segment_try_reclaim(mi_heap_t* heap, size_t needed_slices, size_t block_size, bool* reclaimed, mi_segments_tld_t* tld)
{
  *reclaimed = false;
  long max_tries = mi_segment_get_reclaim_tries();
  if (max_tries <= 0) return NULL;

  mi_segment_t* segment;
  mi_arena_field_cursor_t current; _mi_arena_field_cursor_init(heap, &current);
  while ((max_tries-- > 0) && ((segment = _mi_arena_segment_clear_abandoned_next(&current)) != NULL))
  {
    segment->abandoned_visits++;
    // todo: should we respect numa affinity for abondoned reclaim? perhaps only for the first visit?
    // todo: an arena exclusive heap will potentially visit many abandoned unsuitable segments and use many tries
    // Perhaps we can skip non-suitable ones in a better way?
    bool is_suitable = _mi_heap_memid_is_suitable(heap, segment->memid);
    bool has_page = mi_segment_check_free(segment,needed_slices,block_size,tld); // try to free up pages (due to concurrent frees)
    if (segment->used == 0) {
      // free the segment (by forced reclaim) to make it available to other threads.
      // note1: we prefer to free a segment as that might lead to reclaiming another
      // segment that is still partially used.
      // note2: we could in principle optimize this by skipping reclaim and directly
      // freeing but that would violate some invariants temporarily)
      mi_segment_reclaim(segment, heap, 0, NULL, tld);
    }
    else if (has_page && is_suitable) {
      // found a large enough free span, or a page of the right block_size with free space
      // we return the result of reclaim (which is usually `segment`) as it might free
      // the segment due to concurrent frees (in which case `NULL` is returned).
      return mi_segment_reclaim(segment, heap, block_size, reclaimed, tld);
    }
    else if (segment->abandoned_visits > 3 && is_suitable) {
      // always reclaim on 3rd visit to limit the abandoned queue length.
      mi_segment_reclaim(segment, heap, 0, NULL, tld);
    }
    else {
      // otherwise, push on the visited list so it gets not looked at too quickly again
      mi_segment_try_purge(segment, false /* true force? */, tld->stats); // force purge if needed as we may not visit soon again
      _mi_arena_segment_mark_abandoned(segment);
    }
  }
  return NULL;
}


void _mi_abandoned_collect(mi_heap_t* heap, bool force, mi_segments_tld_t* tld)
{
  mi_segment_t* segment;
  mi_arena_field_cursor_t current; _mi_arena_field_cursor_init(heap, &current);
  long max_tries = (force ? (long)_mi_arena_segment_abandoned_count() : 1024);  // limit latency
  while ((max_tries-- > 0) && ((segment = _mi_arena_segment_clear_abandoned_next(&current)) != NULL)) {
    mi_segment_check_free(segment,0,0,tld); // try to free up pages (due to concurrent frees)
    if (segment->used == 0) {
      // free the segment (by forced reclaim) to make it available to other threads.
      // note: we could in principle optimize this by skipping reclaim and directly
      // freeing but that would violate some invariants temporarily)
      mi_segment_reclaim(segment, heap, 0, NULL, tld);
    }
    else {
      // otherwise, purge if needed and push on the visited list
      // note: forced purge can be expensive if many threads are destroyed/created as in mstress.
      mi_segment_try_purge(segment, force, tld->stats);
      _mi_arena_segment_mark_abandoned(segment);
    }
  }
}

/* -----------------------------------------------------------
   Reclaim or allocate
----------------------------------------------------------- */

static mi_segment_t* mi_segment_reclaim_or_alloc(mi_heap_t* heap, size_t needed_slices, size_t block_size, mi_segments_tld_t* tld, mi_os_tld_t* os_tld)
{
  mi_assert_internal(block_size <= MI_LARGE_OBJ_SIZE_MAX);

  // 1. try to reclaim an abandoned segment
  bool reclaimed;
  mi_segment_t* segment = mi_segment_try_reclaim(heap, needed_slices, block_size, &reclaimed, tld);
  if (reclaimed) {
    // reclaimed the right page right into the heap
    mi_assert_internal(segment != NULL);
    return NULL; // pretend out-of-memory as the page will be in the page queue of the heap with available blocks
  }
  else if (segment != NULL) {
    // reclaimed a segment with a large enough empty span in it
    return segment;
  }
  // 2. otherwise allocate a fresh segment
  return mi_segment_alloc(0, 0, heap->arena_id, tld, os_tld, NULL);
}


/* -----------------------------------------------------------
   Page allocation
----------------------------------------------------------- */

static mi_page_t* mi_segments_page_alloc(mi_heap_t* heap, mi_page_kind_t page_kind, size_t required, size_t block_size, mi_segments_tld_t* tld, mi_os_tld_t* os_tld)
{
  mi_assert_internal(required <= MI_LARGE_OBJ_SIZE_MAX && page_kind <= MI_PAGE_LARGE);

  // find a free page
  size_t page_size = _mi_align_up(required, (required > MI_MEDIUM_PAGE_SIZE ? MI_MEDIUM_PAGE_SIZE : MI_SEGMENT_SLICE_SIZE));
  size_t slices_needed = page_size / MI_SEGMENT_SLICE_SIZE;
  mi_assert_internal(slices_needed * MI_SEGMENT_SLICE_SIZE == page_size);
  mi_page_t* page = mi_segments_page_find_and_allocate(slices_needed, heap->arena_id, tld); //(required <= MI_SMALL_SIZE_MAX ? 0 : slices_needed), tld);
  if (page==NULL) {
    // no free page, allocate a new segment and try again
    if (mi_segment_reclaim_or_alloc(heap, slices_needed, block_size, tld, os_tld) == NULL) {
      // OOM or reclaimed a good page in the heap
      return NULL;
    }
    else {
      // otherwise try again
      return mi_segments_page_alloc(heap, page_kind, required, block_size, tld, os_tld);
    }
  }
  mi_assert_internal(page != NULL && page->slice_count*MI_SEGMENT_SLICE_SIZE == page_size);
  mi_assert_internal(_mi_ptr_segment(page)->thread_id == _mi_thread_id());
  mi_segment_try_purge(_mi_ptr_segment(page), false, tld->stats);
  return page;
}



/* -----------------------------------------------------------
   Huge page allocation
----------------------------------------------------------- */

static mi_page_t* mi_segment_huge_page_alloc(size_t size, size_t page_alignment, mi_arena_id_t req_arena_id, mi_segments_tld_t* tld, mi_os_tld_t* os_tld)
{
  mi_page_t* page = NULL;
  mi_segment_t* segment = mi_segment_alloc(size,page_alignment,req_arena_id,tld,os_tld,&page);
  if (segment == NULL || page==NULL) return NULL;
  mi_assert_internal(segment->used==1);
  mi_assert_internal(mi_page_block_size(page) >= size);
  #if MI_HUGE_PAGE_ABANDON
  segment->thread_id = 0; // huge segments are immediately abandoned
  #endif

  // for huge pages we initialize the block_size as we may
  // overallocate to accommodate large alignments.
  size_t psize;
  uint8_t* start = _mi_segment_page_start(segment, page, &psize);
  page->block_size = psize;
  mi_assert_internal(page->is_huge);

  // decommit the part of the prefix of a page that will not be used; this can be quite large (close to MI_SEGMENT_SIZE)
  if (page_alignment > 0 && segment->allow_decommit) {
    uint8_t* aligned_p = (uint8_t*)_mi_align_up((uintptr_t)start, page_alignment);
    mi_assert_internal(_mi_is_aligned(aligned_p, page_alignment));
    mi_assert_internal(psize - (aligned_p - start) >= size);
    uint8_t* decommit_start = start + sizeof(mi_block_t);              // for the free list
    ptrdiff_t decommit_size = aligned_p - decommit_start;
    _mi_os_reset(decommit_start, decommit_size, &_mi_stats_main);   // note: cannot use segment_decommit on huge segments
  }

  return page;
}

#if MI_HUGE_PAGE_ABANDON
// free huge block from another thread
void _mi_segment_huge_page_free(mi_segment_t* segment, mi_page_t* page, mi_block_t* block) {
  // huge page segments are always abandoned and can be freed immediately by any thread
  mi_assert_internal(segment->kind==MI_SEGMENT_HUGE);
  mi_assert_internal(segment == _mi_page_segment(page));
  mi_assert_internal(mi_atomic_load_relaxed(&segment->thread_id)==0);

  // claim it and free
  mi_heap_t* heap = mi_heap_get_default(); // issue #221; don't use the internal get_default_heap as we need to ensure the thread is initialized.
  // paranoia: if this it the last reference, the cas should always succeed
  size_t expected_tid = 0;
  if (mi_atomic_cas_strong_acq_rel(&segment->thread_id, &expected_tid, heap->thread_id)) {
    mi_block_set_next(page, block, page->free);
    page->free = block;
    page->used--;
    page->is_zero_init = false;
    mi_assert(page->used == 0);
    mi_tld_t* tld = heap->tld;
    _mi_segment_page_free(page, true, &tld->segments);
  }
#if (MI_DEBUG!=0)
  else {
    mi_assert_internal(false);
  }
#endif
}

#else
// reset memory of a huge block from another thread
void _mi_segment_huge_page_reset(mi_segment_t* segment, mi_page_t* page, mi_block_t* block) {
  MI_UNUSED(page);
  mi_assert_internal(segment->kind == MI_SEGMENT_HUGE);
  mi_assert_internal(segment == _mi_page_segment(page));
  mi_assert_internal(page->used == 1); // this is called just before the free
  mi_assert_internal(page->free == NULL);
  if (segment->allow_decommit) {
    size_t csize = mi_usable_size(block);
    if (csize > sizeof(mi_block_t)) {
      csize = csize - sizeof(mi_block_t);
      uint8_t* p = (uint8_t*)block + sizeof(mi_block_t);
      _mi_os_reset(p, csize, &_mi_stats_main);  // note: cannot use segment_decommit on huge segments
    }
  }
}
#endif

/* -----------------------------------------------------------
   Page allocation and free
----------------------------------------------------------- */
mi_page_t* _mi_segment_page_alloc(mi_heap_t* heap, size_t block_size, size_t page_alignment, mi_segments_tld_t* tld, mi_os_tld_t* os_tld) {
  mi_page_t* page;
  if mi_unlikely(page_alignment > MI_BLOCK_ALIGNMENT_MAX) {
    mi_assert_internal(_mi_is_power_of_two(page_alignment));
    mi_assert_internal(page_alignment >= MI_SEGMENT_SIZE);
    if (page_alignment < MI_SEGMENT_SIZE) { page_alignment = MI_SEGMENT_SIZE; }
    page = mi_segment_huge_page_alloc(block_size,page_alignment,heap->arena_id,tld,os_tld);
  }
  else if (block_size <= MI_SMALL_OBJ_SIZE_MAX) {
    page = mi_segments_page_alloc(heap,MI_PAGE_SMALL,block_size,block_size,tld,os_tld);
  }
  else if (block_size <= MI_MEDIUM_OBJ_SIZE_MAX) {
    page = mi_segments_page_alloc(heap,MI_PAGE_MEDIUM,MI_MEDIUM_PAGE_SIZE,block_size,tld, os_tld);
  }
  else if (block_size <= MI_LARGE_OBJ_SIZE_MAX) {
    page = mi_segments_page_alloc(heap,MI_PAGE_LARGE,block_size,block_size,tld, os_tld);
  }
  else {
    page = mi_segment_huge_page_alloc(block_size,page_alignment,heap->arena_id,tld,os_tld);
  }
  mi_assert_internal(page == NULL || _mi_heap_memid_is_suitable(heap, _mi_page_segment(page)->memid));
  mi_assert_expensive(page == NULL || mi_segment_is_valid(_mi_page_segment(page),tld));
  return page;
}

<|MERGE_RESOLUTION|>--- conflicted
+++ resolved
@@ -1006,35 +1006,13 @@
     _mi_os_reset(start, psize, tld->stats);
   }
 
-  // zero the page data, but not the segment fields
+  // zero the page data, but not the segment fields and heap tag
   page->is_zero_init = false;
-<<<<<<< HEAD
+  uint8_t heap_tag = page->heap_tag;
   ptrdiff_t ofs = offsetof(mi_page_t, capacity);
   _mi_memzero((uint8_t*)page + ofs, sizeof(*page) - ofs);
   page->block_size = 1;
-=======
-  page->segment_in_use = false;
-
-  // zero the page data, but not the segment fields and capacity, page start, and block_size (for page size calculations)
-  size_t block_size = page->block_size;
-  uint8_t block_size_shift = page->block_size_shift;
-  uint8_t heap_tag = page->heap_tag;
-  uint8_t* page_start = page->page_start;
-  uint16_t capacity = page->capacity;
-  uint16_t reserved = page->reserved;
-  ptrdiff_t ofs = offsetof(mi_page_t,capacity);
-  _mi_memzero((uint8_t*)page + ofs, sizeof(*page) - ofs);
-  page->capacity = capacity;
-  page->reserved = reserved;
-  page->block_size = block_size;
-  page->block_size_shift = block_size_shift;
   page->heap_tag = heap_tag;
-  page->page_start = page_start;
-  segment->used--;
-
-  // schedule purge
-  mi_segment_schedule_purge(segment, page, tld);
->>>>>>> 0c4041fa
 
   // and free it
   mi_slice_t* slice = mi_segment_span_free_coalesce(mi_page_to_slice(page), tld);
@@ -1234,11 +1212,7 @@
       mi_assert_internal(mi_page_heap(page) == NULL);
       mi_assert_internal(page->next == NULL && page->prev==NULL);
       _mi_stat_decrease(&tld->stats->pages_abandoned, 1);
-<<<<<<< HEAD
       segment->abandoned--;
-      // set the heap again and allow delayed free again
-      mi_page_set_heap(page, heap);
-=======
       // set the heap again and allow heap thread delayed free again.
       mi_heap_t* target_heap = _mi_heap_by_tag(heap, page->heap_tag);  // allow custom heaps to separate objects
       if (target_heap == NULL) {
@@ -1246,7 +1220,6 @@
         _mi_error_message(EINVAL, "page with tag %u cannot be reclaimed by a heap with the same tag (using %u instead)\n", page->heap_tag, heap->tag );
       }
       mi_page_set_heap(page, target_heap);
->>>>>>> 0c4041fa
       _mi_page_use_delayed_free(page, MI_USE_DELAYED_FREE, true); // override never (after heap is set)
       _mi_page_free_collect(page, false); // ensure used count is up to date
       if (mi_page_all_free(page)) {
