--- conflicted
+++ resolved
@@ -264,18 +264,18 @@
   The free page queue
 ----------------------------------------------------------- */
 
-// we re-use the heap field for the expiration counter. Since this is a
-// pointer, it can be 32-bit while the clock is always 64-bit. To guard
+// we re-use the `used` field for the expiration counter. Since this is a
+// a 32-bit field while the clock is always 64-bit we need to guard
 // against overflow, we use substraction to check for expiry which work
 // as long as the reset delay is under (2^30 - 1) milliseconds (~12 days)
 static void mi_page_reset_set_expire(mi_page_t* page) {
-  intptr_t expire = (intptr_t)(_mi_clock_now() + mi_option_get(mi_option_reset_delay));
-  page->heap = (mi_heap_t*)expire;
+  uint32_t expire = (uint32_t)_mi_clock_now() + mi_option_get(mi_option_reset_delay);
+  page->used = expire;
 }
 
 static bool mi_page_reset_is_expired(mi_page_t* page, mi_msecs_t now) {
-  intptr_t expire = (intptr_t)(page->heap);
-  return (((intptr_t)now - expire) >= 0);
+  int32_t expire = (int32_t)(page->used);
+  return (((int32_t)now - expire) >= 0);
 }
 
 static void mi_pages_reset_add(mi_segment_t* segment, mi_page_t* page, mi_segments_tld_t* tld) {
@@ -320,7 +320,7 @@
   if (page == pq->last)  pq->last = page->prev;
   if (page == pq->first) pq->first = page->next;
   page->next = page->prev = NULL;
-  page->heap = NULL;
+  page->used = 0;
 }
 
 static void mi_pages_reset_remove_all_in_segment(mi_segment_t* segment, mi_segments_tld_t* tld) {
@@ -345,7 +345,7 @@
   while (page != NULL && mi_page_reset_is_expired(page,now)) {
     mi_page_t* const prev = page->prev; // save previous field
     mi_page_reset(_mi_page_segment(page), page, 0, tld);
-    page->heap = NULL;
+    page->used = 0;
     page->prev = page->next = NULL;
     page = prev;
   }
@@ -739,12 +739,9 @@
   mi_assert_internal(page->segment_in_use);
   mi_assert_internal(mi_page_all_free(page));
   mi_assert_internal(page->is_committed);
-<<<<<<< HEAD
   mi_assert_internal(mi_page_not_in_queue(page, tld));
-  size_t inuse = page->capacity * page->block_size;
-=======
+
   size_t inuse = page->capacity * mi_page_block_size(page);
->>>>>>> ad32eb1d
   _mi_stat_decrease(&tld->stats->page_committed, inuse);
   _mi_stat_decrease(&tld->stats->pages, 1);
 
@@ -761,10 +758,10 @@
   //mi_page_reset(segment, page, 0 /*used_size*/, tld);
 
   // zero the page data, but not the segment fields and block_size (for page size calculations)
-  size_t block_size = page->block_size;
+  uint32_t block_size = page->xblock_size;
   ptrdiff_t ofs = offsetof(mi_page_t,capacity);
   memset((uint8_t*)page + ofs, 0, sizeof(*page) - ofs);
-  page->block_size = block_size;
+  page->xblock_size = block_size;
   segment->used--;
 
   // add to the free page list for reuse/reset
@@ -917,12 +914,9 @@
       if (page->segment_in_use) {
         mi_assert_internal(!page->is_reset);
         mi_assert_internal(page->is_committed);
-<<<<<<< HEAD
         mi_assert_internal(mi_page_not_in_queue(page, tld));
-=======
         mi_assert_internal(mi_page_thread_free_flag(page)==MI_NEVER_DELAYED_FREE);
         mi_assert_internal(mi_page_heap(page) == NULL);
->>>>>>> ad32eb1d
         segment->abandoned--;
         mi_assert(page->next == NULL);
         _mi_stat_decrease(&tld->stats->pages_abandoned, 1);
