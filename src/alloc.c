/* ----------------------------------------------------------------------------
Copyright (c) 2018-2024, Microsoft Research, Daan Leijen
This is free software; you can redistribute it and/or modify it under the
terms of the MIT license. A copy of the license can be found in the file
"LICENSE" at the root of this distribution.
-----------------------------------------------------------------------------*/
#ifndef _DEFAULT_SOURCE
#define _DEFAULT_SOURCE   // for realpath() on Linux
#endif

#include "mimalloc.h"
#include "mimalloc/internal.h"
#include "mimalloc/atomic.h"
#include "mimalloc/prim.h"   // _mi_prim_thread_id()

#include <string.h>      // memset, strlen (for mi_strdup)
#include <stdlib.h>      // malloc, abort

#define MI_IN_ALLOC_C
#include "alloc-override.c"
#include "free.c"
#undef MI_IN_ALLOC_C

// ------------------------------------------------------
// Allocation
// ------------------------------------------------------

// Fast allocation in a page: just pop from the free list.
// Fall back to generic allocation only if the list is empty.
// Note: in release mode the (inlined) routine is about 7 instructions with a single test.
<<<<<<< HEAD
extern inline void* _mi_page_malloc(mi_heap_t* heap, mi_page_t* page, size_t size, bool zero) mi_attr_noexcept
=======
extern inline void* _mi_page_malloc_zero(mi_heap_t* heap, mi_page_t* page, size_t size, bool zero) mi_attr_noexcept 
>>>>>>> 7128db7b
{
  mi_assert_internal(page->block_size == 0 /* empty heap */ || mi_page_block_size(page) >= size);
  mi_block_t* const block = page->free;
  if mi_unlikely(block == NULL) {
    return _mi_malloc_generic(heap, size, zero, 0);
  }
  mi_assert_internal(block != NULL && _mi_ptr_page(block) == page);
  // pop from the free list
  page->free = mi_block_next(page, block);
  page->used++;
  mi_assert_internal(page->free == NULL || _mi_ptr_page(page->free) == page);
  #if MI_DEBUG>3
  if (page->free_is_zero) {
    mi_assert_expensive(mi_mem_is_zero(block+1,size - sizeof(*block)));
  }
  #endif

  // allow use of the block internally
  // note: when tracking we need to avoid ever touching the MI_PADDING since
  // that is tracked by valgrind etc. as non-accessible (through the red-zone, see `mimalloc/track.h`)
  mi_track_mem_undefined(block, mi_page_usable_block_size(page));

  // zero the block? note: we need to zero the full block size (issue #63)
  if mi_unlikely(zero) {
    mi_assert_internal(page->block_size != 0); // do not call with zero'ing for huge blocks (see _mi_malloc_generic)
    mi_assert_internal(page->block_size >= MI_PADDING_SIZE);
    if (page->free_is_zero) {
      block->next = 0;
      mi_track_mem_defined(block, page->block_size - MI_PADDING_SIZE);
    }
    else {
      _mi_memzero_aligned(block, page->block_size - MI_PADDING_SIZE);
    }
  }

  #if (MI_DEBUG>0) && !MI_TRACK_ENABLED && !MI_TSAN
  if (!zero && !mi_page_is_huge(page)) {
    memset(block, MI_DEBUG_UNINIT, mi_page_usable_block_size(page));
  }
  #elif (MI_SECURE!=0)
  if (!zero) { block->next = 0; } // don't leak internal data
  #endif

  #if (MI_STAT>0)
  const size_t bsize = mi_page_usable_block_size(page);
  if (bsize <= MI_MEDIUM_OBJ_SIZE_MAX) {
    mi_heap_stat_increase(heap, normal, bsize);
    mi_heap_stat_counter_increase(heap, normal_count, 1);
    #if (MI_STAT>1)
    const size_t bin = _mi_bin(bsize);
    mi_heap_stat_increase(heap, normal_bins[bin], 1);
    #endif
  }
  #endif

  #if MI_PADDING // && !MI_TRACK_ENABLED
    mi_padding_t* const padding = (mi_padding_t*)((uint8_t*)block + mi_page_usable_block_size(page));
    ptrdiff_t delta = ((uint8_t*)padding - (uint8_t*)block - (size - MI_PADDING_SIZE));
    #if (MI_DEBUG>=2)
    mi_assert_internal(delta >= 0 && mi_page_usable_block_size(page) >= (size - MI_PADDING_SIZE + delta));
    #endif
    mi_track_mem_defined(padding,sizeof(mi_padding_t));  // note: re-enable since mi_page_usable_block_size may set noaccess
    padding->canary = (uint32_t)(mi_ptr_encode(page,block,page->keys));
    padding->delta  = (uint32_t)(delta);
    #if MI_PADDING_CHECK
    if (!mi_page_is_huge(page)) {
      uint8_t* fill = (uint8_t*)padding - delta;
      const size_t maxpad = (delta > MI_MAX_ALIGN_SIZE ? MI_MAX_ALIGN_SIZE : delta); // set at most N initial padding bytes
      for (size_t i = 0; i < maxpad; i++) { fill[i] = MI_DEBUG_PADDING; }
    }
    #endif
  #endif

  return block;
}

// extra entries for improved efficiency in `alloc-aligned.c`.
extern inline void* _mi_page_malloc(mi_heap_t* heap, mi_page_t* page, size_t size) mi_attr_noexcept {
  return _mi_page_malloc_zero(heap,page,size,false);
}
extern inline void* _mi_page_malloc_zeroed(mi_heap_t* heap, mi_page_t* page, size_t size) mi_attr_noexcept {
  return _mi_page_malloc_zero(heap,page,size,true);
}

static inline mi_decl_restrict void* mi_heap_malloc_small_zero(mi_heap_t* heap, size_t size, bool zero) mi_attr_noexcept {
  mi_assert(heap != NULL);
  #if MI_DEBUG
  const uintptr_t tid = _mi_thread_id();
  mi_assert(heap->thread_id == 0 || heap->thread_id == tid); // heaps are thread local
  #endif
  mi_assert(size <= MI_SMALL_SIZE_MAX);
  #if (MI_PADDING)
  if (size == 0) { size = sizeof(void*); }
  #endif

  mi_page_t* page = _mi_heap_get_free_small_page(heap, size + MI_PADDING_SIZE);
<<<<<<< HEAD
  void* const p = _mi_page_malloc(heap, page, size + MI_PADDING_SIZE, zero);
=======
  void* const p = _mi_page_malloc_zero(heap, page, size + MI_PADDING_SIZE, zero);  
>>>>>>> 7128db7b
  mi_track_malloc(p,size,zero);

  #if MI_STAT>1
  if (p != NULL) {
    if (!mi_heap_is_initialized(heap)) { heap = mi_prim_get_default_heap(); }
    mi_heap_stat_increase(heap, malloc, mi_usable_size(p));
  }
  #endif
  #if MI_DEBUG>3
  if (p != NULL && zero) {
    mi_assert_expensive(mi_mem_is_zero(p, size));
  }
  #endif
  return p;
}

// allocate a small block
mi_decl_nodiscard extern inline mi_decl_restrict void* mi_heap_malloc_small(mi_heap_t* heap, size_t size) mi_attr_noexcept {
  return mi_heap_malloc_small_zero(heap, size, false);
}

mi_decl_nodiscard extern inline mi_decl_restrict void* mi_malloc_small(size_t size) mi_attr_noexcept {
  return mi_heap_malloc_small(mi_prim_get_default_heap(), size);
}

// The main allocation function
extern inline void* _mi_heap_malloc_zero_ex(mi_heap_t* heap, size_t size, bool zero, size_t huge_alignment) mi_attr_noexcept {
  if mi_likely(size <= MI_SMALL_SIZE_MAX) {
    mi_assert_internal(huge_alignment == 0);
    return mi_heap_malloc_small_zero(heap, size, zero);
  }
  else {
    mi_assert(heap!=NULL);
    mi_assert(heap->thread_id == 0 || heap->thread_id == _mi_thread_id());   // heaps are thread local
    void* const p = _mi_malloc_generic(heap, size + MI_PADDING_SIZE, zero, huge_alignment);  // note: size can overflow but it is detected in malloc_generic
    mi_track_malloc(p,size,zero);
    #if MI_STAT>1
    if (p != NULL) {
      if (!mi_heap_is_initialized(heap)) { heap = mi_prim_get_default_heap(); }
      mi_heap_stat_increase(heap, malloc, mi_usable_size(p));
    }
    #endif
    #if MI_DEBUG>3
    if (p != NULL && zero) {
      mi_assert_expensive(mi_mem_is_zero(p, size));
    }
    #endif
    return p;
  }
}

extern inline void* _mi_heap_malloc_zero(mi_heap_t* heap, size_t size, bool zero) mi_attr_noexcept {
  return _mi_heap_malloc_zero_ex(heap, size, zero, 0);
}

mi_decl_nodiscard extern inline mi_decl_restrict void* mi_heap_malloc(mi_heap_t* heap, size_t size) mi_attr_noexcept {
  return _mi_heap_malloc_zero(heap, size, false);
}

mi_decl_nodiscard extern inline mi_decl_restrict void* mi_malloc(size_t size) mi_attr_noexcept {
  return mi_heap_malloc(mi_prim_get_default_heap(), size);
}

// zero initialized small block
mi_decl_nodiscard mi_decl_restrict void* mi_zalloc_small(size_t size) mi_attr_noexcept {
  return mi_heap_malloc_small_zero(mi_prim_get_default_heap(), size, true);
}

mi_decl_nodiscard extern inline mi_decl_restrict void* mi_heap_zalloc(mi_heap_t* heap, size_t size) mi_attr_noexcept {
  return _mi_heap_malloc_zero(heap, size, true);
}

mi_decl_nodiscard mi_decl_restrict void* mi_zalloc(size_t size) mi_attr_noexcept {
  return mi_heap_zalloc(mi_prim_get_default_heap(),size);
}


mi_decl_nodiscard extern inline mi_decl_restrict void* mi_heap_calloc(mi_heap_t* heap, size_t count, size_t size) mi_attr_noexcept {
  size_t total;
  if (mi_count_size_overflow(count,size,&total)) return NULL;
  return mi_heap_zalloc(heap,total);
}

mi_decl_nodiscard mi_decl_restrict void* mi_calloc(size_t count, size_t size) mi_attr_noexcept {
  return mi_heap_calloc(mi_prim_get_default_heap(),count,size);
}

// Uninitialized `calloc`
mi_decl_nodiscard extern mi_decl_restrict void* mi_heap_mallocn(mi_heap_t* heap, size_t count, size_t size) mi_attr_noexcept {
  size_t total;
  if (mi_count_size_overflow(count, size, &total)) return NULL;
  return mi_heap_malloc(heap, total);
}

mi_decl_nodiscard mi_decl_restrict void* mi_mallocn(size_t count, size_t size) mi_attr_noexcept {
  return mi_heap_mallocn(mi_prim_get_default_heap(),count,size);
}

// Expand (or shrink) in place (or fail)
void* mi_expand(void* p, size_t newsize) mi_attr_noexcept {
  #if MI_PADDING
  // we do not shrink/expand with padding enabled
  MI_UNUSED(p); MI_UNUSED(newsize);
  return NULL;
  #else
  if (p == NULL) return NULL;
  const size_t size = _mi_usable_size(p,"mi_expand");
  if (newsize > size) return NULL;
  return p; // it fits
  #endif
}

void* _mi_heap_realloc_zero(mi_heap_t* heap, void* p, size_t newsize, bool zero) mi_attr_noexcept {
  // if p == NULL then behave as malloc.
  // else if size == 0 then reallocate to a zero-sized block (and don't return NULL, just as mi_malloc(0)).
  // (this means that returning NULL always indicates an error, and `p` will not have been freed in that case.)
  const size_t size = _mi_usable_size(p,"mi_realloc"); // also works if p == NULL (with size 0)
  if mi_unlikely(newsize <= size && newsize >= (size / 2) && newsize > 0) {  // note: newsize must be > 0 or otherwise we return NULL for realloc(NULL,0)
    mi_assert_internal(p!=NULL);
    // todo: do not track as the usable size is still the same in the free; adjust potential padding?
    // mi_track_resize(p,size,newsize)
    // if (newsize < size) { mi_track_mem_noaccess((uint8_t*)p + newsize, size - newsize); }
    return p;  // reallocation still fits and not more than 50% waste
  }
  void* newp = mi_heap_malloc(heap,newsize);
  if mi_likely(newp != NULL) {
    if (zero && newsize > size) {
      // also set last word in the previous allocation to zero to ensure any padding is zero-initialized
      const size_t start = (size >= sizeof(intptr_t) ? size - sizeof(intptr_t) : 0);
      _mi_memzero((uint8_t*)newp + start, newsize - start);
    }
    else if (newsize == 0) {
      ((uint8_t*)newp)[0] = 0; // work around for applications that expect zero-reallocation to be zero initialized (issue #725)
    }
    if mi_likely(p != NULL) {
      const size_t copysize = (newsize > size ? size : newsize);
      mi_track_mem_defined(p,copysize);  // _mi_useable_size may be too large for byte precise memory tracking..
      _mi_memcpy(newp, p, copysize);
      mi_free(p); // only free the original pointer if successful
    }
  }
  return newp;
}

mi_decl_nodiscard void* mi_heap_realloc(mi_heap_t* heap, void* p, size_t newsize) mi_attr_noexcept {
  return _mi_heap_realloc_zero(heap, p, newsize, false);
}

mi_decl_nodiscard void* mi_heap_reallocn(mi_heap_t* heap, void* p, size_t count, size_t size) mi_attr_noexcept {
  size_t total;
  if (mi_count_size_overflow(count, size, &total)) return NULL;
  return mi_heap_realloc(heap, p, total);
}


// Reallocate but free `p` on errors
mi_decl_nodiscard void* mi_heap_reallocf(mi_heap_t* heap, void* p, size_t newsize) mi_attr_noexcept {
  void* newp = mi_heap_realloc(heap, p, newsize);
  if (newp==NULL && p!=NULL) mi_free(p);
  return newp;
}

mi_decl_nodiscard void* mi_heap_rezalloc(mi_heap_t* heap, void* p, size_t newsize) mi_attr_noexcept {
  return _mi_heap_realloc_zero(heap, p, newsize, true);
}

mi_decl_nodiscard void* mi_heap_recalloc(mi_heap_t* heap, void* p, size_t count, size_t size) mi_attr_noexcept {
  size_t total;
  if (mi_count_size_overflow(count, size, &total)) return NULL;
  return mi_heap_rezalloc(heap, p, total);
}


mi_decl_nodiscard void* mi_realloc(void* p, size_t newsize) mi_attr_noexcept {
  return mi_heap_realloc(mi_prim_get_default_heap(),p,newsize);
}

mi_decl_nodiscard void* mi_reallocn(void* p, size_t count, size_t size) mi_attr_noexcept {
  return mi_heap_reallocn(mi_prim_get_default_heap(),p,count,size);
}

// Reallocate but free `p` on errors
mi_decl_nodiscard void* mi_reallocf(void* p, size_t newsize) mi_attr_noexcept {
  return mi_heap_reallocf(mi_prim_get_default_heap(),p,newsize);
}

mi_decl_nodiscard void* mi_rezalloc(void* p, size_t newsize) mi_attr_noexcept {
  return mi_heap_rezalloc(mi_prim_get_default_heap(), p, newsize);
}

mi_decl_nodiscard void* mi_recalloc(void* p, size_t count, size_t size) mi_attr_noexcept {
  return mi_heap_recalloc(mi_prim_get_default_heap(), p, count, size);
}



// ------------------------------------------------------
// strdup, strndup, and realpath
// ------------------------------------------------------

// `strdup` using mi_malloc
mi_decl_nodiscard mi_decl_restrict char* mi_heap_strdup(mi_heap_t* heap, const char* s) mi_attr_noexcept {
  if (s == NULL) return NULL;
  size_t n = strlen(s);
  char* t = (char*)mi_heap_malloc(heap,n+1);
  if (t == NULL) return NULL;
  _mi_memcpy(t, s, n);
  t[n] = 0;
  return t;
}

mi_decl_nodiscard mi_decl_restrict char* mi_strdup(const char* s) mi_attr_noexcept {
  return mi_heap_strdup(mi_prim_get_default_heap(), s);
}

// `strndup` using mi_malloc
mi_decl_nodiscard mi_decl_restrict char* mi_heap_strndup(mi_heap_t* heap, const char* s, size_t n) mi_attr_noexcept {
  if (s == NULL) return NULL;
  const char* end = (const char*)memchr(s, 0, n);  // find end of string in the first `n` characters (returns NULL if not found)
  const size_t m = (end != NULL ? (size_t)(end - s) : n);  // `m` is the minimum of `n` or the end-of-string
  mi_assert_internal(m <= n);
  char* t = (char*)mi_heap_malloc(heap, m+1);
  if (t == NULL) return NULL;
  _mi_memcpy(t, s, m);
  t[m] = 0;
  return t;
}

mi_decl_nodiscard mi_decl_restrict char* mi_strndup(const char* s, size_t n) mi_attr_noexcept {
  return mi_heap_strndup(mi_prim_get_default_heap(),s,n);
}

#ifndef __wasi__
// `realpath` using mi_malloc
#ifdef _WIN32
#ifndef PATH_MAX
#define PATH_MAX MAX_PATH
#endif
#include <windows.h>
mi_decl_nodiscard mi_decl_restrict char* mi_heap_realpath(mi_heap_t* heap, const char* fname, char* resolved_name) mi_attr_noexcept {
  // todo: use GetFullPathNameW to allow longer file names
  char buf[PATH_MAX];
  DWORD res = GetFullPathNameA(fname, PATH_MAX, (resolved_name == NULL ? buf : resolved_name), NULL);
  if (res == 0) {
    errno = GetLastError(); return NULL;
  }
  else if (res > PATH_MAX) {
    errno = EINVAL; return NULL;
  }
  else if (resolved_name != NULL) {
    return resolved_name;
  }
  else {
    return mi_heap_strndup(heap, buf, PATH_MAX);
  }
}
#else
/*
#include <unistd.h>  // pathconf
static size_t mi_path_max(void) {
  static size_t path_max = 0;
  if (path_max <= 0) {
    long m = pathconf("/",_PC_PATH_MAX);
    if (m <= 0) path_max = 4096;      // guess
    else if (m < 256) path_max = 256; // at least 256
    else path_max = m;
  }
  return path_max;
}
*/
char* mi_heap_realpath(mi_heap_t* heap, const char* fname, char* resolved_name) mi_attr_noexcept {
  if (resolved_name != NULL) {
    return realpath(fname,resolved_name);
  }
  else {
    char* rname = realpath(fname, NULL);
    if (rname == NULL) return NULL;
    char* result = mi_heap_strdup(heap, rname);
    mi_cfree(rname);  // use checked free (which may be redirected to our free but that's ok)
    // note: with ASAN realpath is intercepted and mi_cfree may leak the returned pointer :-(
    return result;
  }
  /*
    const size_t n  = mi_path_max();
    char* buf = (char*)mi_malloc(n+1);
    if (buf == NULL) {
      errno = ENOMEM;
      return NULL;
    }
    char* rname  = realpath(fname,buf);
    char* result = mi_heap_strndup(heap,rname,n); // ok if `rname==NULL`
    mi_free(buf);
    return result;
  }
  */
}
#endif

mi_decl_nodiscard mi_decl_restrict char* mi_realpath(const char* fname, char* resolved_name) mi_attr_noexcept {
  return mi_heap_realpath(mi_prim_get_default_heap(),fname,resolved_name);
}
#endif

/*-------------------------------------------------------
C++ new and new_aligned
The standard requires calling into `get_new_handler` and
throwing the bad_alloc exception on failure. If we compile
with a C++ compiler we can implement this precisely. If we
use a C compiler we cannot throw a `bad_alloc` exception
but we call `exit` instead (i.e. not returning).
-------------------------------------------------------*/

#ifdef __cplusplus
#include <new>
static bool mi_try_new_handler(bool nothrow) {
  #if defined(_MSC_VER) || (__cplusplus >= 201103L)
    std::new_handler h = std::get_new_handler();
  #else
    std::new_handler h = std::set_new_handler();
    std::set_new_handler(h);
  #endif
  if (h==NULL) {
    _mi_error_message(ENOMEM, "out of memory in 'new'");
    #if defined(_CPPUNWIND) || defined(__cpp_exceptions)  // exceptions are not always enabled
    if (!nothrow) {
      throw std::bad_alloc();
    }
    #else
    MI_UNUSED(nothrow);
    #endif
    return false;
  }
  else {
    h();
    return true;
  }
}
#else
typedef void (*std_new_handler_t)(void);

#if (defined(__GNUC__) || (defined(__clang__) && !defined(_MSC_VER)))  // exclude clang-cl, see issue #631
std_new_handler_t __attribute__((weak)) _ZSt15get_new_handlerv(void) {
  return NULL;
}
static std_new_handler_t mi_get_new_handler(void) {
  return _ZSt15get_new_handlerv();
}
#else
// note: on windows we could dynamically link to `?get_new_handler@std@@YAP6AXXZXZ`.
static std_new_handler_t mi_get_new_handler() {
  return NULL;
}
#endif

static bool mi_try_new_handler(bool nothrow) {
  std_new_handler_t h = mi_get_new_handler();
  if (h==NULL) {
    _mi_error_message(ENOMEM, "out of memory in 'new'");
    if (!nothrow) {
      abort();  // cannot throw in plain C, use abort
    }
    return false;
  }
  else {
    h();
    return true;
  }
}
#endif

mi_decl_export mi_decl_noinline void* mi_heap_try_new(mi_heap_t* heap, size_t size, bool nothrow ) {
  void* p = NULL;
  while(p == NULL && mi_try_new_handler(nothrow)) {
    p = mi_heap_malloc(heap,size);
  }
  return p;
}

static mi_decl_noinline void* mi_try_new(size_t size, bool nothrow) {
  return mi_heap_try_new(mi_prim_get_default_heap(), size, nothrow);
}


mi_decl_nodiscard mi_decl_restrict void* mi_heap_alloc_new(mi_heap_t* heap, size_t size) {
  void* p = mi_heap_malloc(heap,size);
  if mi_unlikely(p == NULL) return mi_heap_try_new(heap, size, false);
  return p;
}

mi_decl_nodiscard mi_decl_restrict void* mi_new(size_t size) {
  return mi_heap_alloc_new(mi_prim_get_default_heap(), size);
}


mi_decl_nodiscard mi_decl_restrict void* mi_heap_alloc_new_n(mi_heap_t* heap, size_t count, size_t size) {
  size_t total;
  if mi_unlikely(mi_count_size_overflow(count, size, &total)) {
    mi_try_new_handler(false);  // on overflow we invoke the try_new_handler once to potentially throw std::bad_alloc
    return NULL;
  }
  else {
    return mi_heap_alloc_new(heap,total);
  }
}

mi_decl_nodiscard mi_decl_restrict void* mi_new_n(size_t count, size_t size) {
  return mi_heap_alloc_new_n(mi_prim_get_default_heap(), size, count);
}


mi_decl_nodiscard mi_decl_restrict void* mi_new_nothrow(size_t size) mi_attr_noexcept {
  void* p = mi_malloc(size);
  if mi_unlikely(p == NULL) return mi_try_new(size, true);
  return p;
}

mi_decl_nodiscard mi_decl_restrict void* mi_new_aligned(size_t size, size_t alignment) {
  void* p;
  do {
    p = mi_malloc_aligned(size, alignment);
  }
  while(p == NULL && mi_try_new_handler(false));
  return p;
}

mi_decl_nodiscard mi_decl_restrict void* mi_new_aligned_nothrow(size_t size, size_t alignment) mi_attr_noexcept {
  void* p;
  do {
    p = mi_malloc_aligned(size, alignment);
  }
  while(p == NULL && mi_try_new_handler(true));
  return p;
}

mi_decl_nodiscard void* mi_new_realloc(void* p, size_t newsize) {
  void* q;
  do {
    q = mi_realloc(p, newsize);
  } while (q == NULL && mi_try_new_handler(false));
  return q;
}

mi_decl_nodiscard void* mi_new_reallocn(void* p, size_t newcount, size_t size) {
  size_t total;
  if mi_unlikely(mi_count_size_overflow(newcount, size, &total)) {
    mi_try_new_handler(false);  // on overflow we invoke the try_new_handler once to potentially throw std::bad_alloc
    return NULL;
  }
  else {
    return mi_new_realloc(p, total);
  }
}

// ------------------------------------------------------
// ensure explicit external inline definitions are emitted!
// ------------------------------------------------------

#ifdef __cplusplus
void* _mi_externs[] = {
  (void*)&_mi_page_malloc,
  (void*)&_mi_heap_malloc_zero,
  (void*)&_mi_heap_malloc_zero_ex,
  (void*)&mi_malloc,
  (void*)&mi_malloc_small,
  (void*)&mi_zalloc_small,
  (void*)&mi_heap_malloc,
  (void*)&mi_heap_zalloc,
  (void*)&mi_heap_malloc_small,
  // (void*)&mi_heap_alloc_new,
  // (void*)&mi_heap_alloc_new_n
};
#endif<|MERGE_RESOLUTION|>--- conflicted
+++ resolved
@@ -28,11 +28,7 @@
 // Fast allocation in a page: just pop from the free list.
 // Fall back to generic allocation only if the list is empty.
 // Note: in release mode the (inlined) routine is about 7 instructions with a single test.
-<<<<<<< HEAD
-extern inline void* _mi_page_malloc(mi_heap_t* heap, mi_page_t* page, size_t size, bool zero) mi_attr_noexcept
-=======
 extern inline void* _mi_page_malloc_zero(mi_heap_t* heap, mi_page_t* page, size_t size, bool zero) mi_attr_noexcept 
->>>>>>> 7128db7b
 {
   mi_assert_internal(page->block_size == 0 /* empty heap */ || mi_page_block_size(page) >= size);
   mi_block_t* const block = page->free;
@@ -129,11 +125,7 @@
   #endif
 
   mi_page_t* page = _mi_heap_get_free_small_page(heap, size + MI_PADDING_SIZE);
-<<<<<<< HEAD
-  void* const p = _mi_page_malloc(heap, page, size + MI_PADDING_SIZE, zero);
-=======
   void* const p = _mi_page_malloc_zero(heap, page, size + MI_PADDING_SIZE, zero);  
->>>>>>> 7128db7b
   mi_track_malloc(p,size,zero);
 
   #if MI_STAT>1
