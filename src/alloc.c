--- conflicted
+++ resolved
@@ -393,18 +393,11 @@
   // The padding check may access the non-thread-owned page for the key values.
   // that is safe as these are constant and the page won't be freed (as the block is not freed yet).
   mi_check_padding(page, block);
-<<<<<<< HEAD
-  mi_padding_shrink(page, block, sizeof(mi_block_t));       // for small size, ensure we can fit the delayed thread pointers without triggering overflow detection
+  _mi_padding_shrink(page, block, sizeof(mi_block_t));       // for small size, ensure we can fit the delayed thread pointers without triggering overflow detection
   
   // huge page segments are always abandoned and can be freed immediately
   mi_segment_t* segment = _mi_page_segment(page);
   if (segment->kind == MI_SEGMENT_HUGE) {
-=======
-  _mi_padding_shrink(page, block, sizeof(mi_block_t));       // for small size, ensure we can fit the delayed thread pointers without triggering overflow detection
-
-  mi_segment_t* const segment = _mi_page_segment(page);
-  if (segment->page_kind == MI_PAGE_HUGE) {
->>>>>>> 6dcebdc3
     #if MI_HUGE_PAGE_ABANDON
     // huge page segments are always abandoned and can be freed immediately
     mi_stat_huge_free(page);
