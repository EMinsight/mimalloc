--- conflicted
+++ resolved
@@ -57,27 +57,15 @@
   // the following options are experimental and not all combinations make sense.
   { 1, UNINIT, MI_OPTION(eager_commit) },        // note: if eager_region_commit is on, this should be on too.
   #ifdef _WIN32   // and BSD?
-<<<<<<< HEAD
-  { 1, UNINIT, "eager_region_commit" }, 
-=======
-  { 0, UNINIT, MI_OPTION(eager_region_commit) }, // don't commit too eagerly on windows (just for looks...)
->>>>>>> 1e0cd575
+  { 1, UNINIT, MI_OPTION(eager_region_commit) }, // don't commit too eagerly on windows (just for looks...)
   #else
   { 1, UNINIT, MI_OPTION(eager_region_commit) },
   #endif
-<<<<<<< HEAD
-  { 0, UNINIT, "large_os_pages" },      // use large OS pages, use only with eager commit to prevent fragmentation of VMA's
-  { 0, UNINIT, "reserve_huge_os_pages" },
-  { 0, UNINIT, "page_reset" },
-  { 0, UNINIT, "cache_reset" },
-  { 0, UNINIT, "reset_decommits" },     // note: cannot enable this if secure is on
-  { 0, UNINIT, "reset_discards" }       // note: cannot enable this if secure is on
-=======
   { 0, UNINIT, MI_OPTION(large_os_pages) },      // use large OS pages, use only with eager commit to prevent fragmentation of VMA's
+  { 0, UNINIT, MI_OPTION(reserve_huge_os_pages) },
   { 0, UNINIT, MI_OPTION(page_reset) },
   { 0, UNINIT, MI_OPTION(cache_reset) },
   { 0, UNINIT, MI_OPTION(reset_decommits) }      // note: cannot enable this if secure is on
->>>>>>> 1e0cd575
 };
 
 static void mi_option_init(mi_option_desc_t* desc);
