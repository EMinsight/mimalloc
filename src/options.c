--- conflicted
+++ resolved
@@ -498,13 +498,12 @@
   // Read option value from the environment
   char s[64+1];
   char buf[64+1];
-<<<<<<< HEAD
-  mi_strlcpy(buf, "mimalloc_", sizeof(buf));
-  mi_strlcat(buf, desc->name, sizeof(buf));
+  _mi_strlcpy(buf, "mimalloc_", sizeof(buf));
+  _mi_strlcat(buf, desc->name, sizeof(buf));
   bool found = mi_getenv(buf,s,sizeof(s));
   if (!found && desc->legacy_name != NULL) {
-    mi_strlcpy(buf, "mimalloc_", sizeof(buf));
-    mi_strlcat(buf, desc->legacy_name, sizeof(buf));
+    _mi_strlcpy(buf, "mimalloc_", sizeof(buf));
+    _mi_strlcat(buf, desc->legacy_name, sizeof(buf));
     found = mi_getenv(buf,s,sizeof(s));
     if (found) {
       _mi_warning_message("environment option \"mimalloc_%s\" is deprecated -- use \"mimalloc_%s\" instead.\n", desc->legacy_name, desc->name );
@@ -512,15 +511,7 @@
   }
 
   if (found) {
-    size_t len = strlen(s);
-=======
-  _mi_strlcpy(buf, "mimalloc_", sizeof(buf));
-  _mi_strlcat(buf, desc->name, sizeof(buf));
-  char s[64+1];
-  if (mi_getenv(buf, s, sizeof(s))) {
-    size_t len = _mi_strnlen(s,64);
->>>>>>> 84ef963a
-    if (len >= sizeof(buf)) len = sizeof(buf) - 1;
+    size_t len = _mi_strnlen(s,sizeof(buf)-1);
     for (size_t i = 0; i < len; i++) {
       buf[i] = _mi_toupper(s[i]);
     }
