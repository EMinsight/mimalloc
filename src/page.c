--- conflicted
+++ resolved
@@ -256,28 +256,19 @@
 // allocate a fresh page from a segment
 static mi_page_t* mi_page_fresh_alloc(mi_heap_t* heap, mi_page_queue_t* pq, size_t block_size, size_t page_alignment) {
   mi_assert_internal(pq==NULL||mi_heap_contains_queue(heap, pq));
-<<<<<<< HEAD
-  mi_page_t* page = _mi_segment_page_alloc(heap, block_size, &heap->tld->segments, &heap->tld->os);
-=======
-  mi_assert_internal(pq==NULL||block_size == pq->block_size);
+  mi_assert_internal(pq==NULL || block_size > MI_MEDIUM_OBJ_SIZE_MAX || block_size == pq->block_size);
   mi_page_t* page = _mi_segment_page_alloc(heap, block_size, page_alignment, &heap->tld->segments, &heap->tld->os);
->>>>>>> d1ae630d
   if (page == NULL) {
     // this may be out-of-memory, or an abandoned page was reclaimed (and in our queue)
     return NULL;
   }
-<<<<<<< HEAD
   mi_assert_internal(pq==NULL || _mi_page_segment(page)->kind != MI_SEGMENT_HUGE);
-  mi_page_init(heap, page, block_size, heap->tld);
-=======
-  mi_assert_internal(pq==NULL || _mi_page_segment(page)->page_kind != MI_PAGE_HUGE);
   mi_assert_internal(pq!=NULL || page->xblock_size != 0);
   mi_assert_internal(pq!=NULL || mi_page_block_size(page) >= block_size);
   // a fresh page was found, initialize it
   const size_t full_block_size = (pq == NULL ? mi_page_block_size(page) : block_size); // see also: mi_segment_huge_page_alloc
   mi_assert_internal(full_block_size >= block_size);
   mi_page_init(heap, page, full_block_size, heap->tld);
->>>>>>> d1ae630d
   mi_heap_stat_increase(heap, pages, 1);
   if (pq!=NULL) mi_page_queue_push(heap, pq, page); // huge pages use pq==NULL
   mi_assert_expensive(_mi_page_is_valid(page));
@@ -813,19 +804,12 @@
 // Because huge pages contain just one block, and the segment contains
 // just that page, we always treat them as abandoned and any thread
 // that frees the block can free the whole page and segment directly.
-<<<<<<< HEAD
-static mi_page_t* mi_large_huge_page_alloc(mi_heap_t* heap, size_t size) {
-  size_t block_size = _mi_os_good_alloc_size(size);
-  mi_assert_internal(mi_bin(block_size) == MI_BIN_HUGE);
-  bool is_huge = (block_size > MI_LARGE_OBJ_SIZE_MAX);
-  mi_page_queue_t* pq = (is_huge ? NULL : mi_page_queue(heap, block_size));
-  mi_page_t* page = mi_page_fresh_alloc(heap, pq, block_size);
-=======
-static mi_page_t* mi_huge_page_alloc(mi_heap_t* heap, size_t size, size_t page_alignment) {
+static mi_page_t* mi_large_huge_page_alloc(mi_heap_t* heap, size_t size, size_t page_alignment) {
   size_t block_size = _mi_os_good_alloc_size(size);
   mi_assert_internal(mi_bin(block_size) == MI_BIN_HUGE || page_alignment > 0);
-  mi_page_t* page = mi_page_fresh_alloc(heap,NULL,block_size,page_alignment);
->>>>>>> d1ae630d
+  bool is_huge = (block_size > MI_LARGE_OBJ_SIZE_MAX || page_alignment > 0);
+  mi_page_queue_t* pq = (is_huge ? NULL : mi_page_queue(heap, block_size));
+  mi_page_t* page = mi_page_fresh_alloc(heap, pq, block_size, page_alignment);
   if (page != NULL) {
     mi_assert_internal(mi_page_immediate_available(page));
     
@@ -859,21 +843,13 @@
 static mi_page_t* mi_find_page(mi_heap_t* heap, size_t size, size_t huge_alignment) mi_attr_noexcept {
   // huge allocation?
   const size_t req_size = size - MI_PADDING_SIZE;  // correct for padding_size in case of an overflow on `size`  
-<<<<<<< HEAD
-  if mi_unlikely(req_size > (MI_MEDIUM_OBJ_SIZE_MAX - MI_PADDING_SIZE)) {
-=======
-  if mi_unlikely(req_size > (MI_LARGE_OBJ_SIZE_MAX - MI_PADDING_SIZE) || huge_alignment > 0) {
->>>>>>> d1ae630d
+  if mi_unlikely(req_size > (MI_MEDIUM_OBJ_SIZE_MAX - MI_PADDING_SIZE) || huge_alignment > 0) {
     if mi_unlikely(req_size > PTRDIFF_MAX) {  // we don't allocate more than PTRDIFF_MAX (see <https://sourceware.org/ml/libc-announce/2019/msg00001.html>)
       _mi_error_message(EOVERFLOW, "allocation request is too large (%zu bytes)\n", req_size);
       return NULL;
     }
     else {
-<<<<<<< HEAD
-      return mi_large_huge_page_alloc(heap,size);
-=======
-      return mi_huge_page_alloc(heap,size,huge_alignment);
->>>>>>> d1ae630d
+      return mi_large_huge_page_alloc(heap,size,huge_alignment);
     }
   }
   else {
