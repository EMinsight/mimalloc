--- conflicted
+++ resolved
@@ -804,12 +804,8 @@
 // Because huge pages contain just one block, and the segment contains
 // just that page, we always treat them as abandoned and any thread
 // that frees the block can free the whole page and segment directly.
-<<<<<<< HEAD
+// Huge pages are also use if the requested alignment is very large (> MI_ALIGNMENT_MAX).
 static mi_page_t* mi_large_huge_page_alloc(mi_heap_t* heap, size_t size, size_t page_alignment) {
-=======
-// Huge pages are also use if the requested alignment is very large (> MI_ALIGNMENT_MAX).
-static mi_page_t* mi_huge_page_alloc(mi_heap_t* heap, size_t size, size_t page_alignment) {
->>>>>>> 2daec6c7
   size_t block_size = _mi_os_good_alloc_size(size);
   mi_assert_internal(mi_bin(block_size) == MI_BIN_HUGE || page_alignment > 0);
   bool is_huge = (block_size > MI_LARGE_OBJ_SIZE_MAX || page_alignment > 0);
