/*----------------------------------------------------------------------------
Copyright (c) 2018-2020, Microsoft Research, Daan Leijen
This is free software; you can redistribute it and/or modify it under the
terms of the MIT license. A copy of the license can be found in the file
"LICENSE" at the root of this distribution.
-----------------------------------------------------------------------------*/

/* -----------------------------------------------------------
  The core of the allocator. Every segment contains
  pages of a certain block size. The main function
  exported is `mi_malloc_generic`.
----------------------------------------------------------- */

#include "mimalloc.h"
#include "mimalloc-internal.h"
#include "mimalloc-atomic.h"

/* -----------------------------------------------------------
  Definition of page queues for each block size
----------------------------------------------------------- */

#define MI_IN_PAGE_C
#include "page-queue.c"
#undef MI_IN_PAGE_C


/* -----------------------------------------------------------
  Page helpers
----------------------------------------------------------- */

// Index a block in a page
static inline mi_block_t* mi_page_block_at(const mi_page_t* page, void* page_start, size_t block_size, size_t i) {
  MI_UNUSED(page);
  mi_assert_internal(page != NULL);
  mi_assert_internal(i <= page->reserved);
  return (mi_block_t*)((uint8_t*)page_start + (i * block_size));
}

static void mi_page_init(mi_heap_t* heap, mi_page_t* page, size_t size, mi_tld_t* tld);
static void mi_page_extend_free(mi_heap_t* heap, mi_page_t* page, mi_tld_t* tld);

#if (MI_DEBUG>=3)
static size_t mi_page_list_count(mi_page_t* page, mi_block_t* head) {
  size_t count = 0;
  while (head != NULL) {
    mi_assert_internal(page == _mi_ptr_page(head));
    count++;
    head = mi_block_next(page, head);
  }
  return count;
}

/*
// Start of the page available memory
static inline uint8_t* mi_page_area(const mi_page_t* page) {
  return _mi_page_start(_mi_page_segment(page), page, NULL);
}
*/

static bool mi_page_list_is_valid(mi_page_t* page, mi_block_t* p) {
  size_t psize;
  uint8_t* page_area = _mi_page_start(_mi_page_segment(page), page, &psize);
  mi_block_t* start = (mi_block_t*)page_area;
  mi_block_t* end   = (mi_block_t*)(page_area + psize);
  while(p != NULL) {
    if (p < start || p >= end) return false;
    p = mi_block_next(page, p);
  }
  return true;
}

static bool mi_page_is_valid_init(mi_page_t* page) {
  mi_assert_internal(page->xblock_size > 0);
  mi_assert_internal(page->used <= page->capacity);
  mi_assert_internal(page->capacity <= page->reserved);

  mi_segment_t* segment = _mi_page_segment(page);
  uint8_t* start = _mi_page_start(segment,page,NULL);
  mi_assert_internal(start == _mi_segment_page_start(segment,page,NULL));
  //const size_t bsize = mi_page_block_size(page);
  //mi_assert_internal(start + page->capacity*page->block_size == page->top);

  mi_assert_internal(mi_page_list_is_valid(page,page->free));
  mi_assert_internal(mi_page_list_is_valid(page,page->local_free));

  #if MI_DEBUG>3 // generally too expensive to check this
  if (page->is_zero) {
    const size_t ubsize = mi_page_usable_block_size(page);
    for(mi_block_t* block = page->free; block != NULL; block = mi_block_next(page,block)) {
      mi_assert_expensive(mi_mem_is_zero(block + 1, ubsize - sizeof(mi_block_t)));
    }
  }
  #endif

  mi_block_t* tfree = mi_page_thread_free(page);
  mi_assert_internal(mi_page_list_is_valid(page, tfree));
  //size_t tfree_count = mi_page_list_count(page, tfree);
  //mi_assert_internal(tfree_count <= page->thread_freed + 1);

  size_t free_count = mi_page_list_count(page, page->free) + mi_page_list_count(page, page->local_free);
  mi_assert_internal(page->used + free_count == page->capacity);

  return true;
}

bool _mi_page_is_valid(mi_page_t* page) {
  mi_assert_internal(mi_page_is_valid_init(page));
  #if MI_SECURE
  mi_assert_internal(page->keys[0] != 0);
  #endif
  if (mi_page_heap(page)!=NULL) {
    mi_segment_t* segment = _mi_page_segment(page);
<<<<<<< HEAD

    mi_assert_internal(!_mi_process_is_initialized || segment->thread_id==0 || segment->thread_id == mi_page_heap(page)->thread_id);
    if (segment->kind != MI_SEGMENT_HUGE) {
=======
    mi_assert_internal(!_mi_process_is_initialized || segment->thread_id == mi_page_heap(page)->thread_id || segment->thread_id==0);
    #if MI_HUGE_PAGE_ABANDON
    if (segment->page_kind != MI_PAGE_HUGE) 
    #endif
    {
>>>>>>> e7dac7c4
      mi_page_queue_t* pq = mi_page_queue_of(page);
      mi_assert_internal(mi_page_queue_contains(pq, page));
      mi_assert_internal(pq->block_size==mi_page_block_size(page) || mi_page_block_size(page) > MI_MEDIUM_OBJ_SIZE_MAX || mi_page_is_in_full(page));
      mi_assert_internal(mi_heap_contains_queue(mi_page_heap(page),pq));
    }
  }
  return true;
}
#endif

void _mi_page_use_delayed_free(mi_page_t* page, mi_delayed_t delay, bool override_never) {
  while (!_mi_page_try_use_delayed_free(page, delay, override_never)) {
    mi_atomic_yield();
  }
}

bool _mi_page_try_use_delayed_free(mi_page_t* page, mi_delayed_t delay, bool override_never) {
  mi_thread_free_t tfreex;
  mi_delayed_t     old_delay;
  mi_thread_free_t tfree;  
  size_t yield_count = 0;
  do {
    tfree = mi_atomic_load_acquire(&page->xthread_free); // note: must acquire as we can break/repeat this loop and not do a CAS;
    tfreex = mi_tf_set_delayed(tfree, delay);
    old_delay = mi_tf_delayed(tfree);
    if mi_unlikely(old_delay == MI_DELAYED_FREEING) {
      if (yield_count >= 4) return false;  // give up after 4 tries
      yield_count++;
      mi_atomic_yield(); // delay until outstanding MI_DELAYED_FREEING are done.
      // tfree = mi_tf_set_delayed(tfree, MI_NO_DELAYED_FREE); // will cause CAS to busy fail
    }
    else if (delay == old_delay) {
      break; // avoid atomic operation if already equal
    }
    else if (!override_never && old_delay == MI_NEVER_DELAYED_FREE) {
      break; // leave never-delayed flag set
    }
  } while ((old_delay == MI_DELAYED_FREEING) ||
           !mi_atomic_cas_weak_release(&page->xthread_free, &tfree, tfreex));

  return true; // success
}

/* -----------------------------------------------------------
  Page collect the `local_free` and `thread_free` lists
----------------------------------------------------------- */

// Collect the local `thread_free` list using an atomic exchange.
// Note: The exchange must be done atomically as this is used right after
// moving to the full list in `mi_page_collect_ex` and we need to
// ensure that there was no race where the page became unfull just before the move.
static void _mi_page_thread_free_collect(mi_page_t* page)
{
  mi_block_t* head;
  mi_thread_free_t tfreex;
  mi_thread_free_t tfree = mi_atomic_load_relaxed(&page->xthread_free);
  do {
    head = mi_tf_block(tfree);
    tfreex = mi_tf_set_block(tfree,NULL);
  } while (!mi_atomic_cas_weak_acq_rel(&page->xthread_free, &tfree, tfreex));

  // return if the list is empty
  if (head == NULL) return;

  // find the tail -- also to get a proper count (without data races)
  uint32_t max_count = page->capacity; // cannot collect more than capacity
  uint32_t count = 1;
  mi_block_t* tail = head;
  mi_block_t* next;
  while ((next = mi_block_next(page,tail)) != NULL && count <= max_count) {
    count++;
    tail = next;
  }
  // if `count > max_count` there was a memory corruption (possibly infinite list due to double multi-threaded free)
  if (count > max_count) {
    _mi_error_message(EFAULT, "corrupted thread-free list\n");
    return; // the thread-free items cannot be freed
  }

  // and append the current local free list
  mi_block_set_next(page,tail, page->local_free);
  page->local_free = head;

  // update counts now
  page->used -= count;
}

void _mi_page_free_collect(mi_page_t* page, bool force) {
  mi_assert_internal(page!=NULL);

  // collect the thread free list
  if (force || mi_page_thread_free(page) != NULL) {  // quick test to avoid an atomic operation
    _mi_page_thread_free_collect(page);
  }

  // and the local free list
  if (page->local_free != NULL) {
    if mi_likely(page->free == NULL) {
      // usual case
      page->free = page->local_free;
      page->local_free = NULL;
      page->is_zero = false;
    }
    else if (force) {
      // append -- only on shutdown (force) as this is a linear operation
      mi_block_t* tail = page->local_free;
      mi_block_t* next;
      while ((next = mi_block_next(page, tail)) != NULL) {
        tail = next;
      }
      mi_block_set_next(page, tail, page->free);
      page->free = page->local_free;
      page->local_free = NULL;
      page->is_zero = false;
    }
  }

  mi_assert_internal(!force || page->local_free == NULL);
}



/* -----------------------------------------------------------
  Page fresh and retire
----------------------------------------------------------- */

// called from segments when reclaiming abandoned pages
void _mi_page_reclaim(mi_heap_t* heap, mi_page_t* page) {
  mi_assert_expensive(mi_page_is_valid_init(page));

  mi_assert_internal(mi_page_heap(page) == heap);
  mi_assert_internal(mi_page_thread_free_flag(page) != MI_NEVER_DELAYED_FREE);
<<<<<<< HEAD
  mi_assert_internal(_mi_page_segment(page)->kind != MI_SEGMENT_HUGE);
=======
  #if MI_HUGE_PAGE_ABANDON
  mi_assert_internal(_mi_page_segment(page)->page_kind != MI_PAGE_HUGE);
  #endif
>>>>>>> e7dac7c4
  mi_assert_internal(!page->is_reset);
  // TODO: push on full queue immediately if it is full?
  mi_page_queue_t* pq = mi_page_queue(heap, mi_page_block_size(page));
  mi_page_queue_push(heap, pq, page);
  mi_assert_expensive(_mi_page_is_valid(page));
}

// allocate a fresh page from a segment
static mi_page_t* mi_page_fresh_alloc(mi_heap_t* heap, mi_page_queue_t* pq, size_t block_size, size_t page_alignment) {
<<<<<<< HEAD
  mi_assert_internal(pq==NULL||mi_heap_contains_queue(heap, pq));
  mi_assert_internal(pq==NULL || block_size > MI_MEDIUM_OBJ_SIZE_MAX || block_size == pq->block_size);
=======
  #if !MI_HUGE_PAGE_ABANDON
  mi_assert_internal(pq != NULL);
  mi_assert_internal(mi_heap_contains_queue(heap, pq));
  mi_assert_internal(page_alignment > 0 || block_size > MI_LARGE_OBJ_SIZE_MAX || block_size == pq->block_size);
  #endif  
>>>>>>> e7dac7c4
  mi_page_t* page = _mi_segment_page_alloc(heap, block_size, page_alignment, &heap->tld->segments, &heap->tld->os);
  if (page == NULL) {
    // this may be out-of-memory, or an abandoned page was reclaimed (and in our queue)
    return NULL;
  }
<<<<<<< HEAD
  mi_assert_internal(pq==NULL || _mi_page_segment(page)->kind != MI_SEGMENT_HUGE);
=======
  #if MI_HUGE_PAGE_ABANDON
  mi_assert_internal(pq==NULL || _mi_page_segment(page)->page_kind != MI_PAGE_HUGE);
  #endif
>>>>>>> e7dac7c4
  mi_assert_internal(pq!=NULL || page->xblock_size != 0);
  mi_assert_internal(pq!=NULL || mi_page_block_size(page) >= block_size);
  // a fresh page was found, initialize it
  const size_t full_block_size = ((pq == NULL || mi_page_queue_is_huge(pq)) ? mi_page_block_size(page) : block_size); // see also: mi_segment_huge_page_alloc
  mi_assert_internal(full_block_size >= block_size);
  mi_page_init(heap, page, full_block_size, heap->tld);
  mi_heap_stat_increase(heap, pages, 1);
  if (pq != NULL) { mi_page_queue_push(heap, pq, page); }
  mi_assert_expensive(_mi_page_is_valid(page));
  return page;
}

// Get a fresh page to use
static mi_page_t* mi_page_fresh(mi_heap_t* heap, mi_page_queue_t* pq) {
  mi_assert_internal(mi_heap_contains_queue(heap, pq));
  mi_page_t* page = mi_page_fresh_alloc(heap, pq, pq->block_size, 0);
  if (page==NULL) return NULL;
  mi_assert_internal(pq->block_size==mi_page_block_size(page));
  mi_assert_internal(pq==mi_page_queue(heap, mi_page_block_size(page)));
  return page;
}

/* -----------------------------------------------------------
   Do any delayed frees
   (put there by other threads if they deallocated in a full page)
----------------------------------------------------------- */
void _mi_heap_delayed_free_all(mi_heap_t* heap) {
  while (!_mi_heap_delayed_free_partial(heap)) {
    mi_atomic_yield();
  }
}

// returns true if all delayed frees were processed
bool _mi_heap_delayed_free_partial(mi_heap_t* heap) {
  // take over the list (note: no atomic exchange since it is often NULL)
  mi_block_t* block = mi_atomic_load_ptr_relaxed(mi_block_t, &heap->thread_delayed_free);
  while (block != NULL && !mi_atomic_cas_ptr_weak_acq_rel(mi_block_t, &heap->thread_delayed_free, &block, NULL)) { /* nothing */ };
  bool all_freed = true;

  // and free them all
  while(block != NULL) {
    mi_block_t* next = mi_block_nextx(heap,block, heap->keys);
    // use internal free instead of regular one to keep stats etc correct
    if (!_mi_free_delayed_block(block)) {
      // we might already start delayed freeing while another thread has not yet
      // reset the delayed_freeing flag; in that case delay it further by reinserting the current block
      // into the delayed free list
      all_freed = false;
      mi_block_t* dfree = mi_atomic_load_ptr_relaxed(mi_block_t, &heap->thread_delayed_free);
      do {
        mi_block_set_nextx(heap, block, dfree, heap->keys);
      } while (!mi_atomic_cas_ptr_weak_release(mi_block_t,&heap->thread_delayed_free, &dfree, block));
    }
    block = next;
  }
  return all_freed;
}

/* -----------------------------------------------------------
  Unfull, abandon, free and retire
----------------------------------------------------------- */

// Move a page from the full list back to a regular list
void _mi_page_unfull(mi_page_t* page) {
  mi_assert_internal(page != NULL);
  mi_assert_expensive(_mi_page_is_valid(page));
  mi_assert_internal(mi_page_is_in_full(page));
  if (!mi_page_is_in_full(page)) return;

  mi_heap_t* heap = mi_page_heap(page);
  mi_page_queue_t* pqfull = &heap->pages[MI_BIN_FULL];
  mi_page_set_in_full(page, false); // to get the right queue
  mi_page_queue_t* pq = mi_heap_page_queue_of(heap, page);
  mi_page_set_in_full(page, true);
  mi_page_queue_enqueue_from(pq, pqfull, page);
}

static void mi_page_to_full(mi_page_t* page, mi_page_queue_t* pq) {
  mi_assert_internal(pq == mi_page_queue_of(page));
  mi_assert_internal(!mi_page_immediate_available(page));
  mi_assert_internal(!mi_page_is_in_full(page));

  if (mi_page_is_in_full(page)) return;
  mi_page_queue_enqueue_from(&mi_page_heap(page)->pages[MI_BIN_FULL], pq, page);
  _mi_page_free_collect(page,false);  // try to collect right away in case another thread freed just before MI_USE_DELAYED_FREE was set
}


// Abandon a page with used blocks at the end of a thread.
// Note: only call if it is ensured that no references exist from
// the `page->heap->thread_delayed_free` into this page.
// Currently only called through `mi_heap_collect_ex` which ensures this.
void _mi_page_abandon(mi_page_t* page, mi_page_queue_t* pq) {
  mi_assert_internal(page != NULL);
  mi_assert_expensive(_mi_page_is_valid(page));
  mi_assert_internal(pq == mi_page_queue_of(page));
  mi_assert_internal(mi_page_heap(page) != NULL);

  mi_heap_t* pheap = mi_page_heap(page);

  // remove from our page list
  mi_segments_tld_t* segments_tld = &pheap->tld->segments;
  mi_page_queue_remove(pq, page);

  // page is no longer associated with our heap
  mi_assert_internal(mi_page_thread_free_flag(page)==MI_NEVER_DELAYED_FREE);
  mi_page_set_heap(page, NULL);

#if MI_DEBUG>1
  // check there are no references left..
  for (mi_block_t* block = (mi_block_t*)pheap->thread_delayed_free; block != NULL; block = mi_block_nextx(pheap, block, pheap->keys)) {
    mi_assert_internal(_mi_ptr_page(block) != page);
  }
#endif

  // and abandon it
  mi_assert_internal(mi_page_heap(page) == NULL);
  _mi_segment_page_abandon(page,segments_tld);
}


// Free a page with no more free blocks
void _mi_page_free(mi_page_t* page, mi_page_queue_t* pq, bool force) {
  mi_assert_internal(page != NULL);
  mi_assert_expensive(_mi_page_is_valid(page));
  mi_assert_internal(pq == mi_page_queue_of(page));
  mi_assert_internal(mi_page_all_free(page));
  mi_assert_internal(mi_page_thread_free_flag(page)!=MI_DELAYED_FREEING);

  // no more aligned blocks in here
  mi_page_set_has_aligned(page, false);

  mi_heap_t* heap = mi_page_heap(page);

  // remove from the page list
  // (no need to do _mi_heap_delayed_free first as all blocks are already free)
  mi_segments_tld_t* segments_tld = &heap->tld->segments;
  mi_page_queue_remove(pq, page);

  // and free it
  mi_page_set_heap(page,NULL);
  _mi_segment_page_free(page, force, segments_tld);
}

// Retire parameters
#define MI_MAX_RETIRE_SIZE    (MI_MEDIUM_OBJ_SIZE_MAX)
#define MI_RETIRE_CYCLES      (8)

// Retire a page with no more used blocks
// Important to not retire too quickly though as new
// allocations might coming.
// Note: called from `mi_free` and benchmarks often
// trigger this due to freeing everything and then
// allocating again so careful when changing this.
void _mi_page_retire(mi_page_t* page) mi_attr_noexcept {
  mi_assert_internal(page != NULL);
  mi_assert_expensive(_mi_page_is_valid(page));
  mi_assert_internal(mi_page_all_free(page));
  
  mi_page_set_has_aligned(page, false);

  // don't retire too often..
  // (or we end up retiring and re-allocating most of the time)
  // NOTE: refine this more: we should not retire if this
  // is the only page left with free blocks. It is not clear
  // how to check this efficiently though...
  // for now, we don't retire if it is the only page left of this size class.
  mi_page_queue_t* pq = mi_page_queue_of(page);
  if mi_likely(page->xblock_size <= MI_MAX_RETIRE_SIZE && !mi_page_queue_is_special(pq)) {  // not too large && not full or huge queue?
    if (pq->last==page && pq->first==page) { // the only page in the queue?
      mi_stat_counter_increase(_mi_stats_main.page_no_retire,1);
      page->retire_expire = 1 + (page->xblock_size <= MI_SMALL_OBJ_SIZE_MAX ? MI_RETIRE_CYCLES : MI_RETIRE_CYCLES/4);      
      mi_heap_t* heap = mi_page_heap(page);
      mi_assert_internal(pq >= heap->pages);
      const size_t index = pq - heap->pages;
      mi_assert_internal(index < MI_BIN_FULL && index < MI_BIN_HUGE);
      if (index < heap->page_retired_min) heap->page_retired_min = index;
      if (index > heap->page_retired_max) heap->page_retired_max = index;
      mi_assert_internal(mi_page_all_free(page));
      return; // dont't free after all
    }
  }
  _mi_page_free(page, pq, false);
}

// free retired pages: we don't need to look at the entire queues
// since we only retire pages that are at the head position in a queue.
void _mi_heap_collect_retired(mi_heap_t* heap, bool force) {
  size_t min = MI_BIN_FULL;
  size_t max = 0;
  for(size_t bin = heap->page_retired_min; bin <= heap->page_retired_max; bin++) {
    mi_page_queue_t* pq   = &heap->pages[bin];
    mi_page_t*       page = pq->first;
    if (page != NULL && page->retire_expire != 0) {
      if (mi_page_all_free(page)) {
        page->retire_expire--;
        if (force || page->retire_expire == 0) {
          _mi_page_free(pq->first, pq, force);
        }
        else {
          // keep retired, update min/max
          if (bin < min) min = bin;
          if (bin > max) max = bin;
        }
      }
      else {
        page->retire_expire = 0;
      }
    }
  }
  heap->page_retired_min = min;
  heap->page_retired_max = max;
}


/* -----------------------------------------------------------
  Initialize the initial free list in a page.
  In secure mode we initialize a randomized list by
  alternating between slices.
----------------------------------------------------------- */

#define MI_MAX_SLICE_SHIFT  (6)   // at most 64 slices
#define MI_MAX_SLICES       (1UL << MI_MAX_SLICE_SHIFT)
#define MI_MIN_SLICES       (2)

static void mi_page_free_list_extend_secure(mi_heap_t* const heap, mi_page_t* const page, const size_t bsize, const size_t extend, mi_stats_t* const stats) {
  MI_UNUSED(stats);
  #if (MI_SECURE<=2)
  mi_assert_internal(page->free == NULL);
  mi_assert_internal(page->local_free == NULL);
  #endif
  mi_assert_internal(page->capacity + extend <= page->reserved);
  mi_assert_internal(bsize == mi_page_block_size(page));
  void* const page_area = _mi_page_start(_mi_page_segment(page), page, NULL);

  // initialize a randomized free list
  // set up `slice_count` slices to alternate between
  size_t shift = MI_MAX_SLICE_SHIFT;
  while ((extend >> shift) == 0) {
    shift--;
  }
  const size_t slice_count = (size_t)1U << shift;
  const size_t slice_extend = extend / slice_count;
  mi_assert_internal(slice_extend >= 1);
  mi_block_t* blocks[MI_MAX_SLICES];   // current start of the slice
  size_t      counts[MI_MAX_SLICES];   // available objects in the slice
  for (size_t i = 0; i < slice_count; i++) {
    blocks[i] = mi_page_block_at(page, page_area, bsize, page->capacity + i*slice_extend);
    counts[i] = slice_extend;
  }
  counts[slice_count-1] += (extend % slice_count);  // final slice holds the modulus too (todo: distribute evenly?)

  // and initialize the free list by randomly threading through them
  // set up first element
  const uintptr_t r = _mi_heap_random_next(heap);
  size_t current = r % slice_count;
  counts[current]--;
  mi_block_t* const free_start = blocks[current];
  // and iterate through the rest; use `random_shuffle` for performance
  uintptr_t rnd = _mi_random_shuffle(r|1); // ensure not 0
  for (size_t i = 1; i < extend; i++) {
    // call random_shuffle only every INTPTR_SIZE rounds
    const size_t round = i%MI_INTPTR_SIZE;
    if (round == 0) rnd = _mi_random_shuffle(rnd);
    // select a random next slice index
    size_t next = ((rnd >> 8*round) & (slice_count-1));
    while (counts[next]==0) {                            // ensure it still has space
      next++;
      if (next==slice_count) next = 0;
    }
    // and link the current block to it
    counts[next]--;
    mi_block_t* const block = blocks[current];
    blocks[current] = (mi_block_t*)((uint8_t*)block + bsize);  // bump to the following block
    mi_block_set_next(page, block, blocks[next]);   // and set next; note: we may have `current == next`
    current = next;
  }
  // prepend to the free list (usually NULL)
  mi_block_set_next(page, blocks[current], page->free);  // end of the list
  page->free = free_start;
}

static mi_decl_noinline void mi_page_free_list_extend( mi_page_t* const page, const size_t bsize, const size_t extend, mi_stats_t* const stats)
{
  MI_UNUSED(stats);
  #if (MI_SECURE <= 2)
  mi_assert_internal(page->free == NULL);
  mi_assert_internal(page->local_free == NULL);
  #endif
  mi_assert_internal(page->capacity + extend <= page->reserved);
  mi_assert_internal(bsize == mi_page_block_size(page));
  void* const page_area = _mi_page_start(_mi_page_segment(page), page, NULL );

  mi_block_t* const start = mi_page_block_at(page, page_area, bsize, page->capacity);

  // initialize a sequential free list
  mi_block_t* const last = mi_page_block_at(page, page_area, bsize, page->capacity + extend - 1);
  mi_block_t* block = start;
  while(block <= last) {
    mi_block_t* next = (mi_block_t*)((uint8_t*)block + bsize);
    mi_block_set_next(page,block,next);
    block = next;
  }
  // prepend to free list (usually `NULL`)
  mi_block_set_next(page, last, page->free);
  page->free = start;
}

/* -----------------------------------------------------------
  Page initialize and extend the capacity
----------------------------------------------------------- */

#define MI_MAX_EXTEND_SIZE    (4*1024)      // heuristic, one OS page seems to work well.
#if (MI_SECURE>0)
#define MI_MIN_EXTEND         (8*MI_SECURE) // extend at least by this many
#else
#define MI_MIN_EXTEND         (4)
#endif

// Extend the capacity (up to reserved) by initializing a free list
// We do at most `MI_MAX_EXTEND` to avoid touching too much memory
// Note: we also experimented with "bump" allocation on the first
// allocations but this did not speed up any benchmark (due to an
// extra test in malloc? or cache effects?)
static void mi_page_extend_free(mi_heap_t* heap, mi_page_t* page, mi_tld_t* tld) {
  MI_UNUSED(tld); 
  mi_assert_expensive(mi_page_is_valid_init(page));
  #if (MI_SECURE<=2)
  mi_assert(page->free == NULL);
  mi_assert(page->local_free == NULL);
  if (page->free != NULL) return;
  #endif
  if (page->capacity >= page->reserved) return;

  size_t page_size;
  _mi_page_start(_mi_page_segment(page), page, &page_size);
  mi_stat_counter_increase(tld->stats.pages_extended, 1);

  // calculate the extend count
  const size_t bsize = (page->xblock_size < MI_HUGE_BLOCK_SIZE ? page->xblock_size : page_size);
  size_t extend = page->reserved - page->capacity;
  mi_assert_internal(extend > 0);

  size_t max_extend = (bsize >= MI_MAX_EXTEND_SIZE ? MI_MIN_EXTEND : MI_MAX_EXTEND_SIZE/(uint32_t)bsize);
  if (max_extend < MI_MIN_EXTEND) { max_extend = MI_MIN_EXTEND; }
  mi_assert_internal(max_extend > 0);
    
  if (extend > max_extend) {
    // ensure we don't touch memory beyond the page to reduce page commit.
    // the `lean` benchmark tests this. Going from 1 to 8 increases rss by 50%.
    extend = max_extend;
  }

  mi_assert_internal(extend > 0 && extend + page->capacity <= page->reserved);
  mi_assert_internal(extend < (1UL<<16));

  // and append the extend the free list
  if (extend < MI_MIN_SLICES || MI_SECURE==0) { //!mi_option_is_enabled(mi_option_secure)) {
    mi_page_free_list_extend(page, bsize, extend, &tld->stats );
  }
  else {
    mi_page_free_list_extend_secure(heap, page, bsize, extend, &tld->stats);
  }
  // enable the new free list
  page->capacity += (uint16_t)extend;
  mi_stat_increase(tld->stats.page_committed, extend * bsize);

  // extension into zero initialized memory preserves the zero'd free list
  if (!page->is_zero_init) {
    page->is_zero = false;
  }
  mi_assert_expensive(mi_page_is_valid_init(page));
}

// Initialize a fresh page
static void mi_page_init(mi_heap_t* heap, mi_page_t* page, size_t block_size, mi_tld_t* tld) {
  mi_assert(page != NULL);
  mi_segment_t* segment = _mi_page_segment(page);
  mi_assert(segment != NULL);
  mi_assert_internal(block_size > 0);
  // set fields
  mi_page_set_heap(page, heap);
  page->xblock_size = (block_size < MI_HUGE_BLOCK_SIZE ? (uint32_t)block_size : MI_HUGE_BLOCK_SIZE); // initialize before _mi_segment_page_start
  size_t page_size;
  const void* page_start = _mi_segment_page_start(segment, page, &page_size);
  MI_UNUSED(page_start);
  mi_track_mem_noaccess(page_start,page_size);
  mi_assert_internal(mi_page_block_size(page) <= page_size);
  mi_assert_internal(page_size <= page->slice_count*MI_SEGMENT_SLICE_SIZE);
  mi_assert_internal(page_size / block_size < (1L<<16));
  page->reserved = (uint16_t)(page_size / block_size);
  mi_assert_internal(page->reserved > 0);
  #ifdef MI_ENCODE_FREELIST
  page->keys[0] = _mi_heap_random_next(heap);
  page->keys[1] = _mi_heap_random_next(heap);
  #endif
  #if MI_DEBUG > 0
  page->is_zero = false; // ensure in debug mode we initialize with MI_DEBUG_UNINIT, see issue #501
  #else
  page->is_zero = page->is_zero_init;
  #endif

  mi_assert_internal(page->is_committed);
  mi_assert_internal(!page->is_reset);
  mi_assert_internal(page->capacity == 0);
  mi_assert_internal(page->free == NULL);
  mi_assert_internal(page->used == 0);
  mi_assert_internal(page->xthread_free == 0);
  mi_assert_internal(page->next == NULL);
  mi_assert_internal(page->prev == NULL);
  mi_assert_internal(page->retire_expire == 0);
  mi_assert_internal(!mi_page_has_aligned(page));
  #if (MI_ENCODE_FREELIST)
  mi_assert_internal(page->keys[0] != 0);
  mi_assert_internal(page->keys[1] != 0);
  #endif
  mi_assert_expensive(mi_page_is_valid_init(page));

  // initialize an initial free list
  mi_page_extend_free(heap,page,tld);
  mi_assert(mi_page_immediate_available(page));
}


/* -----------------------------------------------------------
  Find pages with free blocks
-------------------------------------------------------------*/

// Find a page with free blocks of `page->block_size`.
static mi_page_t* mi_page_queue_find_free_ex(mi_heap_t* heap, mi_page_queue_t* pq, bool first_try)
{
  // search through the pages in "next fit" order
  size_t count = 0;
  mi_page_t* page = pq->first;
  while (page != NULL)
  {
    mi_page_t* next = page->next; // remember next
    count++;

    // 0. collect freed blocks by us and other threads
    _mi_page_free_collect(page, false);

    // 1. if the page contains free blocks, we are done
    if (mi_page_immediate_available(page)) {
      break;  // pick this one
    }

    // 2. Try to extend
    if (page->capacity < page->reserved) {
      mi_page_extend_free(heap, page, heap->tld);
      mi_assert_internal(mi_page_immediate_available(page));
      break;
    }

    // 3. If the page is completely full, move it to the `mi_pages_full`
    // queue so we don't visit long-lived pages too often.
    mi_assert_internal(!mi_page_is_in_full(page) && !mi_page_immediate_available(page));
    mi_page_to_full(page, pq);

    page = next;
  } // for each page

  mi_heap_stat_counter_increase(heap, searches, count);

  if (page == NULL) {
    _mi_heap_collect_retired(heap, false); // perhaps make a page available?
    page = mi_page_fresh(heap, pq);
    if (page == NULL && first_try) {
      // out-of-memory _or_ an abandoned page with free blocks was reclaimed, try once again
      page = mi_page_queue_find_free_ex(heap, pq, false);      
    }
  }
  else {
    mi_assert(pq->first == page);
    page->retire_expire = 0;
  }
  mi_assert_internal(page == NULL || mi_page_immediate_available(page));
  return page;
}



// Find a page with free blocks of `size`.
static inline mi_page_t* mi_find_free_page(mi_heap_t* heap, size_t size) {
  mi_page_queue_t* pq = mi_page_queue(heap,size);
  mi_page_t* page = pq->first;
  if (page != NULL) {
   #if (MI_SECURE>=3) // in secure mode, we extend half the time to increase randomness      
    if (page->capacity < page->reserved && ((_mi_heap_random_next(heap) & 1) == 1)) {
      mi_page_extend_free(heap, page, heap->tld);
      mi_assert_internal(mi_page_immediate_available(page));
    }
    else 
   #endif
    {
      _mi_page_free_collect(page,false);
    }
    
    if (mi_page_immediate_available(page)) {
      page->retire_expire = 0;
      return page; // fast path
    }
  }
  return mi_page_queue_find_free_ex(heap, pq, true);
}


/* -----------------------------------------------------------
  Users can register a deferred free function called
  when the `free` list is empty. Since the `local_free`
  is separate this is deterministically called after
  a certain number of allocations.
----------------------------------------------------------- */

static mi_deferred_free_fun* volatile deferred_free = NULL;
static _Atomic(void*) deferred_arg; // = NULL

void _mi_deferred_free(mi_heap_t* heap, bool force) {
  heap->tld->heartbeat++;
  if (deferred_free != NULL && !heap->tld->recurse) {
    heap->tld->recurse = true;
    deferred_free(force, heap->tld->heartbeat, mi_atomic_load_ptr_relaxed(void,&deferred_arg));
    heap->tld->recurse = false;
  }
}

void mi_register_deferred_free(mi_deferred_free_fun* fn, void* arg) mi_attr_noexcept {
  deferred_free = fn;
  mi_atomic_store_ptr_release(void,&deferred_arg, arg);
}


/* -----------------------------------------------------------
  General allocation
----------------------------------------------------------- */

// Large and huge page allocation.
// Huge pages are allocated directly without being in a queue.
// Because huge pages contain just one block, and the segment contains
// just that page, we always treat them as abandoned and any thread
// that frees the block can free the whole page and segment directly.
// Huge pages are also use if the requested alignment is very large (> MI_ALIGNMENT_MAX).
static mi_page_t* mi_large_huge_page_alloc(mi_heap_t* heap, size_t size, size_t page_alignment) {
  size_t block_size = _mi_os_good_alloc_size(size);
  mi_assert_internal(mi_bin(block_size) == MI_BIN_HUGE || page_alignment > 0);
<<<<<<< HEAD
  bool is_huge = (block_size > MI_LARGE_OBJ_SIZE_MAX || page_alignment > 0);
  mi_page_queue_t* pq = (is_huge ? NULL : mi_page_queue(heap, block_size));
  mi_page_t* page = mi_page_fresh_alloc(heap, pq, block_size, page_alignment);
=======
  #if MI_HUGE_PAGE_ABANDON
  mi_page_queue_t* pq = NULL;
  #else
  mi_page_queue_t* pq = mi_page_queue(heap, MI_HUGE_OBJ_SIZE_MAX); // not block_size as that can be low if the page_alignment > 0
  mi_assert_internal(mi_page_queue_is_huge(pq));
  #endif
  mi_page_t* page = mi_page_fresh_alloc(heap, pq, block_size,page_alignment);
>>>>>>> e7dac7c4
  if (page != NULL) {
    mi_assert_internal(mi_page_immediate_available(page));
<<<<<<< HEAD
    
    if (pq == NULL) {
      // huge pages are directly abandoned
      mi_assert_internal(_mi_page_segment(page)->kind == MI_SEGMENT_HUGE);
      mi_assert_internal(_mi_page_segment(page)->used==1);
      mi_assert_internal(_mi_page_segment(page)->thread_id==0); // abandoned, not in the huge queue
      mi_page_set_heap(page, NULL);
    }
    else {
      mi_assert_internal(_mi_page_segment(page)->kind != MI_SEGMENT_HUGE);
    }
    
    const size_t bsize = mi_page_usable_block_size(page);  // note: not `mi_page_block_size` to account for padding
    if (bsize <= MI_LARGE_OBJ_SIZE_MAX) {
      mi_heap_stat_increase(heap, large, bsize);
      mi_heap_stat_counter_increase(heap, large_count, 1);
=======
    mi_assert_internal(_mi_page_segment(page)->page_kind==MI_PAGE_HUGE);
    mi_assert_internal(_mi_page_segment(page)->used==1);
    #if MI_HUGE_PAGE_ABANDON
    mi_assert_internal(_mi_page_segment(page)->thread_id==0); // abandoned, not in the huge queue
    mi_page_set_heap(page, NULL);
    #endif    

    if (bsize > MI_HUGE_OBJ_SIZE_MAX) {
      mi_heap_stat_increase(heap, giant, bsize);
      mi_heap_stat_counter_increase(heap, giant_count, 1);
>>>>>>> e7dac7c4
    }
    else {
      mi_heap_stat_increase(heap, huge, bsize);
      mi_heap_stat_counter_increase(heap, huge_count, 1);
    }
  }
  return page;
}


// Allocate a page
// Note: in debug mode the size includes MI_PADDING_SIZE and might have overflowed.
static mi_page_t* mi_find_page(mi_heap_t* heap, size_t size, size_t huge_alignment) mi_attr_noexcept {
  // huge allocation?
  const size_t req_size = size - MI_PADDING_SIZE;  // correct for padding_size in case of an overflow on `size`  
  if mi_unlikely(req_size > (MI_MEDIUM_OBJ_SIZE_MAX - MI_PADDING_SIZE) || huge_alignment > 0) {
    if mi_unlikely(req_size > PTRDIFF_MAX) {  // we don't allocate more than PTRDIFF_MAX (see <https://sourceware.org/ml/libc-announce/2019/msg00001.html>)
      _mi_error_message(EOVERFLOW, "allocation request is too large (%zu bytes)\n", req_size);
      return NULL;
    }
    else {
      return mi_large_huge_page_alloc(heap,size,huge_alignment);
    }
  }
  else {
    // otherwise find a page with free blocks in our size segregated queues
    mi_assert_internal(size >= MI_PADDING_SIZE);
    return mi_find_free_page(heap, size);
  }
}

// Generic allocation routine if the fast path (`alloc.c:mi_page_malloc`) does not succeed.
// Note: in debug mode the size includes MI_PADDING_SIZE and might have overflowed.
// The `huge_alignment` is normally 0 but is set to a multiple of MI_SEGMENT_SIZE for 
// very large requested alignments in which case we use a huge segment.
void* _mi_malloc_generic(mi_heap_t* heap, size_t size, bool zero, size_t huge_alignment) mi_attr_noexcept
{
  mi_assert_internal(heap != NULL);

  // initialize if necessary
  if mi_unlikely(!mi_heap_is_initialized(heap)) {
    mi_thread_init(); // calls `_mi_heap_init` in turn
    heap = mi_get_default_heap();
    if mi_unlikely(!mi_heap_is_initialized(heap)) { return NULL; }
  }
  mi_assert_internal(mi_heap_is_initialized(heap));

  // call potential deferred free routines
  _mi_deferred_free(heap, false);

  // free delayed frees from other threads (but skip contended ones)
  _mi_heap_delayed_free_partial(heap);

  // find (or allocate) a page of the right size
  mi_page_t* page = mi_find_page(heap, size, huge_alignment);
  if mi_unlikely(page == NULL) { // first time out of memory, try to collect and retry the allocation once more
    mi_heap_collect(heap, true /* force */);
    page = mi_find_page(heap, size, huge_alignment);
  }

  if mi_unlikely(page == NULL) { // out of memory
    const size_t req_size = size - MI_PADDING_SIZE;  // correct for padding_size in case of an overflow on `size`  
    _mi_error_message(ENOMEM, "unable to allocate memory (%zu bytes)\n", req_size);
    return NULL;
  }

  mi_assert_internal(mi_page_immediate_available(page));
  mi_assert_internal(mi_page_block_size(page) >= size);

  // and try again, this time succeeding! (i.e. this should never recurse through _mi_page_malloc)
  if mi_unlikely(zero && page->xblock_size == 0) {
    // note: we cannot call _mi_page_malloc with zeroing for huge blocks; we zero it afterwards in that case.
    void* p = _mi_page_malloc(heap, page, size, false);
    mi_assert_internal(p != NULL);
    _mi_memzero_aligned(p, mi_page_usable_block_size(page));
    return p;
  }
  else {
    return _mi_page_malloc(heap, page, size, zero);
  }
}<|MERGE_RESOLUTION|>--- conflicted
+++ resolved
@@ -110,17 +110,12 @@
   #endif
   if (mi_page_heap(page)!=NULL) {
     mi_segment_t* segment = _mi_page_segment(page);
-<<<<<<< HEAD
 
     mi_assert_internal(!_mi_process_is_initialized || segment->thread_id==0 || segment->thread_id == mi_page_heap(page)->thread_id);
-    if (segment->kind != MI_SEGMENT_HUGE) {
-=======
-    mi_assert_internal(!_mi_process_is_initialized || segment->thread_id == mi_page_heap(page)->thread_id || segment->thread_id==0);
     #if MI_HUGE_PAGE_ABANDON
-    if (segment->page_kind != MI_PAGE_HUGE) 
+    if (segment->kind != MI_SEGMENT_HUGE) 
     #endif
-    {
->>>>>>> e7dac7c4
+    {    
       mi_page_queue_t* pq = mi_page_queue_of(page);
       mi_assert_internal(mi_page_queue_contains(pq, page));
       mi_assert_internal(pq->block_size==mi_page_block_size(page) || mi_page_block_size(page) > MI_MEDIUM_OBJ_SIZE_MAX || mi_page_is_in_full(page));
@@ -253,13 +248,9 @@
 
   mi_assert_internal(mi_page_heap(page) == heap);
   mi_assert_internal(mi_page_thread_free_flag(page) != MI_NEVER_DELAYED_FREE);
-<<<<<<< HEAD
+  #if MI_HUGE_PAGE_ABANDON
   mi_assert_internal(_mi_page_segment(page)->kind != MI_SEGMENT_HUGE);
-=======
-  #if MI_HUGE_PAGE_ABANDON
-  mi_assert_internal(_mi_page_segment(page)->page_kind != MI_PAGE_HUGE);
-  #endif
->>>>>>> e7dac7c4
+  #endif
   mi_assert_internal(!page->is_reset);
   // TODO: push on full queue immediately if it is full?
   mi_page_queue_t* pq = mi_page_queue(heap, mi_page_block_size(page));
@@ -269,28 +260,17 @@
 
 // allocate a fresh page from a segment
 static mi_page_t* mi_page_fresh_alloc(mi_heap_t* heap, mi_page_queue_t* pq, size_t block_size, size_t page_alignment) {
-<<<<<<< HEAD
-  mi_assert_internal(pq==NULL||mi_heap_contains_queue(heap, pq));
-  mi_assert_internal(pq==NULL || block_size > MI_MEDIUM_OBJ_SIZE_MAX || block_size == pq->block_size);
-=======
   #if !MI_HUGE_PAGE_ABANDON
   mi_assert_internal(pq != NULL);
   mi_assert_internal(mi_heap_contains_queue(heap, pq));
-  mi_assert_internal(page_alignment > 0 || block_size > MI_LARGE_OBJ_SIZE_MAX || block_size == pq->block_size);
-  #endif  
->>>>>>> e7dac7c4
+  mi_assert_internal(page_alignment > 0 || block_size > MI_MEDIUM_OBJ_SIZE_MAX || block_size == pq->block_size);
+  #endif
   mi_page_t* page = _mi_segment_page_alloc(heap, block_size, page_alignment, &heap->tld->segments, &heap->tld->os);
   if (page == NULL) {
     // this may be out-of-memory, or an abandoned page was reclaimed (and in our queue)
     return NULL;
   }
-<<<<<<< HEAD
-  mi_assert_internal(pq==NULL || _mi_page_segment(page)->kind != MI_SEGMENT_HUGE);
-=======
-  #if MI_HUGE_PAGE_ABANDON
-  mi_assert_internal(pq==NULL || _mi_page_segment(page)->page_kind != MI_PAGE_HUGE);
-  #endif
->>>>>>> e7dac7c4
+  mi_assert_internal(page_alignment >0 || block_size > MI_MEDIUM_OBJ_SIZE_MAX || _mi_page_segment(page)->kind != MI_SEGMENT_HUGE);
   mi_assert_internal(pq!=NULL || page->xblock_size != 0);
   mi_assert_internal(pq!=NULL || mi_page_block_size(page) >= block_size);
   // a fresh page was found, initialize it
@@ -836,29 +816,24 @@
 static mi_page_t* mi_large_huge_page_alloc(mi_heap_t* heap, size_t size, size_t page_alignment) {
   size_t block_size = _mi_os_good_alloc_size(size);
   mi_assert_internal(mi_bin(block_size) == MI_BIN_HUGE || page_alignment > 0);
-<<<<<<< HEAD
   bool is_huge = (block_size > MI_LARGE_OBJ_SIZE_MAX || page_alignment > 0);
+  #if MI_HUGE_PAGE_ABANDON
   mi_page_queue_t* pq = (is_huge ? NULL : mi_page_queue(heap, block_size));
+  #else
+  mi_page_queue_t* pq = mi_page_queue(heap, is_huge ? MI_HUGE_BLOCK_SIZE : block_size); // not block_size as that can be low if the page_alignment > 0
+  mi_assert_internal(!is_huge || mi_page_queue_is_huge(pq));
+  #endif
   mi_page_t* page = mi_page_fresh_alloc(heap, pq, block_size, page_alignment);
-=======
-  #if MI_HUGE_PAGE_ABANDON
-  mi_page_queue_t* pq = NULL;
-  #else
-  mi_page_queue_t* pq = mi_page_queue(heap, MI_HUGE_OBJ_SIZE_MAX); // not block_size as that can be low if the page_alignment > 0
-  mi_assert_internal(mi_page_queue_is_huge(pq));
-  #endif
-  mi_page_t* page = mi_page_fresh_alloc(heap, pq, block_size,page_alignment);
->>>>>>> e7dac7c4
   if (page != NULL) {
     mi_assert_internal(mi_page_immediate_available(page));
-<<<<<<< HEAD
     
-    if (pq == NULL) {
-      // huge pages are directly abandoned
+    if (is_huge) {
       mi_assert_internal(_mi_page_segment(page)->kind == MI_SEGMENT_HUGE);
       mi_assert_internal(_mi_page_segment(page)->used==1);
+      #if MI_HUGE_PAGE_ABANDON
       mi_assert_internal(_mi_page_segment(page)->thread_id==0); // abandoned, not in the huge queue
       mi_page_set_heap(page, NULL);
+      #endif      
     }
     else {
       mi_assert_internal(_mi_page_segment(page)->kind != MI_SEGMENT_HUGE);
@@ -868,18 +843,6 @@
     if (bsize <= MI_LARGE_OBJ_SIZE_MAX) {
       mi_heap_stat_increase(heap, large, bsize);
       mi_heap_stat_counter_increase(heap, large_count, 1);
-=======
-    mi_assert_internal(_mi_page_segment(page)->page_kind==MI_PAGE_HUGE);
-    mi_assert_internal(_mi_page_segment(page)->used==1);
-    #if MI_HUGE_PAGE_ABANDON
-    mi_assert_internal(_mi_page_segment(page)->thread_id==0); // abandoned, not in the huge queue
-    mi_page_set_heap(page, NULL);
-    #endif    
-
-    if (bsize > MI_HUGE_OBJ_SIZE_MAX) {
-      mi_heap_stat_increase(heap, giant, bsize);
-      mi_heap_stat_counter_increase(heap, giant_count, 1);
->>>>>>> e7dac7c4
     }
     else {
       mi_heap_stat_increase(heap, huge, bsize);
