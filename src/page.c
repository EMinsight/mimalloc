--- conflicted
+++ resolved
@@ -675,11 +675,7 @@
   page->free_is_zero = page->is_zero_init;
   #if MI_DEBUG>2
   if (page->is_zero_init) {
-<<<<<<< HEAD
-    mi_track_mem_defined(page_start, page_size);
-=======
     mi_track_mem_defined(page->page_start, page_size);
->>>>>>> 6b4f3f62
     mi_assert_expensive(mi_mem_is_zero(page->page_start, page_size));
   }
   #endif
