--- conflicted
+++ resolved
@@ -669,14 +669,11 @@
   page->is_zero = page->is_zero_init;
   #if MI_DEBUG>1
   if (page->is_zero_init) {
-    mi_mem_is_zero(page_start, page_size);
-  }
-  #endif
-<<<<<<< HEAD
+    mi_assert(mi_mem_is_zero(page_start, page_size));
+  }
+  #endif
 
   mi_assert_internal(page->is_committed);
-=======
->>>>>>> 4d976270
   mi_assert_internal(page->capacity == 0);
   mi_assert_internal(page->free == NULL);
   mi_assert_internal(page->used == 0);
