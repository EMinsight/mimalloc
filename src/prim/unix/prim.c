/* ----------------------------------------------------------------------------
Copyright (c) 2018-2023, Microsoft Research, Daan Leijen
This is free software; you can redistribute it and/or modify it under the
terms of the MIT license. A copy of the license can be found in the file
"LICENSE" at the root of this distribution.
-----------------------------------------------------------------------------*/

// This file is included in `src/prim/prim.c`

#ifndef _DEFAULT_SOURCE
#define _DEFAULT_SOURCE   // ensure mmap flags and syscall are defined
#endif

#if defined(__sun)
// illumos provides new mman.h api when any of these are defined
// otherwise the old api based on caddr_t which predates the void pointers one.
// stock solaris provides only the former, chose to atomically to discard those
// flags only here rather than project wide tough.
#undef _XOPEN_SOURCE
#undef _POSIX_C_SOURCE
#endif

#include "mimalloc.h"
#include "mimalloc/internal.h"
#include "mimalloc/atomic.h"
#include "mimalloc/prim.h"

#include <sys/mman.h>  // mmap
#include <unistd.h>    // sysconf
#include <fcntl.h>     // open, close, read, access
  
#if defined(__linux__)
  #include <features.h>
<<<<<<< HEAD
  #include <fcntl.h>
  #include <sys/prctl.h>
=======
>>>>>>> c541a9b3
  #if defined(__GLIBC__)
  #include <linux/mman.h> // linux mmap flags
  #else
  #include <sys/mman.h>
  #endif
#elif defined(__APPLE__)
  #include <AvailabilityMacros.h>
  #include <TargetConditionals.h>
  #if !TARGET_IOS_IPHONE && !TARGET_IOS_SIMULATOR
  #include <mach/vm_statistics.h>
  #endif
#elif defined(__FreeBSD__) || defined(__DragonFly__)
  #include <sys/param.h>
  #if __FreeBSD_version >= 1200000
  #include <sys/cpuset.h>
  #include <sys/domainset.h>
  #endif
  #include <sys/sysctl.h>
#endif

#if !defined(__HAIKU__) && !defined(__APPLE__) && !defined(__CYGWIN__) && !defined(__OpenBSD__) && !defined(__sun)
  #define MI_HAS_SYSCALL_H
  #include <sys/syscall.h>
#endif


//------------------------------------------------------------------------------------
// Use syscalls for some primitives to allow for libraries that override open/read/close etc.
// and do allocation themselves; using syscalls prevents recursion when mimalloc is 
// still initializing (issue #713)
//------------------------------------------------------------------------------------


#if defined(MI_HAS_SYSCALL_H) && defined(SYS_open) && defined(SYS_close) && defined(SYS_read) && defined(SYS_access)

static int mi_prim_open(const char* fpath, int open_flags) {
  return syscall(SYS_open,fpath,open_flags,0);
}
static ssize_t mi_prim_read(int fd, void* buf, size_t bufsize) {
  return syscall(SYS_read,fd,buf,bufsize);
}
static int mi_prim_close(int fd) {
  return syscall(SYS_close,fd);
}
static int mi_prim_access(const char *fpath, int mode) {
  return syscall(SYS_access,fpath,mode);
}

#elif (!defined(__APPLE__) || MAC_OS_X_VERSION_MIN_REQUIRED < 1070) && !defined(__sun) // avoid unused warnings on macOS and Solaris

static int mi_prim_open(const char* fpath, int open_flags) {
  return open(fpath,open_flags);
}
static ssize_t mi_prim_read(int fd, void* buf, size_t bufsize) {
  return read(fd,buf,bufsize);
}
static int mi_prim_close(int fd) {
  return close(fd);
}
static int mi_prim_access(const char *fpath, int mode) {
  return access(fpath,mode);
}

#endif



//---------------------------------------------
// init
//---------------------------------------------

static bool unix_detect_overcommit(void) {
  bool os_overcommit = true;
#if defined(__linux__)
  int fd = mi_prim_open("/proc/sys/vm/overcommit_memory", O_RDONLY);
	if (fd >= 0) {
    char buf[32];
    ssize_t nread = mi_prim_read(fd, &buf, sizeof(buf));
    mi_prim_close(fd);
    // <https://www.kernel.org/doc/Documentation/vm/overcommit-accounting>
    // 0: heuristic overcommit, 1: always overcommit, 2: never overcommit (ignore NORESERVE)
    if (nread >= 1) {
      os_overcommit = (buf[0] == '0' || buf[0] == '1');
    }
  }
#elif defined(__FreeBSD__)
  int val = 0;
  size_t olen = sizeof(val);
  if (sysctlbyname("vm.overcommit", &val, &olen, NULL, 0) == 0) {
    os_overcommit = (val != 0);
  }
#else
  // default: overcommit is true  
#endif
  return os_overcommit;
}

void unix_set_thp(void) {
#if defined(__linux__) || defined(__ANDROID__)
#if MI_NO_THP
  int val;
  if (prctl(PR_GET_THP_DISABLE, &val, 0, 0, 0) != 0) {
    // Most likely since distros often come with always/madvise settings.
    val = 1;
    // Disabling only for mimalloc process rather than touching system wide settings
    (void)prctl(PR_SET_THP_DISABLE, &val, 0, 0, 0);
  }
#endif
#endif
}

void _mi_prim_mem_init( mi_os_mem_config_t* config ) {
  long psize = sysconf(_SC_PAGESIZE);
  if (psize > 0) {
    config->page_size = (size_t)psize;
    config->alloc_granularity = (size_t)psize;
  }
  config->large_page_size = 2*MI_MiB; // TODO: can we query the OS for this?
  config->has_overcommit = unix_detect_overcommit();
  config->must_free_whole = false;    // mmap can free in parts
  config->has_virtual_reserve = true; // todo: check if this true for NetBSD?  (for anonymous mmap with PROT_NONE)
  unix_set_thp();
}


//---------------------------------------------
// free
//---------------------------------------------

int _mi_prim_free(void* addr, size_t size ) {
  bool err = (munmap(addr, size) == -1);
  return (err ? errno : 0);
}


//---------------------------------------------
// mmap
//---------------------------------------------

static int unix_madvise(void* addr, size_t size, int advice) {
  #if defined(__sun)
  return madvise((caddr_t)addr, size, advice);  // Solaris needs cast (issue #520)
  #else
  return madvise(addr, size, advice);
  #endif
}

static void* unix_mmap_prim(void* addr, size_t size, size_t try_alignment, int protect_flags, int flags, int fd) {
  MI_UNUSED(try_alignment);
  void* p = NULL;
  #if defined(MAP_ALIGNED)  // BSD
  if (addr == NULL && try_alignment > 1 && (try_alignment % _mi_os_page_size()) == 0) {
    size_t n = mi_bsr(try_alignment);
    if (((size_t)1 << n) == try_alignment && n >= 12 && n <= 30) {  // alignment is a power of 2 and 4096 <= alignment <= 1GiB
      p = mmap(addr, size, protect_flags, flags | MAP_ALIGNED(n), fd, 0);
      if (p==MAP_FAILED || !_mi_is_aligned(p,try_alignment)) { 
        int err = errno;
        _mi_warning_message("unable to directly request aligned OS memory (error: %d (0x%x), size: 0x%zx bytes, alignment: 0x%zx, hint address: %p)\n", err, err, size, try_alignment, addr);
      }
      if (p!=MAP_FAILED) return p;
      // fall back to regular mmap      
    }
  }
  #elif defined(MAP_ALIGN)  // Solaris
  if (addr == NULL && try_alignment > 1 && (try_alignment % _mi_os_page_size()) == 0) {
    p = mmap((void*)try_alignment, size, protect_flags, flags | MAP_ALIGN, fd, 0);  // addr parameter is the required alignment
    if (p!=MAP_FAILED) return p;
    // fall back to regular mmap
  }
  #endif
  #if (MI_INTPTR_SIZE >= 8) && !defined(MAP_ALIGNED)
  // on 64-bit systems, use the virtual address area after 2TiB for 4MiB aligned allocations
  if (addr == NULL) {
    void* hint = _mi_os_get_aligned_hint(try_alignment, size);
    if (hint != NULL) {
      p = mmap(hint, size, protect_flags, flags, fd, 0);
      if (p==MAP_FAILED || !_mi_is_aligned(p,try_alignment)) { 
        #if MI_TRACK_ENABLED  // asan sometimes does not instrument errno correctly?
        int err = 0;
        #else
        int err = errno;
        #endif
        _mi_warning_message("unable to directly request hinted aligned OS memory (error: %d (0x%x), size: 0x%zx bytes, alignment: 0x%zx, hint address: %p)\n", err, err, size, try_alignment, hint);
      }
      if (p!=MAP_FAILED) return p;
      // fall back to regular mmap      
    }
  }
  #endif
  // regular mmap
  p = mmap(addr, size, protect_flags, flags, fd, 0);
  if (p!=MAP_FAILED) return p;
  // failed to allocate
  return NULL;
}

static int unix_mmap_fd(void) {
  #if defined(VM_MAKE_TAG)
  // macOS: tracking anonymous page with a specific ID. (All up to 98 are taken officially but LLVM sanitizers had taken 99)
  int os_tag = (int)mi_option_get(mi_option_os_tag);
  if (os_tag < 100 || os_tag > 255) { os_tag = 100; }
  return VM_MAKE_TAG(os_tag);
  #else
  return -1;
  #endif
}

static void* unix_mmap(void* addr, size_t size, size_t try_alignment, int protect_flags, bool large_only, bool allow_large, bool* is_large) {
  #if !defined(MAP_ANONYMOUS)
  #define MAP_ANONYMOUS  MAP_ANON
  #endif
  #if !defined(MAP_NORESERVE)
  #define MAP_NORESERVE  0
  #endif
  void* p = NULL;
  const int fd = unix_mmap_fd();
  int flags = MAP_PRIVATE | MAP_ANONYMOUS;
  if (_mi_os_has_overcommit()) {
    flags |= MAP_NORESERVE;
  }
  #if defined(PROT_MAX)
  protect_flags |= PROT_MAX(PROT_READ | PROT_WRITE); // BSD
  #endif
  // huge page allocation
  if ((large_only || _mi_os_use_large_page(size, try_alignment)) && allow_large) {
    static _Atomic(size_t) large_page_try_ok; // = 0;
    size_t try_ok = mi_atomic_load_acquire(&large_page_try_ok);
    if (!large_only && try_ok > 0) {
      // If the OS is not configured for large OS pages, or the user does not have
      // enough permission, the `mmap` will always fail (but it might also fail for other reasons).
      // Therefore, once a large page allocation failed, we don't try again for `large_page_try_ok` times
      // to avoid too many failing calls to mmap.
      mi_atomic_cas_strong_acq_rel(&large_page_try_ok, &try_ok, try_ok - 1);
    }
    else {
      int lflags = flags & ~MAP_NORESERVE;  // using NORESERVE on huge pages seems to fail on Linux
      int lfd = fd;
      #ifdef MAP_ALIGNED_SUPER
      lflags |= MAP_ALIGNED_SUPER;
      #endif
      #ifdef MAP_HUGETLB
      lflags |= MAP_HUGETLB;
      #endif
      #ifdef MAP_HUGE_1GB
      static bool mi_huge_pages_available = true;
      if ((size % MI_GiB) == 0 && mi_huge_pages_available) {
        lflags |= MAP_HUGE_1GB;
      }
      else
      #endif
      {
        #ifdef MAP_HUGE_2MB
        lflags |= MAP_HUGE_2MB;
        #endif
      }
      #ifdef VM_FLAGS_SUPERPAGE_SIZE_2MB
      lfd |= VM_FLAGS_SUPERPAGE_SIZE_2MB;
      #endif
      if (large_only || lflags != flags) {
        // try large OS page allocation
        *is_large = true;
        p = unix_mmap_prim(addr, size, try_alignment, protect_flags, lflags, lfd);
        #ifdef MAP_HUGE_1GB
        if (p == NULL && (lflags & MAP_HUGE_1GB) == MAP_HUGE_1GB) {
          mi_huge_pages_available = false; // don't try huge 1GiB pages again
          _mi_warning_message("unable to allocate huge (1GiB) page, trying large (2MiB) pages instead (errno: %i)\n", errno);
          lflags = ((lflags & ~MAP_HUGE_1GB) | MAP_HUGE_2MB);
          p = unix_mmap_prim(addr, size, try_alignment, protect_flags, lflags, lfd);
        }
        #endif
        if (large_only) return p;
        if (p == NULL) {
          mi_atomic_store_release(&large_page_try_ok, (size_t)8);  // on error, don't try again for the next N allocations
        }
      }
    }
  }
  // regular allocation
  if (p == NULL) {
    *is_large = false;
    p = unix_mmap_prim(addr, size, try_alignment, protect_flags, flags, fd);
    if (p != NULL) {
      #if defined(MADV_HUGEPAGE)
      // Many Linux systems don't allow MAP_HUGETLB but they support instead
      // transparent huge pages (THP). Generally, it is not required to call `madvise` with MADV_HUGE
      // though since properly aligned allocations will already use large pages if available
      // in that case -- in particular for our large regions (in `memory.c`).
      // However, some systems only allow THP if called with explicit `madvise`, so
      // when large OS pages are enabled for mimalloc, we call `madvise` anyways.
      if (allow_large && _mi_os_use_large_page(size, try_alignment)) {
        if (unix_madvise(p, size, MADV_HUGEPAGE) == 0) {
          *is_large = true; // possibly
        };
      }
      #elif defined(__sun)
      if (allow_large && _mi_os_use_large_page(size, try_alignment)) {
        struct memcntl_mha cmd = {0};
        cmd.mha_pagesize = _mi_os_large_page_size();
        cmd.mha_cmd = MHA_MAPSIZE_VA;
        if (memcntl((caddr_t)p, size, MC_HAT_ADVISE, (caddr_t)&cmd, 0, 0) == 0) {
          *is_large = true;
        }
      }
      #endif
    }
  }
  return p;
}

// Note: the `try_alignment` is just a hint and the returned pointer is not guaranteed to be aligned.
int _mi_prim_alloc(size_t size, size_t try_alignment, bool commit, bool allow_large, bool* is_large, bool* is_zero, void** addr) {
  mi_assert_internal(size > 0 && (size % _mi_os_page_size()) == 0);
  mi_assert_internal(commit || !allow_large);
  mi_assert_internal(try_alignment > 0);
  
  *is_zero = true;
  int protect_flags = (commit ? (PROT_WRITE | PROT_READ) : PROT_NONE);  
  *addr = unix_mmap(NULL, size, try_alignment, protect_flags, false, allow_large, is_large);
  return (*addr != NULL ? 0 : errno);
}


//---------------------------------------------
// Commit/Reset
//---------------------------------------------

static void unix_mprotect_hint(int err) {
  #if defined(__linux__) && (MI_SECURE>=2) // guard page around every mimalloc page
  if (err == ENOMEM) {
    _mi_warning_message("The next warning may be caused by a low memory map limit.\n"
                        "  On Linux this is controlled by the vm.max_map_count -- maybe increase it?\n"
                        "  For example: sudo sysctl -w vm.max_map_count=262144\n");
  }
  #else
  MI_UNUSED(err);
  #endif
}


  
    

int _mi_prim_commit(void* start, size_t size, bool* is_zero) {
  // commit: ensure we can access the area
  // note: we may think that *is_zero can be true since the memory
  // was either from mmap PROT_NONE, or from decommit MADV_DONTNEED, but
  // we sometimes call commit on a range with still partially committed
  // memory and `mprotect` does not zero the range.
  *is_zero = false;  
  int err = mprotect(start, size, (PROT_READ | PROT_WRITE));
  if (err != 0) { 
    err = errno; 
    unix_mprotect_hint(err);
  }
  return err;
}

int _mi_prim_decommit(void* start, size_t size, bool* needs_recommit) {
  int err = 0;  
  // decommit: use MADV_DONTNEED as it decreases rss immediately (unlike MADV_FREE)
  err = unix_madvise(start, size, MADV_DONTNEED);    
  #if !MI_DEBUG && !MI_SECURE
    *needs_recommit = false;
  #else
    *needs_recommit = true;
    mprotect(start, size, PROT_NONE);
  #endif
  /*
  // decommit: use mmap with MAP_FIXED and PROT_NONE to discard the existing memory (and reduce rss)
  *needs_recommit = true;
  const int fd = unix_mmap_fd();
  void* p = mmap(start, size, PROT_NONE, (MAP_FIXED | MAP_PRIVATE | MAP_ANONYMOUS | MAP_NORESERVE), fd, 0);
  if (p != start) { err = errno; }    
  */
  return err;
}

int _mi_prim_reset(void* start, size_t size) {
  // We try to use `MADV_FREE` as that is the fastest. A drawback though is that it 
  // will not reduce the `rss` stats in tools like `top` even though the memory is available
  // to other processes. With the default `MIMALLOC_PURGE_DECOMMITS=1` we ensure that by 
  // default `MADV_DONTNEED` is used though.
  #if defined(MADV_FREE)
  static _Atomic(size_t) advice = MI_ATOMIC_VAR_INIT(MADV_FREE);
  int oadvice = (int)mi_atomic_load_relaxed(&advice);
  int err;
  while ((err = unix_madvise(start, size, oadvice)) != 0 && errno == EAGAIN) { errno = 0;  };
  if (err != 0 && errno == EINVAL && oadvice == MADV_FREE) {
    // if MADV_FREE is not supported, fall back to MADV_DONTNEED from now on
    mi_atomic_store_release(&advice, (size_t)MADV_DONTNEED);
    err = unix_madvise(start, size, MADV_DONTNEED);
  }
  #else
  int err = unix_madvise(start, size, MADV_DONTNEED);
  #endif
  return err;
}

int _mi_prim_protect(void* start, size_t size, bool protect) {
  int err = mprotect(start, size, protect ? PROT_NONE : (PROT_READ | PROT_WRITE));
  if (err != 0) { err = errno; }  
  unix_mprotect_hint(err);
  return err;
}



//---------------------------------------------
// Huge page allocation
//---------------------------------------------

#if (MI_INTPTR_SIZE >= 8) && !defined(__HAIKU__) && !defined(__CYGWIN__)

#ifndef MPOL_PREFERRED
#define MPOL_PREFERRED 1
#endif

#if defined(MI_HAS_SYSCALL_H) && defined(SYS_mbind)
static long mi_prim_mbind(void* start, unsigned long len, unsigned long mode, const unsigned long* nmask, unsigned long maxnode, unsigned flags) {
  return syscall(SYS_mbind, start, len, mode, nmask, maxnode, flags);
}
#else
static long mi_prim_mbind(void* start, unsigned long len, unsigned long mode, const unsigned long* nmask, unsigned long maxnode, unsigned flags) {
  MI_UNUSED(start); MI_UNUSED(len); MI_UNUSED(mode); MI_UNUSED(nmask); MI_UNUSED(maxnode); MI_UNUSED(flags);
  return 0;
}
#endif

int _mi_prim_alloc_huge_os_pages(void* hint_addr, size_t size, int numa_node, bool* is_zero, void** addr) {
  bool is_large = true;
  *is_zero = true;
  *addr = unix_mmap(hint_addr, size, MI_SEGMENT_SIZE, PROT_READ | PROT_WRITE, true, true, &is_large);
  if (*addr != NULL && numa_node >= 0 && numa_node < 8*MI_INTPTR_SIZE) { // at most 64 nodes
    unsigned long numa_mask = (1UL << numa_node);
    // TODO: does `mbind` work correctly for huge OS pages? should we
    // use `set_mempolicy` before calling mmap instead?
    // see: <https://lkml.org/lkml/2017/2/9/875>
    long err = mi_prim_mbind(*addr, size, MPOL_PREFERRED, &numa_mask, 8*MI_INTPTR_SIZE, 0);
    if (err != 0) {
      err = errno;
      _mi_warning_message("failed to bind huge (1GiB) pages to numa node %d (error: %d (0x%x))\n", numa_node, err, err);
    }    
  }
  return (*addr != NULL ? 0 : errno);
}

#else

int _mi_prim_alloc_huge_os_pages(void* hint_addr, size_t size, int numa_node, bool* is_zero, void** addr) {
  MI_UNUSED(hint_addr); MI_UNUSED(size); MI_UNUSED(numa_node);
  *is_zero = false;
  *addr = NULL;
  return ENOMEM;
}

#endif

//---------------------------------------------
// NUMA nodes
//---------------------------------------------

#if defined(__linux__)

size_t _mi_prim_numa_node(void) {
  #if defined(MI_HAS_SYSCALL_H) && defined(SYS_getcpu)
    unsigned long node = 0;
    unsigned long ncpu = 0;
    long err = syscall(SYS_getcpu, &ncpu, &node, NULL);
    if (err != 0) return 0;
    return node;
  #else
    return 0;
  #endif
}

size_t _mi_prim_numa_node_count(void) {
  char buf[128];
  unsigned node = 0;
  for(node = 0; node < 256; node++) {
    // enumerate node entries -- todo: it there a more efficient way to do this? (but ensure there is no allocation)
    _mi_snprintf(buf, 127, "/sys/devices/system/node/node%u", node + 1);
    if (mi_prim_access(buf,R_OK) != 0) break;
  }
  return (node+1);
}

#elif defined(__FreeBSD__) && __FreeBSD_version >= 1200000

size_t _mi_prim_numa_node(void) {
  domainset_t dom;
  size_t node;
  int policy;
  if (cpuset_getdomain(CPU_LEVEL_CPUSET, CPU_WHICH_PID, -1, sizeof(dom), &dom, &policy) == -1) return 0ul;
  for (node = 0; node < MAXMEMDOM; node++) {
    if (DOMAINSET_ISSET(node, &dom)) return node;
  }
  return 0ul;
}

size_t _mi_prim_numa_node_count(void) {
  size_t ndomains = 0;
  size_t len = sizeof(ndomains);
  if (sysctlbyname("vm.ndomains", &ndomains, &len, NULL, 0) == -1) return 0ul;
  return ndomains;
}

#elif defined(__DragonFly__)

size_t _mi_prim_numa_node(void) {
  // TODO: DragonFly does not seem to provide any userland means to get this information.
  return 0ul;
}

size_t _mi_prim_numa_node_count(void) {
  size_t ncpus = 0, nvirtcoresperphys = 0;
  size_t len = sizeof(size_t);
  if (sysctlbyname("hw.ncpu", &ncpus, &len, NULL, 0) == -1) return 0ul;
  if (sysctlbyname("hw.cpu_topology_ht_ids", &nvirtcoresperphys, &len, NULL, 0) == -1) return 0ul;
  return nvirtcoresperphys * ncpus;
}

#else

size_t _mi_prim_numa_node(void) {
  return 0;
}

size_t _mi_prim_numa_node_count(void) {
  return 1;
}

#endif

// ----------------------------------------------------------------
// Clock
// ----------------------------------------------------------------

#include <time.h>

#if defined(CLOCK_REALTIME) || defined(CLOCK_MONOTONIC)

mi_msecs_t _mi_prim_clock_now(void) {
  struct timespec t;
  #ifdef CLOCK_MONOTONIC
  clock_gettime(CLOCK_MONOTONIC, &t);
  #else
  clock_gettime(CLOCK_REALTIME, &t);
  #endif
  return ((mi_msecs_t)t.tv_sec * 1000) + ((mi_msecs_t)t.tv_nsec / 1000000);
}

#else

// low resolution timer
mi_msecs_t _mi_prim_clock_now(void) {
  #if !defined(CLOCKS_PER_SEC) || (CLOCKS_PER_SEC == 1000) || (CLOCKS_PER_SEC == 0)
  return (mi_msecs_t)clock();  
  #elif (CLOCKS_PER_SEC < 1000)
  return (mi_msecs_t)clock() * (1000 / (mi_msecs_t)CLOCKS_PER_SEC);  
  #else
  return (mi_msecs_t)clock() / ((mi_msecs_t)CLOCKS_PER_SEC / 1000);
  #endif
}

#endif




//----------------------------------------------------------------
// Process info
//----------------------------------------------------------------

#if defined(__unix__) || defined(__unix) || defined(unix) || defined(__APPLE__) || defined(__HAIKU__)
#include <stdio.h>
#include <unistd.h>
#include <sys/resource.h>

#if defined(__APPLE__)
#include <mach/mach.h>
#endif

#if defined(__HAIKU__)
#include <kernel/OS.h>
#endif

static mi_msecs_t timeval_secs(const struct timeval* tv) {
  return ((mi_msecs_t)tv->tv_sec * 1000L) + ((mi_msecs_t)tv->tv_usec / 1000L);
}

void _mi_prim_process_info(mi_process_info_t* pinfo)
{
  struct rusage rusage;
  getrusage(RUSAGE_SELF, &rusage);
  pinfo->utime = timeval_secs(&rusage.ru_utime);
  pinfo->stime = timeval_secs(&rusage.ru_stime);
#if !defined(__HAIKU__)
  pinfo->page_faults = rusage.ru_majflt;
#endif  
#if defined(__HAIKU__)
  // Haiku does not have (yet?) a way to
  // get these stats per process
  thread_info tid;
  area_info mem;
  ssize_t c;
  get_thread_info(find_thread(0), &tid);
  while (get_next_area_info(tid.team, &c, &mem) == B_OK) {
    pinfo->peak_rss += mem.ram_size;
  }
  pinfo->page_faults = 0;
#elif defined(__APPLE__)
  pinfo->peak_rss = rusage.ru_maxrss;         // macos reports in bytes
  #ifdef MACH_TASK_BASIC_INFO
  struct mach_task_basic_info info;
  mach_msg_type_number_t infoCount = MACH_TASK_BASIC_INFO_COUNT;
  if (task_info(mach_task_self(), MACH_TASK_BASIC_INFO, (task_info_t)&info, &infoCount) == KERN_SUCCESS) {
    pinfo->current_rss = (size_t)info.resident_size;
  }
  #else
  struct task_basic_info info;
  mach_msg_type_number_t infoCount = TASK_BASIC_INFO_COUNT;
  if (task_info(mach_task_self(), TASK_BASIC_INFO, (task_info_t)&info, &infoCount) == KERN_SUCCESS) {
    pinfo->current_rss = (size_t)info.resident_size;
  }
  #endif
#else
  pinfo->peak_rss = rusage.ru_maxrss * 1024;  // Linux/BSD report in KiB
#endif
  // use defaults for commit
}

#else

#ifndef __wasi__
// WebAssembly instances are not processes
#pragma message("define a way to get process info")
#endif

void _mi_prim_process_info(mi_process_info_t* pinfo)
{
  // use defaults
  MI_UNUSED(pinfo);
}

#endif


//----------------------------------------------------------------
// Output
//----------------------------------------------------------------

void _mi_prim_out_stderr( const char* msg ) {
  fputs(msg,stderr);
}


//----------------------------------------------------------------
// Environment
//----------------------------------------------------------------

#if !defined(MI_USE_ENVIRON) || (MI_USE_ENVIRON!=0)
// On Posix systemsr use `environ` to access environment variables
// even before the C runtime is initialized.
#if defined(__APPLE__) && defined(__has_include) && __has_include(<crt_externs.h>)
#include <crt_externs.h>
static char** mi_get_environ(void) {
  return (*_NSGetEnviron());
}
#else
extern char** environ;
static char** mi_get_environ(void) {
  return environ;
}
#endif
bool _mi_prim_getenv(const char* name, char* result, size_t result_size) {
  if (name==NULL) return false;
  const size_t len = _mi_strlen(name);
  if (len == 0) return false;
  char** env = mi_get_environ();
  if (env == NULL) return false;
  // compare up to 10000 entries
  for (int i = 0; i < 10000 && env[i] != NULL; i++) {
    const char* s = env[i];
    if (_mi_strnicmp(name, s, len) == 0 && s[len] == '=') { // case insensitive
      // found it
      _mi_strlcpy(result, s + len + 1, result_size);
      return true;
    }
  }
  return false;
}
#else
// fallback: use standard C `getenv` but this cannot be used while initializing the C runtime
bool _mi_prim_getenv(const char* name, char* result, size_t result_size) {
  // cannot call getenv() when still initializing the C runtime.
  if (_mi_preloading()) return false;
  const char* s = getenv(name);
  if (s == NULL) {
    // we check the upper case name too.
    char buf[64+1];
    size_t len = _mi_strnlen(name,sizeof(buf)-1);
    for (size_t i = 0; i < len; i++) {
      buf[i] = _mi_toupper(name[i]);
    }
    buf[len] = 0;
    s = getenv(buf);
  }
  if (s == NULL || _mi_strnlen(s,result_size) >= result_size)  return false;
  _mi_strlcpy(result, s, result_size);
  return true;
}
#endif  // !MI_USE_ENVIRON


//----------------------------------------------------------------
// Random
//----------------------------------------------------------------

#if defined(MAC_OS_X_VERSION_10_15) && MAC_OS_X_VERSION_MAX_ALLOWED >= MAC_OS_X_VERSION_10_15 && MAC_OS_X_VERSION_MIN_REQUIRED >= 1070
#include <CommonCrypto/CommonCryptoError.h>
#include <CommonCrypto/CommonRandom.h>

bool _mi_prim_random_buf(void* buf, size_t buf_len) {
  // We prefere CCRandomGenerateBytes as it returns an error code while arc4random_buf
  // may fail silently on macOS. See PR #390, and <https://opensource.apple.com/source/Libc/Libc-1439.40.11/gen/FreeBSD/arc4random.c.auto.html>
  return (CCRandomGenerateBytes(buf, buf_len) == kCCSuccess);  
}

#elif defined(__ANDROID__) || defined(__DragonFly__) || \
      defined(__FreeBSD__) || defined(__NetBSD__) || defined(__OpenBSD__) || \
      defined(__sun) || \
      (defined(MAC_OS_X_VERSION_10_10) && MAC_OS_X_VERSION_MAX_ALLOWED >= MAC_OS_X_VERSION_10_10 && MAC_OS_X_VERSION_MIN_REQUIRED >= 1070)

#include <stdlib.h>
bool _mi_prim_random_buf(void* buf, size_t buf_len) {
  arc4random_buf(buf, buf_len);
  return true;
}

#elif defined(__APPLE__) || defined(__linux__) || defined(__HAIKU__)   // for old apple versions < 1070 (issue #829)

#include <sys/types.h>
#include <sys/stat.h>
#include <errno.h>

bool _mi_prim_random_buf(void* buf, size_t buf_len) {
  // Modern Linux provides `getrandom` but different distributions either use `sys/random.h` or `linux/random.h`
  // and for the latter the actual `getrandom` call is not always defined.
  // (see <https://stackoverflow.com/questions/45237324/why-doesnt-getrandom-compile>)
  // We therefore use a syscall directly and fall back dynamically to /dev/urandom when needed.
  #if defined(MI_HAS_SYSCALL_H) && defined(SYS_getrandom)
    #ifndef GRND_NONBLOCK
    #define GRND_NONBLOCK (1)
    #endif
    static _Atomic(uintptr_t) no_getrandom; // = 0
    if (mi_atomic_load_acquire(&no_getrandom)==0) {
      ssize_t ret = syscall(SYS_getrandom, buf, buf_len, GRND_NONBLOCK);
      if (ret >= 0) return (buf_len == (size_t)ret);
      if (errno != ENOSYS) return false;
      mi_atomic_store_release(&no_getrandom, (uintptr_t)1); // don't call again, and fall back to /dev/urandom
    }
  #endif
  int flags = O_RDONLY;
  #if defined(O_CLOEXEC)
  flags |= O_CLOEXEC;
  #endif
  int fd = mi_prim_open("/dev/urandom", flags);
  if (fd < 0) return false;
  size_t count = 0;
  while(count < buf_len) {
    ssize_t ret = mi_prim_read(fd, (char*)buf + count, buf_len - count);
    if (ret<=0) {
      if (errno!=EAGAIN && errno!=EINTR) break;
    }
    else {
      count += ret;
    }
  }
  mi_prim_close(fd);
  return (count==buf_len);
}

#else

bool _mi_prim_random_buf(void* buf, size_t buf_len) {
  return false;
}

#endif


//----------------------------------------------------------------
// Thread init/done
//----------------------------------------------------------------

#if defined(MI_USE_PTHREADS)

// use pthread local storage keys to detect thread ending
// (and used with MI_TLS_PTHREADS for the default heap)
pthread_key_t _mi_heap_default_key = (pthread_key_t)(-1);

static void mi_pthread_done(void* value) {
  if (value!=NULL) {
    _mi_thread_done((mi_heap_t*)value);
  }
}

void _mi_prim_thread_init_auto_done(void) {
  mi_assert_internal(_mi_heap_default_key == (pthread_key_t)(-1));
  pthread_key_create(&_mi_heap_default_key, &mi_pthread_done);
}

void _mi_prim_thread_done_auto_done(void) {
  if (_mi_heap_default_key != (pthread_key_t)(-1)) {  // do not leak the key, see issue #809
    pthread_key_delete(_mi_heap_default_key);
  }
}

void _mi_prim_thread_associate_default_heap(mi_heap_t* heap) {
  if (_mi_heap_default_key != (pthread_key_t)(-1)) {  // can happen during recursive invocation on freeBSD
    pthread_setspecific(_mi_heap_default_key, heap);
  }
}

#else 

void _mi_prim_thread_init_auto_done(void) {
  // nothing
}

void _mi_prim_thread_done_auto_done(void) {
  // nothing
}

void _mi_prim_thread_associate_default_heap(mi_heap_t* heap) {
  MI_UNUSED(heap);
}

#endif<|MERGE_RESOLUTION|>--- conflicted
+++ resolved
@@ -31,11 +31,7 @@
   
 #if defined(__linux__)
   #include <features.h>
-<<<<<<< HEAD
-  #include <fcntl.h>
   #include <sys/prctl.h>
-=======
->>>>>>> c541a9b3
   #if defined(__GLIBC__)
   #include <linux/mman.h> // linux mmap flags
   #else
