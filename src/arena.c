/* ----------------------------------------------------------------------------
Copyright (c) 2019-2022, Microsoft Research, Daan Leijen
This is free software; you can redistribute it and/or modify it under the
terms of the MIT license. A copy of the license can be found in the file
"LICENSE" at the root of this distribution.
-----------------------------------------------------------------------------*/

/* ----------------------------------------------------------------------------
"Arenas" are fixed area's of OS memory from which we can allocate
large blocks (>= MI_ARENA_MIN_BLOCK_SIZE, 4MiB).
In contrast to the rest of mimalloc, the arenas are shared between
threads and need to be accessed using atomic operations.

<<<<<<< HEAD
Currently arenas are only used to for huge OS page (1GiB) reservations,
or direct OS memory reservations -- otherwise it delegates to direct allocation from the OS.
In the future, we can expose an API to manually add more kinds of arenas
which is sometimes needed for embedded devices or shared memory for example.
(We can also employ this with WASI or `sbrk` systems to reserve large arenas
 on demand and be able to reuse them efficiently).
=======
Arenas are used to for huge OS page (1GiB) reservations or for reserving
OS memory upfront which can be improve performance or is sometimes needed
on embedded devices. We can also employ this with WASI or `sbrk` systems 
to reserve large arenas upfront and be able to reuse the memory more effectively.
>>>>>>> 560e32b2

The arena allocation needs to be thread safe and we use an atomic bitmap to allocate.
-----------------------------------------------------------------------------*/
#include "mimalloc.h"
#include "mimalloc/internal.h"
#include "mimalloc/atomic.h"

#include <string.h>  // memset
#include <errno.h> // ENOMEM

#include "bitmap.h"  // atomic bitmap


// os.c
void* _mi_os_alloc_aligned(size_t size, size_t alignment, bool commit, bool* large, mi_stats_t* stats);
void  _mi_os_free_ex(void* p, size_t size, bool was_committed, mi_stats_t* stats);

void* _mi_os_alloc_huge_os_pages(size_t pages, int numa_node, mi_msecs_t max_secs, size_t* pages_reserved, size_t* psize);
void  _mi_os_free_huge_pages(void* p, size_t size, mi_stats_t* stats);

bool  _mi_os_commit(void* p, size_t size, bool* is_zero, mi_stats_t* stats);
bool  _mi_os_decommit(void* addr, size_t size, mi_stats_t* stats);


/* -----------------------------------------------------------
  Arena allocation
----------------------------------------------------------- */

// Block info: bit 0 contains the `in_use` bit, the upper bits the
// size in count of arena blocks.
typedef uintptr_t mi_block_info_t;
#define MI_ARENA_BLOCK_SIZE   (MI_SEGMENT_SIZE)        // 64MiB  (must be at least MI_SEGMENT_ALIGN)
#define MI_ARENA_MIN_OBJ_SIZE (MI_ARENA_BLOCK_SIZE/2)  // 32MiB
#define MI_MAX_ARENAS         (64)                     // not more than 126 (since we use 7 bits in the memid and an arena index + 1)

// A memory arena descriptor
typedef struct mi_arena_s {
  mi_arena_id_t id;                       // arena id; 0 for non-specific
  bool     exclusive;                     // only allow allocations if specifically for this arena
  _Atomic(uint8_t*) start;                // the start of the memory area
  size_t   block_count;                   // size of the area in arena blocks (of `MI_ARENA_BLOCK_SIZE`)
  size_t   field_count;                   // number of bitmap fields (where `field_count * MI_BITMAP_FIELD_BITS >= block_count`)
  int      numa_node;                     // associated NUMA node
  bool     is_zero_init;                  // is the arena zero initialized?
  bool     allow_decommit;                // is decommit allowed? if true, is_large should be false and blocks_committed != NULL
  bool     is_large;                      // large- or huge OS pages (always committed)
  _Atomic(size_t) search_idx;             // optimization to start the search for free blocks
  mi_bitmap_field_t* blocks_dirty;        // are the blocks potentially non-zero?
  mi_bitmap_field_t* blocks_committed;    // are the blocks committed? (can be NULL for memory that cannot be decommitted)
  mi_bitmap_field_t  blocks_inuse[1];     // in-place bitmap of in-use blocks (of size `field_count`)
} mi_arena_t;


// The available arenas
static mi_decl_cache_align _Atomic(mi_arena_t*) mi_arenas[MI_MAX_ARENAS];
static mi_decl_cache_align _Atomic(size_t)      mi_arena_count; // = 0


/* -----------------------------------------------------------
  Arena id's
  0 is used for non-arena's (like OS memory)
  id = arena_index + 1
----------------------------------------------------------- */

static size_t mi_arena_id_index(mi_arena_id_t id) {
  return (size_t)(id <= 0 ? MI_MAX_ARENAS : id - 1);
}

static mi_arena_id_t mi_arena_id_create(size_t arena_index) {
  mi_assert_internal(arena_index < MI_MAX_ARENAS);
  mi_assert_internal(MI_MAX_ARENAS <= 126);
  int id = (int)arena_index + 1;
  mi_assert_internal(id >= 1 && id <= 127);
  return id;
}

mi_arena_id_t _mi_arena_id_none(void) {
  return 0;
}

static bool mi_arena_id_is_suitable(mi_arena_id_t arena_id, bool arena_is_exclusive, mi_arena_id_t req_arena_id) {
  return ((!arena_is_exclusive && req_arena_id == _mi_arena_id_none()) ||
          (arena_id == req_arena_id));
}


/* -----------------------------------------------------------
  Arena allocations get a memory id where the lower 8 bits are
  the arena id, and the upper bits the block index.
----------------------------------------------------------- */

// Use `0` as a special id for direct OS allocated memory.
#define MI_MEMID_OS   0

static size_t mi_arena_memid_create(mi_arena_id_t id, bool exclusive, mi_bitmap_index_t bitmap_index) {
  mi_assert_internal(((bitmap_index << 8) >> 8) == bitmap_index); // no overflow?
  mi_assert_internal(id >= 0 && id <= 0x7F);
  return ((bitmap_index << 8) | ((uint8_t)id & 0x7F) | (exclusive ? 0x80 : 0));
}

static bool mi_arena_memid_indices(size_t arena_memid, size_t* arena_index, mi_bitmap_index_t* bitmap_index) {
  *bitmap_index = (arena_memid >> 8);
  mi_arena_id_t id = (int)(arena_memid & 0x7F);
  *arena_index = mi_arena_id_index(id);
  return ((arena_memid & 0x80) != 0);
}

bool _mi_arena_memid_is_suitable(size_t arena_memid, mi_arena_id_t request_arena_id) {
  mi_arena_id_t id = (int)(arena_memid & 0x7F);
  bool exclusive = ((arena_memid & 0x80) != 0);
  return mi_arena_id_is_suitable(id, exclusive, request_arena_id);
}

static size_t mi_block_count_of_size(size_t size) {
  return _mi_divide_up(size, MI_ARENA_BLOCK_SIZE);
}

/* -----------------------------------------------------------
  Thread safe allocation in an arena
----------------------------------------------------------- */
static bool mi_arena_alloc(mi_arena_t* arena, size_t blocks, mi_bitmap_index_t* bitmap_idx)
{
  size_t idx = 0; // mi_atomic_load_relaxed(&arena->search_idx);  // start from last search; ok to be relaxed as the exact start does not matter
  if (_mi_bitmap_try_find_from_claim_across(arena->blocks_inuse, arena->field_count, idx, blocks, bitmap_idx)) {
    mi_atomic_store_relaxed(&arena->search_idx, mi_bitmap_index_field(*bitmap_idx));  // start search from found location next time around
    return true;
  };
  return false;
}


/* -----------------------------------------------------------
  Arena Allocation
----------------------------------------------------------- */

static mi_decl_noinline void* mi_arena_alloc_from(mi_arena_t* arena, size_t arena_index, size_t needed_bcount,
                                                   bool* commit, bool* large, bool* is_pinned, bool* is_zero, 
                                                   mi_arena_id_t req_arena_id, size_t* memid, mi_os_tld_t* tld)
{
  MI_UNUSED(arena_index);
  mi_assert_internal(mi_arena_id_index(arena->id) == arena_index);
  if (!mi_arena_id_is_suitable(arena->id, arena->exclusive, req_arena_id)) return NULL;

  mi_bitmap_index_t bitmap_index;
  if (!mi_arena_alloc(arena, needed_bcount, &bitmap_index)) return NULL;

  // claimed it! set the dirty bits (todo: no need for an atomic op here?)
  void* p    = arena->start + (mi_bitmap_index_bit(bitmap_index)*MI_ARENA_BLOCK_SIZE);
  *memid     = mi_arena_memid_create(arena->id, arena->exclusive, bitmap_index);
  *is_zero   = _mi_bitmap_claim_across(arena->blocks_dirty, arena->field_count, needed_bcount, bitmap_index, NULL);
  *large     = arena->is_large;
  *is_pinned = (arena->is_large || !arena->allow_decommit);
  if (arena->blocks_committed == NULL) {
    // always committed
    *commit = true;
  }
  else if (*commit) {
    // arena not committed as a whole, but commit requested: ensure commit now
    bool any_uncommitted;
    _mi_bitmap_claim_across(arena->blocks_committed, arena->field_count, needed_bcount, bitmap_index, &any_uncommitted);
    if (any_uncommitted) {
      bool commit_zero;
      _mi_os_commit(p, needed_bcount * MI_ARENA_BLOCK_SIZE, &commit_zero, tld->stats);
      if (commit_zero) *is_zero = true;
    }
  }
  else {
    // no need to commit, but check if already fully committed
    *commit = _mi_bitmap_is_claimed_across(arena->blocks_committed, arena->field_count, needed_bcount, bitmap_index);
  }
  return p;
}

// allocate from an arena with fallback to the OS
static mi_decl_noinline void* mi_arena_allocate(int numa_node, size_t size, size_t alignment, bool* commit, bool* large,
                                                bool* is_pinned, bool* is_zero,
                                                mi_arena_id_t req_arena_id, size_t* memid, mi_os_tld_t* tld )
{
  MI_UNUSED_RELEASE(alignment);
  mi_assert_internal(alignment <= MI_SEGMENT_ALIGN);
  const size_t max_arena = mi_atomic_load_relaxed(&mi_arena_count);
  const size_t bcount = mi_block_count_of_size(size);
  if mi_likely(max_arena == 0) return NULL;
  mi_assert_internal(size <= bcount * MI_ARENA_BLOCK_SIZE);

  size_t arena_index = mi_arena_id_index(req_arena_id);
  if (arena_index < MI_MAX_ARENAS) {
    // try a specific arena if requested
    mi_arena_t* arena = mi_atomic_load_ptr_relaxed(mi_arena_t, &mi_arenas[arena_index]);
    if ((arena != NULL) &&
        (arena->numa_node < 0 || arena->numa_node == numa_node) && // numa local?
        (*large || !arena->is_large)) // large OS pages allowed, or arena is not large OS pages
    {
      void* p = mi_arena_alloc_from(arena, arena_index, bcount, commit, large, is_pinned, is_zero, req_arena_id, memid, tld);
      mi_assert_internal((uintptr_t)p % alignment == 0);
      if (p != NULL) return p;
    }
  }
  else {
    // try numa affine allocation
    for (size_t i = 0; i < max_arena; i++) {
      mi_arena_t* arena = mi_atomic_load_ptr_relaxed(mi_arena_t, &mi_arenas[i]);
      if (arena == NULL) break; // end reached
      if ((arena->numa_node < 0 || arena->numa_node == numa_node) && // numa local?
          (*large || !arena->is_large)) // large OS pages allowed, or arena is not large OS pages
      {
        void* p = mi_arena_alloc_from(arena, i, bcount, commit, large, is_pinned, is_zero, req_arena_id, memid, tld);
        mi_assert_internal((uintptr_t)p % alignment == 0);
        if (p != NULL) return p;
      }
    }

    // try from another numa node instead..
    for (size_t i = 0; i < max_arena; i++) {
      mi_arena_t* arena = mi_atomic_load_ptr_relaxed(mi_arena_t, &mi_arenas[i]);
      if (arena == NULL) break; // end reached
      if ((arena->numa_node >= 0 && arena->numa_node != numa_node) && // not numa local!
          (*large || !arena->is_large)) // large OS pages allowed, or arena is not large OS pages
      {
        void* p = mi_arena_alloc_from(arena, i, bcount, commit, large, is_pinned, is_zero, req_arena_id, memid, tld);
        mi_assert_internal((uintptr_t)p % alignment == 0);
        if (p != NULL) return p;
      }
    }
  }
  return NULL;
}

void* _mi_arena_alloc_aligned(size_t size, size_t alignment, size_t align_offset, bool* commit, bool* large, bool* is_pinned, bool* is_zero,
                              mi_arena_id_t req_arena_id, size_t* memid, mi_os_tld_t* tld)
{
  mi_assert_internal(commit != NULL && is_pinned != NULL && is_zero != NULL && memid != NULL && tld != NULL);
  mi_assert_internal(size > 0);
  *memid   = MI_MEMID_OS;
  *is_zero = false;
  *is_pinned = false;

  bool default_large = false;
  if (large == NULL) large = &default_large;   // ensure `large != NULL`
  const int numa_node = _mi_os_numa_node(tld); // current numa node

  // try to allocate in an arena if the alignment is small enough and the object is not too small (as for heap meta data)
  if (size >= MI_ARENA_MIN_OBJ_SIZE && alignment <= MI_SEGMENT_ALIGN && align_offset == 0) {
    void* p = mi_arena_allocate(numa_node, size, alignment, commit, large, is_pinned, is_zero, req_arena_id, memid, tld);
    if (p != NULL) return p;
  }

  // finally, fall back to the OS
  if (mi_option_is_enabled(mi_option_limit_os_alloc) || req_arena_id != _mi_arena_id_none()) {
    errno = ENOMEM;
    return NULL;
  }
  *is_zero = true;
  *memid   = MI_MEMID_OS;
  void* p = _mi_os_alloc_aligned_offset(size, alignment, align_offset, *commit, large, tld->stats);
  if (p != NULL) { *is_pinned = *large; }
  return p;
}

void* _mi_arena_alloc(size_t size, bool* commit, bool* large, bool* is_pinned, bool* is_zero, mi_arena_id_t req_arena_id, size_t* memid, mi_os_tld_t* tld)
{
  return _mi_arena_alloc_aligned(size, MI_ARENA_BLOCK_SIZE, 0, commit, large, is_pinned, is_zero, req_arena_id, memid, tld);
}

void* mi_arena_area(mi_arena_id_t arena_id, size_t* size) {
  if (size != NULL) *size = 0;
  size_t arena_index = mi_arena_id_index(arena_id);
  if (arena_index >= MI_MAX_ARENAS) return NULL;
  mi_arena_t* arena = mi_atomic_load_ptr_relaxed(mi_arena_t, &mi_arenas[arena_index]);
  if (arena == NULL) return NULL;
  if (size != NULL) *size = arena->block_count * MI_ARENA_BLOCK_SIZE;
  return arena->start;
}

/* -----------------------------------------------------------
  Arena free
----------------------------------------------------------- */

void _mi_arena_free(void* p, size_t size, size_t alignment, size_t align_offset, size_t memid, bool all_committed, mi_stats_t* stats) {
  mi_assert_internal(size > 0 && stats != NULL);
  if (p==NULL) return;
  if (size==0) return;

  if (memid == MI_MEMID_OS) {
    // was a direct OS allocation, pass through
    _mi_os_free_aligned(p, size, alignment, align_offset, all_committed, stats);
  }
  else {
    // allocated in an arena
    mi_assert_internal(align_offset == 0);
    size_t arena_idx;
    size_t bitmap_idx;
    mi_arena_memid_indices(memid, &arena_idx, &bitmap_idx);
    mi_assert_internal(arena_idx < MI_MAX_ARENAS);
    mi_arena_t* arena = mi_atomic_load_ptr_relaxed(mi_arena_t,&mi_arenas[arena_idx]);
    mi_assert_internal(arena != NULL);
    const size_t blocks = mi_block_count_of_size(size);
    // checks
    if (arena == NULL) {
      _mi_error_message(EINVAL, "trying to free from non-existent arena: %p, size %zu, memid: 0x%zx\n", p, size, memid);
      return;
    }
    mi_assert_internal(arena->field_count > mi_bitmap_index_field(bitmap_idx));
    if (arena->field_count <= mi_bitmap_index_field(bitmap_idx)) {
      _mi_error_message(EINVAL, "trying to free from non-existent arena block: %p, size %zu, memid: 0x%zx\n", p, size, memid);
      return;
    }
    // potentially decommit
    if (!arena->allow_decommit || arena->blocks_committed == NULL) {
      mi_assert_internal(all_committed); // note: may be not true as we may "pretend" to be not committed (in segment.c)
    }
    else {
      mi_assert_internal(arena->blocks_committed != NULL);
      _mi_os_decommit(p, blocks * MI_ARENA_BLOCK_SIZE, stats); // ok if this fails
      _mi_bitmap_unclaim_across(arena->blocks_committed, arena->field_count, blocks, bitmap_idx);
    }
    // and make it available to others again
    bool all_inuse = _mi_bitmap_unclaim_across(arena->blocks_inuse, arena->field_count, blocks, bitmap_idx);
    if (!all_inuse) {
      _mi_error_message(EAGAIN, "trying to free an already freed block: %p, size %zu\n", p, size);
      return;
    };
  }
}

/* -----------------------------------------------------------
  Add an arena.
----------------------------------------------------------- */

static bool mi_arena_add(mi_arena_t* arena, mi_arena_id_t* arena_id) {
  mi_assert_internal(arena != NULL);
  mi_assert_internal((uintptr_t)mi_atomic_load_ptr_relaxed(uint8_t,&arena->start) % MI_SEGMENT_ALIGN == 0);
  mi_assert_internal(arena->block_count > 0);
  if (arena_id != NULL) *arena_id = -1;

  size_t i = mi_atomic_increment_acq_rel(&mi_arena_count);
  if (i >= MI_MAX_ARENAS) {
    mi_atomic_decrement_acq_rel(&mi_arena_count);
    return false;
  }
  mi_atomic_store_ptr_release(mi_arena_t,&mi_arenas[i], arena);
  arena->id = mi_arena_id_create(i);
  if (arena_id != NULL) *arena_id = arena->id;
  return true;
}

bool mi_manage_os_memory_ex(void* start, size_t size, bool is_committed, bool is_large, bool is_zero, int numa_node, bool exclusive, mi_arena_id_t* arena_id) mi_attr_noexcept
{
  if (arena_id != NULL) *arena_id = _mi_arena_id_none();
  if (size < MI_ARENA_BLOCK_SIZE) return false;

  if (is_large) {
    mi_assert_internal(is_committed);
    is_committed = true;
  }

  const size_t bcount = size / MI_ARENA_BLOCK_SIZE;
  const size_t fields = _mi_divide_up(bcount, MI_BITMAP_FIELD_BITS);
  const size_t bitmaps = (is_committed ? 2 : 3);
  const size_t asize  = sizeof(mi_arena_t) + (bitmaps*fields*sizeof(mi_bitmap_field_t));
  mi_arena_t* arena   = (mi_arena_t*)_mi_os_alloc(asize, &_mi_stats_main); // TODO: can we avoid allocating from the OS?
  if (arena == NULL) return false;

  arena->id = _mi_arena_id_none();
  arena->exclusive = exclusive;
  arena->block_count = bcount;
  arena->field_count = fields;
  arena->start = (uint8_t*)start;
  arena->numa_node    = numa_node; // TODO: or get the current numa node if -1? (now it allows anyone to allocate on -1)
  arena->is_large     = is_large;
  arena->is_zero_init = is_zero;
  arena->allow_decommit = !is_large && !is_committed; // only allow decommit for initially uncommitted memory
  arena->search_idx   = 0;
  arena->blocks_dirty = &arena->blocks_inuse[fields]; // just after inuse bitmap
  arena->blocks_committed = (!arena->allow_decommit ? NULL : &arena->blocks_inuse[2*fields]); // just after dirty bitmap
  // the bitmaps are already zero initialized due to os_alloc
  // initialize committed bitmap?
  if (arena->blocks_committed != NULL && is_committed) {
    memset((void*)arena->blocks_committed, 0xFF, fields*sizeof(mi_bitmap_field_t)); // cast to void* to avoid atomic warning
  }
  // and claim leftover blocks if needed (so we never allocate there)
  ptrdiff_t post = (fields * MI_BITMAP_FIELD_BITS) - bcount;
  mi_assert_internal(post >= 0);
  if (post > 0) {
    // don't use leftover bits at the end
    mi_bitmap_index_t postidx = mi_bitmap_index_create(fields - 1, MI_BITMAP_FIELD_BITS - post);
    _mi_bitmap_claim(arena->blocks_inuse, fields, post, postidx, NULL);
  }

  return mi_arena_add(arena, arena_id);

}

// Reserve a range of regular OS memory
int mi_reserve_os_memory_ex(size_t size, bool commit, bool allow_large, bool exclusive, mi_arena_id_t* arena_id) mi_attr_noexcept
{
  if (arena_id != NULL) *arena_id = _mi_arena_id_none();
  size = _mi_align_up(size, MI_ARENA_BLOCK_SIZE); // at least one block
  bool large = allow_large;
  void* start = _mi_os_alloc_aligned(size, MI_SEGMENT_ALIGN, commit, &large, &_mi_stats_main);
  if (start==NULL) return ENOMEM;
  if (!mi_manage_os_memory_ex(start, size, (large || commit), large, true, -1, exclusive, arena_id)) {
    _mi_os_free_ex(start, size, commit, &_mi_stats_main);
    _mi_verbose_message("failed to reserve %zu k memory\n", _mi_divide_up(size,1024));
    return ENOMEM;
  }
  _mi_verbose_message("reserved %zu KiB memory%s\n", _mi_divide_up(size,1024), large ? " (in large os pages)" : "");
  return 0;
}

bool mi_manage_os_memory(void* start, size_t size, bool is_committed, bool is_large, bool is_zero, int numa_node) mi_attr_noexcept {
  return mi_manage_os_memory_ex(start, size, is_committed, is_large, is_zero, numa_node, false, NULL);
}

int mi_reserve_os_memory(size_t size, bool commit, bool allow_large) mi_attr_noexcept {
  return mi_reserve_os_memory_ex(size, commit, allow_large, false, NULL);
}


/* -----------------------------------------------------------
  Debugging
----------------------------------------------------------- */

static size_t mi_debug_show_bitmap(const char* prefix, mi_bitmap_field_t* fields, size_t field_count ) {
  size_t inuse_count = 0;
  for (size_t i = 0; i < field_count; i++) {
    char buf[MI_BITMAP_FIELD_BITS + 1];
    uintptr_t field = mi_atomic_load_relaxed(&fields[i]);
    for (size_t bit = 0; bit < MI_BITMAP_FIELD_BITS; bit++) {
      bool inuse = ((((uintptr_t)1 << bit) & field) != 0);
      if (inuse) inuse_count++;
      buf[MI_BITMAP_FIELD_BITS - 1 - bit] = (inuse ? 'x' : '.');
    }
    buf[MI_BITMAP_FIELD_BITS] = 0;
    _mi_verbose_message("%s%s\n", prefix, buf);
  }
  return inuse_count;
}

void mi_debug_show_arenas(void) mi_attr_noexcept {
  size_t max_arenas = mi_atomic_load_relaxed(&mi_arena_count);
  for (size_t i = 0; i < max_arenas; i++) {
    mi_arena_t* arena = mi_atomic_load_ptr_relaxed(mi_arena_t, &mi_arenas[i]);
    if (arena == NULL) break;
    size_t inuse_count = 0;
    _mi_verbose_message("arena %zu: %zu blocks with %zu fields\n", i, arena->block_count, arena->field_count);
    inuse_count += mi_debug_show_bitmap("  ", arena->blocks_inuse, arena->field_count);
    _mi_verbose_message("  blocks in use ('x'): %zu\n", inuse_count);
  }
}


/* -----------------------------------------------------------
  Reserve a huge page arena.
----------------------------------------------------------- */
// reserve at a specific numa node
int mi_reserve_huge_os_pages_at_ex(size_t pages, int numa_node, size_t timeout_msecs, bool exclusive, mi_arena_id_t* arena_id) mi_attr_noexcept {
  if (arena_id != NULL) *arena_id = -1;
  if (pages==0) return 0;
  if (numa_node < -1) numa_node = -1;
  if (numa_node >= 0) numa_node = numa_node % _mi_os_numa_node_count();
  size_t hsize = 0;
  size_t pages_reserved = 0;
  void* p = _mi_os_alloc_huge_os_pages(pages, numa_node, timeout_msecs, &pages_reserved, &hsize);
  if (p==NULL || pages_reserved==0) {
    _mi_warning_message("failed to reserve %zu GiB huge pages\n", pages);
    return ENOMEM;
  }
  _mi_verbose_message("numa node %i: reserved %zu GiB huge pages (of the %zu GiB requested)\n", numa_node, pages_reserved, pages);

  if (!mi_manage_os_memory_ex(p, hsize, true, true, true, numa_node, exclusive, arena_id)) {
    _mi_os_free_huge_pages(p, hsize, &_mi_stats_main);
    return ENOMEM;
  }
  return 0;
}

int mi_reserve_huge_os_pages_at(size_t pages, int numa_node, size_t timeout_msecs) mi_attr_noexcept {
  return mi_reserve_huge_os_pages_at_ex(pages, numa_node, timeout_msecs, false, NULL);
}

// reserve huge pages evenly among the given number of numa nodes (or use the available ones as detected)
int mi_reserve_huge_os_pages_interleave(size_t pages, size_t numa_nodes, size_t timeout_msecs) mi_attr_noexcept {
  if (pages == 0) return 0;

  // pages per numa node
  size_t numa_count = (numa_nodes > 0 ? numa_nodes : _mi_os_numa_node_count());
  if (numa_count <= 0) numa_count = 1;
  const size_t pages_per = pages / numa_count;
  const size_t pages_mod = pages % numa_count;
  const size_t timeout_per = (timeout_msecs==0 ? 0 : (timeout_msecs / numa_count) + 50);

  // reserve evenly among numa nodes
  for (size_t numa_node = 0; numa_node < numa_count && pages > 0; numa_node++) {
    size_t node_pages = pages_per;  // can be 0
    if (numa_node < pages_mod) node_pages++;
    int err = mi_reserve_huge_os_pages_at(node_pages, (int)numa_node, timeout_per);
    if (err) return err;
    if (pages < node_pages) {
      pages = 0;
    }
    else {
      pages -= node_pages;
    }
  }

  return 0;
}

int mi_reserve_huge_os_pages(size_t pages, double max_secs, size_t* pages_reserved) mi_attr_noexcept {
  MI_UNUSED(max_secs);
  _mi_warning_message("mi_reserve_huge_os_pages is deprecated: use mi_reserve_huge_os_pages_interleave/at instead\n");
  if (pages_reserved != NULL) *pages_reserved = 0;
  int err = mi_reserve_huge_os_pages_interleave(pages, 0, (size_t)(max_secs * 1000.0));
  if (err==0 && pages_reserved!=NULL) *pages_reserved = pages;
  return err;
}<|MERGE_RESOLUTION|>--- conflicted
+++ resolved
@@ -11,19 +11,10 @@
 In contrast to the rest of mimalloc, the arenas are shared between
 threads and need to be accessed using atomic operations.
 
-<<<<<<< HEAD
-Currently arenas are only used to for huge OS page (1GiB) reservations,
-or direct OS memory reservations -- otherwise it delegates to direct allocation from the OS.
-In the future, we can expose an API to manually add more kinds of arenas
-which is sometimes needed for embedded devices or shared memory for example.
-(We can also employ this with WASI or `sbrk` systems to reserve large arenas
- on demand and be able to reuse them efficiently).
-=======
 Arenas are used to for huge OS page (1GiB) reservations or for reserving
 OS memory upfront which can be improve performance or is sometimes needed
 on embedded devices. We can also employ this with WASI or `sbrk` systems 
 to reserve large arenas upfront and be able to reuse the memory more effectively.
->>>>>>> 560e32b2
 
 The arena allocation needs to be thread safe and we use an atomic bitmap to allocate.
 -----------------------------------------------------------------------------*/
