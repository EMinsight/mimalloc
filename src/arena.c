/* ----------------------------------------------------------------------------
Copyright (c) 2019-2023, Microsoft Research, Daan Leijen
This is free software; you can redistribute it and/or modify it under the
terms of the MIT license. A copy of the license can be found in the file
"LICENSE" at the root of this distribution.
-----------------------------------------------------------------------------*/

/* ----------------------------------------------------------------------------
"Arenas" are fixed area's of OS memory from which we can allocate
large blocks (>= MI_ARENA_MIN_BLOCK_SIZE, 4MiB).
In contrast to the rest of mimalloc, the arenas are shared between
threads and need to be accessed using atomic operations.

Arenas are used to for huge OS page (1GiB) reservations or for reserving
OS memory upfront which can be improve performance or is sometimes needed
on embedded devices. We can also employ this with WASI or `sbrk` systems 
to reserve large arenas upfront and be able to reuse the memory more effectively.

The arena allocation needs to be thread safe and we use an atomic bitmap to allocate.
-----------------------------------------------------------------------------*/
#include "mimalloc.h"
#include "mimalloc/internal.h"
#include "mimalloc/atomic.h"

#include <string.h>  // memset
#include <errno.h>   // ENOMEM

#include "bitmap.h"  // atomic bitmap

/* -----------------------------------------------------------
  Arena allocation
----------------------------------------------------------- */

// Block info: bit 0 contains the `in_use` bit, the upper bits the
// size in count of arena blocks.
typedef uintptr_t mi_block_info_t;
#define MI_ARENA_BLOCK_SIZE   (MI_SEGMENT_SIZE)        // 64MiB  (must be at least MI_SEGMENT_ALIGN)
#define MI_ARENA_MIN_OBJ_SIZE (MI_ARENA_BLOCK_SIZE/2)  // 32MiB
#define MI_MAX_ARENAS         (112)                    // not more than 126 (since we use 7 bits in the memid and an arena index + 1)

// A memory arena descriptor
typedef struct mi_arena_s {
  mi_arena_id_t id;                       // arena id; 0 for non-specific
  mi_memid_t memid;                       // memid of the memory area
  _Atomic(uint8_t*) start;                // the start of the memory area
  size_t   block_count;                   // size of the area in arena blocks (of `MI_ARENA_BLOCK_SIZE`)
  size_t   field_count;                   // number of bitmap fields (where `field_count * MI_BITMAP_FIELD_BITS >= block_count`)
  size_t   meta_size;                     // size of the arena structure itself (including its bitmaps)
  mi_memid_t meta_memid;                  // memid of the arena structure itself (OS or static allocation)
  int      numa_node;                     // associated NUMA node
  bool     exclusive;                     // only allow allocations if specifically for this arena  
  bool     is_large;                      // memory area consists of large- or huge OS pages (always committed)
  _Atomic(size_t) search_idx;             // optimization to start the search for free blocks
  _Atomic(mi_msecs_t) purge_expire;       // expiration time when blocks should be decommitted from `blocks_decommit`.  
  mi_bitmap_field_t* blocks_dirty;        // are the blocks potentially non-zero?
  mi_bitmap_field_t* blocks_committed;    // are the blocks committed? (can be NULL for memory that cannot be decommitted)
  mi_bitmap_field_t* blocks_purge;        // blocks that can be (reset) decommitted. (can be NULL for memory that cannot be (reset) decommitted)  
  mi_bitmap_field_t  blocks_inuse[1];     // in-place bitmap of in-use blocks (of size `field_count`)
} mi_arena_t;


// The available arenas
static mi_decl_cache_align _Atomic(mi_arena_t*) mi_arenas[MI_MAX_ARENAS];
static mi_decl_cache_align _Atomic(size_t)      mi_arena_count; // = 0


//static bool mi_manage_os_memory_ex2(void* start, size_t size, bool is_large, int numa_node, bool exclusive, mi_memid_t memid, mi_arena_id_t* arena_id) mi_attr_noexcept;

/* -----------------------------------------------------------
  Arena id's
  id = arena_index + 1
----------------------------------------------------------- */

static size_t mi_arena_id_index(mi_arena_id_t id) {
  return (size_t)(id <= 0 ? MI_MAX_ARENAS : id - 1);
}

static mi_arena_id_t mi_arena_id_create(size_t arena_index) {
  mi_assert_internal(arena_index < MI_MAX_ARENAS);
  return (int)arena_index + 1;
}

mi_arena_id_t _mi_arena_id_none(void) {
  return 0;
}

static bool mi_arena_id_is_suitable(mi_arena_id_t arena_id, bool arena_is_exclusive, mi_arena_id_t req_arena_id) {
  return ((!arena_is_exclusive && req_arena_id == _mi_arena_id_none()) ||
          (arena_id == req_arena_id));
}

bool _mi_arena_memid_is_suitable(mi_memid_t memid, mi_arena_id_t request_arena_id) {
  if (memid.memkind == MI_MEM_ARENA) {
    return mi_arena_id_is_suitable(memid.mem.arena.id, memid.mem.arena.is_exclusive, request_arena_id);
  }
  else {
    return mi_arena_id_is_suitable(0, false, request_arena_id);
  }
}

bool _mi_arena_memid_is_os_allocated(mi_memid_t memid) {
  return (memid.memkind == MI_MEM_OS);
}

/* -----------------------------------------------------------
  Arena allocations get a (currently) 16-bit memory id where the 
  lower 8 bits are the arena id, and the upper bits the block index.
----------------------------------------------------------- */

static size_t mi_block_count_of_size(size_t size) {
  return _mi_divide_up(size, MI_ARENA_BLOCK_SIZE);
}

static size_t mi_arena_block_size(size_t bcount) {
  return (bcount * MI_ARENA_BLOCK_SIZE);
}

static size_t mi_arena_size(mi_arena_t* arena) {
  return mi_arena_block_size(arena->block_count);
}

static mi_memid_t mi_memid_create_arena(mi_arena_id_t id, bool is_exclusive, mi_bitmap_index_t bitmap_index) {
  mi_memid_t memid = _mi_memid_create(MI_MEM_ARENA);
  memid.mem.arena.id = id;
  memid.mem.arena.block_index = bitmap_index;
  memid.mem.arena.is_exclusive = is_exclusive;
  return memid;
}

static bool mi_arena_memid_indices(mi_memid_t memid, size_t* arena_index, mi_bitmap_index_t* bitmap_index) {
  mi_assert_internal(memid.memkind == MI_MEM_ARENA);
  *arena_index = mi_arena_id_index(memid.mem.arena.id);
  *bitmap_index = memid.mem.arena.block_index;
  return memid.mem.arena.is_exclusive;
}



/* -----------------------------------------------------------
  Special static area for mimalloc internal structures
  to avoid OS calls (for example, for the arena metadata)
----------------------------------------------------------- */

#define MI_ARENA_STATIC_MAX  (MI_INTPTR_SIZE*MI_KiB)  // 8 KiB on 64-bit

static uint8_t mi_arena_static[MI_ARENA_STATIC_MAX];
static _Atomic(size_t) mi_arena_static_top;

static void* mi_arena_static_zalloc(size_t size, size_t alignment, mi_memid_t* memid) {
  *memid = _mi_memid_none();
  if (size == 0 || size > MI_ARENA_STATIC_MAX) return NULL;
  if ((mi_atomic_load_relaxed(&mi_arena_static_top) + size) > MI_ARENA_STATIC_MAX) return NULL;

  // try to claim space
  if (alignment == 0) { alignment = 1; }
  const size_t oversize = size + alignment - 1;
  if (oversize > MI_ARENA_STATIC_MAX) return NULL;
  const size_t oldtop = mi_atomic_add_acq_rel(&mi_arena_static_top, oversize);
  size_t top = oldtop + oversize;
  if (top > MI_ARENA_STATIC_MAX) {
    // try to roll back, ok if this fails
    mi_atomic_cas_strong_acq_rel(&mi_arena_static_top, &top, oldtop);
    return NULL;
  }

  // success
  *memid = _mi_memid_create(MI_MEM_STATIC);
  const size_t start = _mi_align_up(oldtop, alignment);
  uint8_t* const p = &mi_arena_static[start];
  _mi_memzero(p, size);
  return p;
}

static void* mi_arena_meta_zalloc(size_t size, mi_memid_t* memid, mi_stats_t* stats) {
  *memid = _mi_memid_none();

  // try static
  void* p = mi_arena_static_zalloc(size, MI_ALIGNMENT_MAX, memid);
  if (p != NULL) return p;

  // or fall back to the OS
  return _mi_os_alloc(size, memid, stats);
}

static void mi_arena_meta_free(void* p, mi_memid_t memid, size_t size, mi_stats_t* stats) {
  if (mi_memkind_is_os(memid.memkind)) {
    _mi_os_free(p, size, memid, stats);
  }
  else {
    mi_assert(memid.memkind == MI_MEM_STATIC);
  }
}

static void* mi_arena_block_start(mi_arena_t* arena, mi_bitmap_index_t bindex) {
  return (arena->start + mi_arena_block_size(mi_bitmap_index_bit(bindex)));
}


/* -----------------------------------------------------------
  Thread safe allocation in an arena
----------------------------------------------------------- */

// claim the `blocks_inuse` bits
static bool mi_arena_try_claim(mi_arena_t* arena, size_t blocks, mi_bitmap_index_t* bitmap_idx)
{
  size_t idx = 0; // mi_atomic_load_relaxed(&arena->search_idx);  // start from last search; ok to be relaxed as the exact start does not matter
  if (_mi_bitmap_try_find_from_claim_across(arena->blocks_inuse, arena->field_count, idx, blocks, bitmap_idx)) {
    mi_atomic_store_relaxed(&arena->search_idx, mi_bitmap_index_field(*bitmap_idx));  // start search from found location next time around    
    return true;
  };
  return false;
}


/* -----------------------------------------------------------
  Arena Allocation
----------------------------------------------------------- */

static mi_decl_noinline void* mi_arena_try_alloc_at(mi_arena_t* arena, size_t arena_index, size_t needed_bcount,
                                                    bool commit, mi_memid_t* memid, mi_os_tld_t* tld)
{
  MI_UNUSED(arena_index);
  mi_assert_internal(mi_arena_id_index(arena->id) == arena_index);

  mi_bitmap_index_t bitmap_index;
  if (!mi_arena_try_claim(arena, needed_bcount, &bitmap_index)) return NULL;

  // claimed it! 
  void* p = mi_arena_block_start(arena, bitmap_index);
  *memid = mi_memid_create_arena(arena->id, arena->exclusive, bitmap_index);
  memid->is_pinned = arena->memid.is_pinned;

  // none of the claimed blocks should be scheduled for a decommit
  if (arena->blocks_purge != NULL) {
    // this is thread safe as a potential purge only decommits parts that are not yet claimed as used (in `blocks_inuse`).
    _mi_bitmap_unclaim_across(arena->blocks_purge, arena->field_count, needed_bcount, bitmap_index);
  }

  // set the dirty bits (todo: no need for an atomic op here?)
  memid->was_zero = _mi_bitmap_claim_across(arena->blocks_dirty, arena->field_count, needed_bcount, bitmap_index, NULL);

  // set commit state
  if (arena->blocks_committed == NULL) {
    // always committed
    memid->was_committed = true;    
  }
  else if (commit) {
    // commit requested, but the range may not be committed as a whole: ensure it is committed now
    memid->was_committed = true;
    bool any_uncommitted;
    _mi_bitmap_claim_across(arena->blocks_committed, arena->field_count, needed_bcount, bitmap_index, &any_uncommitted);
    if (any_uncommitted) {
      bool commit_zero = false;
      if (!_mi_os_commit(p, mi_arena_block_size(needed_bcount), &commit_zero, tld->stats)) {
        memid->was_committed = false;
      }
      else {
        if (commit_zero) { memid->was_zero = true; }
      }
    }
  }
  else {
    // no need to commit, but check if already fully committed
    memid->was_committed = _mi_bitmap_is_claimed_across(arena->blocks_committed, arena->field_count, needed_bcount, bitmap_index);    
  }
  
<<<<<<< HEAD
  mi_track_mem_undefined(p, mi_arena_block_size(needed_bcount)); // todo: should not be needed?
=======
>>>>>>> d4fe7000
  return p;
}

// allocate in a speficic arena
static void* mi_arena_try_alloc_at_id(mi_arena_id_t arena_id, bool match_numa_node, int numa_node, size_t size, size_t alignment, 
                                       bool commit, bool allow_large, mi_arena_id_t req_arena_id, mi_memid_t* memid, mi_os_tld_t* tld ) 
{
  MI_UNUSED_RELEASE(alignment);
  mi_assert_internal(alignment <= MI_SEGMENT_ALIGN);
  const size_t bcount = mi_block_count_of_size(size);  
  const size_t arena_index = mi_arena_id_index(arena_id);
  mi_assert_internal(arena_index < mi_atomic_load_relaxed(&mi_arena_count));
  mi_assert_internal(size <= mi_arena_block_size(bcount));
  
  // Check arena suitability
  mi_arena_t* arena = mi_atomic_load_ptr_acquire(mi_arena_t, &mi_arenas[arena_index]);
  if (arena == NULL) return NULL;
  if (!allow_large && arena->is_large) return NULL;
  if (!mi_arena_id_is_suitable(arena->id, arena->exclusive, req_arena_id)) return NULL;
  if (req_arena_id == _mi_arena_id_none()) { // in not specific, check numa affinity
    const bool numa_suitable = (numa_node < 0 || arena->numa_node < 0 || arena->numa_node == numa_node);
    if (match_numa_node) { if (!numa_suitable) return NULL; }
                    else { if (numa_suitable) return NULL; }
  }

  // try to allocate
  void* p = mi_arena_try_alloc_at(arena, arena_index, bcount, commit, memid, tld);
  mi_assert_internal(p == NULL || _mi_is_aligned(p, alignment));
  return p;
}


// allocate from an arena with fallback to the OS
static mi_decl_noinline void* mi_arena_try_alloc(int numa_node, size_t size, size_t alignment, 
                                                  bool commit, bool allow_large,
                                                  mi_arena_id_t req_arena_id, mi_memid_t* memid, mi_os_tld_t* tld )
{
  MI_UNUSED(alignment);
  mi_assert_internal(alignment <= MI_SEGMENT_ALIGN);
  const size_t max_arena = mi_atomic_load_relaxed(&mi_arena_count);
  if mi_likely(max_arena == 0) return NULL;
  
  if (req_arena_id != _mi_arena_id_none()) {
    // try a specific arena if requested 
    if (mi_arena_id_index(req_arena_id) < max_arena) {
      void* p = mi_arena_try_alloc_at_id(req_arena_id, true, numa_node, size, alignment, commit, allow_large, req_arena_id, memid, tld);
      if (p != NULL) return p;
    }
  }
  else {
    // try numa affine allocation
    for (size_t i = 0; i < max_arena; i++) {    
      void* p = mi_arena_try_alloc_at_id(mi_arena_id_create(i), true, numa_node, size, alignment, commit, allow_large, req_arena_id, memid, tld);
      if (p != NULL) return p;
    }

    // try from another numa node instead..
    if (numa_node >= 0) {  // if numa_node was < 0 (no specific affinity requested), all arena's have been tried already
      for (size_t i = 0; i < max_arena; i++) {
        void* p = mi_arena_try_alloc_at_id(mi_arena_id_create(i), false /* only proceed if not numa local */, numa_node, size, alignment, commit, allow_large, req_arena_id, memid, tld);
        if (p != NULL) return p;
      }
    }
  }
  return NULL;
}

// try to reserve a fresh arena space
static bool mi_arena_reserve(size_t req_size, bool allow_large, mi_arena_id_t req_arena_id, mi_arena_id_t *arena_id)
{
  if (_mi_preloading()) return false;  // use OS only while pre loading
  if (req_arena_id != _mi_arena_id_none()) return false;

  const size_t arena_count = mi_atomic_load_acquire(&mi_arena_count);
  if (arena_count > (MI_MAX_ARENAS - 4)) return false;

  size_t arena_reserve = mi_option_get_size(mi_option_arena_reserve);
  if (arena_reserve == 0) return false;

  if (!_mi_os_has_virtual_reserve()) { 
    arena_reserve = arena_reserve/4;  // be conservative if virtual reserve is not supported (for some embedded systems for example)
  }
  arena_reserve = _mi_align_up(arena_reserve, MI_ARENA_BLOCK_SIZE);
  if (arena_count >= 8 && arena_count <= 128) {
    arena_reserve = ((size_t)1<<(arena_count/8)) * arena_reserve;  // scale up the arena sizes exponentially
  }    
  if (arena_reserve < req_size) return false;  // should be able to at least handle the current allocation size
      
  // commit eagerly?
  bool arena_commit = false;
  if (mi_option_get(mi_option_arena_eager_commit) == 2)      { arena_commit = _mi_os_has_overcommit(); }
  else if (mi_option_get(mi_option_arena_eager_commit) == 1) { arena_commit = true; }

  return (mi_reserve_os_memory_ex(arena_reserve, arena_commit, allow_large, false /* exclusive */, arena_id) == 0);
}    


void* _mi_arena_alloc_aligned(size_t size, size_t alignment, size_t align_offset, bool commit, bool allow_large,
                              mi_arena_id_t req_arena_id, mi_memid_t* memid, mi_os_tld_t* tld)
{
  mi_assert_internal(memid != NULL && tld != NULL);
  mi_assert_internal(size > 0);
  *memid = _mi_memid_none();

  const int numa_node = _mi_os_numa_node(tld); // current numa node

  // try to allocate in an arena if the alignment is small enough and the object is not too small (as for heap meta data)
  if (size >= MI_ARENA_MIN_OBJ_SIZE && alignment <= MI_SEGMENT_ALIGN && align_offset == 0) {
    void* p = mi_arena_try_alloc(numa_node, size, alignment, commit, allow_large, req_arena_id, memid, tld);
    if (p != NULL) return p;

    // otherwise, try to first eagerly reserve a new arena 
    if (req_arena_id == _mi_arena_id_none()) {
      mi_arena_id_t arena_id = 0;
      if (mi_arena_reserve(size, allow_large, req_arena_id, &arena_id)) {
        // and try allocate in there
        mi_assert_internal(req_arena_id == _mi_arena_id_none());
        p = mi_arena_try_alloc_at_id(arena_id, true, numa_node, size, alignment, commit, allow_large, req_arena_id, memid, tld);
        if (p != NULL) return p;
      }
    }
  }

  // if we cannot use OS allocation, return NULL
  if (mi_option_is_enabled(mi_option_limit_os_alloc) || req_arena_id != _mi_arena_id_none()) {
    errno = ENOMEM;
    return NULL;
  }
   
  // finally, fall back to the OS
  if (align_offset > 0) {
    return _mi_os_alloc_aligned_at_offset(size, alignment, align_offset, commit, allow_large, memid, tld->stats);
  }
  else {
    return _mi_os_alloc_aligned(size, alignment, commit, allow_large, memid, tld->stats);
  }
}

void* _mi_arena_alloc(size_t size, bool commit, bool allow_large, mi_arena_id_t req_arena_id, mi_memid_t* memid, mi_os_tld_t* tld)
{
  return _mi_arena_alloc_aligned(size, MI_ARENA_BLOCK_SIZE, 0, commit, allow_large, req_arena_id, memid, tld);
}


void* mi_arena_area(mi_arena_id_t arena_id, size_t* size) {
  if (size != NULL) *size = 0;
  size_t arena_index = mi_arena_id_index(arena_id);
  if (arena_index >= MI_MAX_ARENAS) return NULL;
  mi_arena_t* arena = mi_atomic_load_ptr_acquire(mi_arena_t, &mi_arenas[arena_index]);
  if (arena == NULL) return NULL;
  if (size != NULL) { *size = mi_arena_block_size(arena->block_count); }
  return arena->start;
}


/* -----------------------------------------------------------
  Arena purge
----------------------------------------------------------- */

static long mi_arena_purge_delay(void) {
  // <0 = no purging allowed, 0=immediate purging, >0=milli-second delay
  return (mi_option_get(mi_option_purge_delay) * mi_option_get(mi_option_arena_purge_mult));
}

// reset or decommit in an arena and update the committed/decommit bitmaps
// assumes we own the area (i.e. blocks_in_use is claimed by us)
static void mi_arena_purge(mi_arena_t* arena, size_t bitmap_idx, size_t blocks, mi_stats_t* stats) {
  mi_assert_internal(arena->blocks_committed != NULL);
  mi_assert_internal(arena->blocks_purge != NULL);
  mi_assert_internal(!arena->memid.is_pinned);
  const size_t size = mi_arena_block_size(blocks);
  void* const p = mi_arena_block_start(arena, bitmap_idx); 
  bool needs_recommit;
  if (_mi_bitmap_is_claimed_across(arena->blocks_committed, arena->field_count, blocks, bitmap_idx)) {
    // all blocks are committed, we can purge freely
    needs_recommit = _mi_os_purge(p, size, stats);
  }
  else {
    // some blocks are not committed -- this can happen when a partially committed block is freed 
    // in `_mi_arena_free` and it is conservatively marked as uncommitted but still scheduled for a purge
    // we need to ensure we do not try to reset (as that may be invalid for uncommitted memory), 
    // and also undo the decommit stats (as it was already adjusted)
    mi_assert_internal(mi_option_is_enabled(mi_option_purge_decommits));
    needs_recommit = _mi_os_purge_ex(p, size, false /* allow reset? */, stats);
    _mi_stat_increase(&stats->committed, size);
  }
  
  // clear the purged blocks
  _mi_bitmap_unclaim_across(arena->blocks_purge, arena->field_count, blocks, bitmap_idx);
  // update committed bitmap
  if (needs_recommit) {
    _mi_bitmap_unclaim_across(arena->blocks_committed, arena->field_count, blocks, bitmap_idx);
  }
}

// Schedule a purge. This is usually delayed to avoid repeated decommit/commit calls.
// Note: assumes we (still) own the area as we may purge immediately
static void mi_arena_schedule_purge(mi_arena_t* arena, size_t bitmap_idx, size_t blocks, mi_stats_t* stats) {
  mi_assert_internal(arena->blocks_purge != NULL);
  const long delay = mi_arena_purge_delay();
  if (delay < 0) return;  // is purging allowed at all?

  if (_mi_preloading() || delay == 0) {
    // decommit directly
    mi_arena_purge(arena, bitmap_idx, blocks, stats);    
  }
  else {
    // schedule decommit
    mi_msecs_t expire = mi_atomic_loadi64_relaxed(&arena->purge_expire);
    if (expire != 0) {
      mi_atomic_addi64_acq_rel(&arena->purge_expire, delay/10);  // add smallish extra delay
    }
    else {
      mi_atomic_storei64_release(&arena->purge_expire, _mi_clock_now() + delay);
    }
    _mi_bitmap_claim_across(arena->blocks_purge, arena->field_count, blocks, bitmap_idx, NULL);
  }
}

// purge a range of blocks
// return true if the full range was purged.
// assumes we own the area (i.e. blocks_in_use is claimed by us)
static bool mi_arena_purge_range(mi_arena_t* arena, size_t idx, size_t startidx, size_t bitlen, size_t purge, mi_stats_t* stats) {
  const size_t endidx = startidx + bitlen;
  size_t bitidx = startidx;
  bool all_purged = false;
  while (bitidx < endidx) {
    // count consequetive ones in the purge mask
    size_t count = 0;
    while (bitidx + count < endidx && (purge & ((size_t)1 << (bitidx + count))) != 0) {
      count++;
    }
    if (count > 0) {
      // found range to be purged
      const mi_bitmap_index_t range_idx = mi_bitmap_index_create(idx, bitidx);
      mi_arena_purge(arena, range_idx, count, stats);
      if (count == bitlen) {
        all_purged = true;
      }
    }
    bitidx += (count+1); // +1 to skip the zero bit (or end)
  }
  return all_purged;
}

// returns true if anything was purged
static bool mi_arena_try_purge(mi_arena_t* arena, mi_msecs_t now, bool force, mi_stats_t* stats) 
{
  if (arena->memid.is_pinned || arena->blocks_purge == NULL) return false;
  mi_msecs_t expire = mi_atomic_loadi64_relaxed(&arena->purge_expire);
  if (expire == 0) return false;
  if (!force && expire > now) return false;

  // reset expire (if not already set concurrently)
  mi_atomic_casi64_strong_acq_rel(&arena->purge_expire, &expire, 0);
  
  // potential purges scheduled, walk through the bitmap
  bool any_purged = false;
  bool full_purge = true;  
  for (size_t i = 0; i < arena->field_count; i++) {
    size_t purge = mi_atomic_load_relaxed(&arena->blocks_purge[i]);
    if (purge != 0) {
      size_t bitidx = 0;
      while (bitidx < MI_BITMAP_FIELD_BITS) {
        // find consequetive range of ones in the purge mask
        size_t bitlen = 0;
        while (bitidx + bitlen < MI_BITMAP_FIELD_BITS && (purge & ((size_t)1 << (bitidx + bitlen))) != 0) {
          bitlen++;
        }
        // try to claim the longest range of corresponding in_use bits
        const mi_bitmap_index_t bitmap_index = mi_bitmap_index_create(i, bitidx);
        while( bitlen > 0 ) {
          if (_mi_bitmap_try_claim(arena->blocks_inuse, arena->field_count, bitlen, bitmap_index)) {
            break;
          }
          bitlen--;
        }
        // actual claimed bits at `in_use`
        if (bitlen > 0) {
          // read purge again now that we have the in_use bits
          purge = mi_atomic_load_acquire(&arena->blocks_purge[i]);
          if (!mi_arena_purge_range(arena, i, bitidx, bitlen, purge, stats)) {
            full_purge = false;
          }
          any_purged = true;
          // release the claimed `in_use` bits again
          _mi_bitmap_unclaim(arena->blocks_inuse, arena->field_count, bitlen, bitmap_index);
        }
        bitidx += (bitlen+1);  // +1 to skip the zero (or end)
      } // while bitidx
    } // purge != 0
  }
  // if not fully purged, make sure to purge again in the future
  if (!full_purge) {
    const long delay = mi_arena_purge_delay();
    mi_msecs_t expected = 0;
    mi_atomic_casi64_strong_acq_rel(&arena->purge_expire,&expected,_mi_clock_now() + delay);
  }
  return any_purged;
}

static void mi_arenas_try_purge( bool force, bool visit_all, mi_stats_t* stats ) {
  if (_mi_preloading() || mi_arena_purge_delay() <= 0) return;  // nothing will be scheduled

  const size_t max_arena = mi_atomic_load_acquire(&mi_arena_count);
  if (max_arena == 0) return;

  // allow only one thread to purge at a time
  static mi_atomic_guard_t purge_guard;
  mi_atomic_guard(&purge_guard) 
  {
    mi_msecs_t now = _mi_clock_now();
    size_t max_purge_count = (visit_all ? max_arena : 1);
    for (size_t i = 0; i < max_arena; i++) {
      mi_arena_t* arena = mi_atomic_load_ptr_acquire(mi_arena_t, &mi_arenas[i]);
      if (arena != NULL) {
        if (mi_arena_try_purge(arena, now, force, stats)) {
          if (max_purge_count <= 1) break;
          max_purge_count--;
        }
      }
    }
  }  
}


/* -----------------------------------------------------------
  Arena free
----------------------------------------------------------- */

void _mi_arena_free(void* p, size_t size, size_t committed_size, mi_memid_t memid, mi_stats_t* stats) {
  mi_assert_internal(size > 0 && stats != NULL);
  mi_assert_internal(committed_size <= size);
  if (p==NULL) return;
  if (size==0) return;
  const bool all_committed = (committed_size == size);
  
  if (mi_memkind_is_os(memid.memkind)) {
    // was a direct OS allocation, pass through
    if (!all_committed && committed_size > 0) {
      // if partially committed, adjust the committed stats (as `_mi_os_free` will increase decommit by the full size)
      _mi_stat_decrease(&stats->committed, committed_size);
    }
    _mi_os_free(p, size, memid, stats);
  }
  else if (memid.memkind == MI_MEM_ARENA) {
    // allocated in an arena
    size_t arena_idx;
    size_t bitmap_idx;
    mi_arena_memid_indices(memid, &arena_idx, &bitmap_idx);
    mi_assert_internal(arena_idx < MI_MAX_ARENAS);
    mi_arena_t* arena = mi_atomic_load_ptr_acquire(mi_arena_t,&mi_arenas[arena_idx]);
    mi_assert_internal(arena != NULL);
    const size_t blocks = mi_block_count_of_size(size);
    
    // checks
    if (arena == NULL) {
      _mi_error_message(EINVAL, "trying to free from non-existent arena: %p, size %zu, memid: 0x%zx\n", p, size, memid);
      return;
    }
    mi_assert_internal(arena->field_count > mi_bitmap_index_field(bitmap_idx));
    if (arena->field_count <= mi_bitmap_index_field(bitmap_idx)) {
      _mi_error_message(EINVAL, "trying to free from non-existent arena block: %p, size %zu, memid: 0x%zx\n", p, size, memid);
      return;
    }

    // need to set all memory to undefined as some parts may still be marked as no_access (like padding etc.)
    mi_track_mem_undefined(p,size);

    // potentially decommit
    if (arena->memid.is_pinned || arena->blocks_committed == NULL) {
      mi_assert_internal(all_committed);
    }
    else {
      mi_assert_internal(arena->blocks_committed != NULL);
      mi_assert_internal(arena->blocks_purge != NULL);
      
      if (!all_committed) {
        // mark the entire range as no longer committed (so we recommit the full range when re-using)
        _mi_bitmap_unclaim_across(arena->blocks_committed, arena->field_count, blocks, bitmap_idx);
        mi_track_mem_noaccess(p,size);
        if (committed_size > 0) {
          // if partially committed, adjust the committed stats (is it will be recommitted when re-using)
          // in the delayed purge, we now need to not count a decommit if the range is not marked as committed.
          _mi_stat_decrease(&stats->committed, committed_size);
        }
        // note: if not all committed, it may be that the purge will reset/decommit the entire range
        // that contains already decommitted parts. Since purge consistently uses reset or decommit that
        // works (as we should never reset decommitted parts).
      }
      // (delay) purge the entire range
      mi_arena_schedule_purge(arena, bitmap_idx, blocks, stats);      
    }
    
    // and make it available to others again
    bool all_inuse = _mi_bitmap_unclaim_across(arena->blocks_inuse, arena->field_count, blocks, bitmap_idx);
    if (!all_inuse) {
      _mi_error_message(EAGAIN, "trying to free an already freed arena block: %p, size %zu\n", p, size);
      return;
    };
  }
  else {
    // arena was none, external, or static; nothing to do
    mi_assert_internal(memid.memkind < MI_MEM_OS);
  }

  // purge expired decommits
  mi_arenas_try_purge(false, false, stats);
}

// destroy owned arenas; this is unsafe and should only be done using `mi_option_destroy_on_exit`
// for dynamic libraries that are unloaded and need to release all their allocated memory.
static void mi_arenas_unsafe_destroy(void) {
  const size_t max_arena = mi_atomic_load_relaxed(&mi_arena_count);
  size_t new_max_arena = 0;
  for (size_t i = 0; i < max_arena; i++) {
    mi_arena_t* arena = mi_atomic_load_ptr_acquire(mi_arena_t, &mi_arenas[i]);
    if (arena != NULL) {
      if (arena->start != NULL && mi_memkind_is_os(arena->memid.memkind)) {      
        mi_atomic_store_ptr_release(mi_arena_t, &mi_arenas[i], NULL);
        _mi_os_free(arena->start, mi_arena_size(arena), arena->memid, &_mi_stats_main); 
      }
      else {
        new_max_arena = i;
      }
      mi_arena_meta_free(arena, arena->meta_memid, arena->meta_size, &_mi_stats_main);
    }
  }

  // try to lower the max arena.
  size_t expected = max_arena;
  mi_atomic_cas_strong_acq_rel(&mi_arena_count, &expected, new_max_arena);
}

// Purge the arenas; if `force_purge` is true, amenable parts are purged even if not yet expired
void _mi_arena_collect(bool force_purge, mi_stats_t* stats) {
  mi_arenas_try_purge(force_purge, true /* visit all */, stats);
}

// destroy owned arenas; this is unsafe and should only be done using `mi_option_destroy_on_exit`
// for dynamic libraries that are unloaded and need to release all their allocated memory.
void _mi_arena_unsafe_destroy_all(mi_stats_t* stats) {
  mi_arenas_unsafe_destroy();
  _mi_arena_collect(true /* force purge */, stats);  // purge non-owned arenas  
}

// Is a pointer inside any of our arenas?
bool _mi_arena_contains(const void* p) {
  const size_t max_arena = mi_atomic_load_relaxed(&mi_arena_count);
  for (size_t i = 0; i < max_arena; i++) {
    mi_arena_t* arena = mi_atomic_load_ptr_acquire(mi_arena_t, &mi_arenas[i]);
    if (arena != NULL && arena->start <= (const uint8_t*)p && arena->start + mi_arena_block_size(arena->block_count) > (const uint8_t*)p) { 
      return true;      
    }
  }
  return false;
}


/* -----------------------------------------------------------
  Add an arena.
----------------------------------------------------------- */

static bool mi_arena_add(mi_arena_t* arena, mi_arena_id_t* arena_id) {
  mi_assert_internal(arena != NULL);
  mi_assert_internal((uintptr_t)mi_atomic_load_ptr_relaxed(uint8_t,&arena->start) % MI_SEGMENT_ALIGN == 0);
  mi_assert_internal(arena->block_count > 0);
  if (arena_id != NULL) { *arena_id = -1; }

  size_t i = mi_atomic_increment_acq_rel(&mi_arena_count);
  if (i >= MI_MAX_ARENAS) {
    mi_atomic_decrement_acq_rel(&mi_arena_count);
    return false;
  }
  arena->id = mi_arena_id_create(i);
  mi_atomic_store_ptr_release(mi_arena_t,&mi_arenas[i], arena);
  if (arena_id != NULL) { *arena_id = arena->id; }
  return true;
}

static bool mi_manage_os_memory_ex2(void* start, size_t size, bool is_large, int numa_node, bool exclusive, mi_memid_t memid, mi_arena_id_t* arena_id) mi_attr_noexcept
{
  if (arena_id != NULL) *arena_id = _mi_arena_id_none();
  if (size < MI_ARENA_BLOCK_SIZE) return false;

  if (is_large) {
    mi_assert_internal(memid.was_committed && memid.is_pinned);
  }

  const size_t bcount = size / MI_ARENA_BLOCK_SIZE;
  const size_t fields = _mi_divide_up(bcount, MI_BITMAP_FIELD_BITS);
  const size_t bitmaps = (memid.is_pinned ? 2 : 4);
  const size_t asize  = sizeof(mi_arena_t) + (bitmaps*fields*sizeof(mi_bitmap_field_t));
  mi_memid_t meta_memid;
  mi_arena_t* arena   = (mi_arena_t*)mi_arena_meta_zalloc(asize, &meta_memid, &_mi_stats_main); // TODO: can we avoid allocating from the OS?
  if (arena == NULL) return false;
  
  // already zero'd due to os_alloc
  // _mi_memzero(arena, asize);
  arena->id = _mi_arena_id_none();
  arena->memid = memid;
  arena->exclusive = exclusive;
  arena->meta_size = asize;
  arena->meta_memid = meta_memid;
  arena->block_count = bcount;
  arena->field_count = fields;
  arena->start = (uint8_t*)start;
  arena->numa_node    = numa_node; // TODO: or get the current numa node if -1? (now it allows anyone to allocate on -1)
  arena->is_large     = is_large;
  arena->purge_expire = 0;
  arena->search_idx   = 0;
  arena->blocks_dirty = &arena->blocks_inuse[fields]; // just after inuse bitmap
  arena->blocks_committed = (arena->memid.is_pinned ? NULL : &arena->blocks_inuse[2*fields]); // just after dirty bitmap
  arena->blocks_purge  = (arena->memid.is_pinned ? NULL : &arena->blocks_inuse[3*fields]); // just after committed bitmap  
  // initialize committed bitmap?
  if (arena->blocks_committed != NULL && arena->memid.was_committed) {
    memset((void*)arena->blocks_committed, 0xFF, fields*sizeof(mi_bitmap_field_t)); // cast to void* to avoid atomic warning
  }
  
  // and claim leftover blocks if needed (so we never allocate there)
  ptrdiff_t post = (fields * MI_BITMAP_FIELD_BITS) - bcount;
  mi_assert_internal(post >= 0);
  if (post > 0) {
    // don't use leftover bits at the end
    mi_bitmap_index_t postidx = mi_bitmap_index_create(fields - 1, MI_BITMAP_FIELD_BITS - post);
    _mi_bitmap_claim(arena->blocks_inuse, fields, post, postidx, NULL);
  }
  return mi_arena_add(arena, arena_id);

}

bool mi_manage_os_memory_ex(void* start, size_t size, bool is_committed, bool is_large, bool is_zero, int numa_node, bool exclusive, mi_arena_id_t* arena_id) mi_attr_noexcept {
  mi_memid_t memid = _mi_memid_create(MI_MEM_EXTERNAL);
  memid.was_committed = is_committed;
  memid.was_zero = is_zero;
  memid.is_pinned = is_large;
  return mi_manage_os_memory_ex2(start,size,is_large,numa_node,exclusive,memid, arena_id);
}

// Reserve a range of regular OS memory
int mi_reserve_os_memory_ex(size_t size, bool commit, bool allow_large, bool exclusive, mi_arena_id_t* arena_id) mi_attr_noexcept {
  if (arena_id != NULL) *arena_id = _mi_arena_id_none();
  size = _mi_align_up(size, MI_ARENA_BLOCK_SIZE); // at least one block
  mi_memid_t memid;
  void* start = _mi_os_alloc_aligned(size, MI_SEGMENT_ALIGN, commit, allow_large, &memid, &_mi_stats_main);
  if (start == NULL) return ENOMEM;
  const bool is_large = memid.is_pinned; // todo: use separate is_large field?
  if (!mi_manage_os_memory_ex2(start, size, is_large, -1 /* numa node */, exclusive, memid, arena_id)) {
    _mi_os_free_ex(start, size, commit, memid, &_mi_stats_main);
    _mi_verbose_message("failed to reserve %zu k memory\n", _mi_divide_up(size, 1024));
    return ENOMEM;
  }
  _mi_verbose_message("reserved %zu KiB memory%s\n", _mi_divide_up(size, 1024), is_large ? " (in large os pages)" : "");
  return 0;
}


// Manage a range of regular OS memory
bool mi_manage_os_memory(void* start, size_t size, bool is_committed, bool is_large, bool is_zero, int numa_node) mi_attr_noexcept {
  return mi_manage_os_memory_ex(start, size, is_committed, is_large, is_zero, numa_node, false /* exclusive? */, NULL);
}

// Reserve a range of regular OS memory
int mi_reserve_os_memory(size_t size, bool commit, bool allow_large) mi_attr_noexcept {
  return mi_reserve_os_memory_ex(size, commit, allow_large, false, NULL);
}


/* -----------------------------------------------------------
  Debugging
----------------------------------------------------------- */

static size_t mi_debug_show_bitmap(const char* prefix, mi_bitmap_field_t* fields, size_t field_count ) {
  size_t inuse_count = 0;
  for (size_t i = 0; i < field_count; i++) {
    char buf[MI_BITMAP_FIELD_BITS + 1];
    uintptr_t field = mi_atomic_load_relaxed(&fields[i]);
    for (size_t bit = 0; bit < MI_BITMAP_FIELD_BITS; bit++) {
      bool inuse = ((((uintptr_t)1 << bit) & field) != 0);
      if (inuse) inuse_count++;
      buf[MI_BITMAP_FIELD_BITS - 1 - bit] = (inuse ? 'x' : '.');
    }
    buf[MI_BITMAP_FIELD_BITS] = 0;
    _mi_verbose_message("%s%s\n", prefix, buf);
  }
  return inuse_count;
}

void mi_debug_show_arenas(void) mi_attr_noexcept {
  size_t max_arenas = mi_atomic_load_relaxed(&mi_arena_count);
  for (size_t i = 0; i < max_arenas; i++) {
    mi_arena_t* arena = mi_atomic_load_ptr_relaxed(mi_arena_t, &mi_arenas[i]);
    if (arena == NULL) break;
    size_t inuse_count = 0;
    _mi_verbose_message("arena %zu: %zu blocks with %zu fields\n", i, arena->block_count, arena->field_count);
    inuse_count += mi_debug_show_bitmap("  ", arena->blocks_inuse, arena->field_count);
    _mi_verbose_message("  blocks in use ('x'): %zu\n", inuse_count);
  }
}


/* -----------------------------------------------------------
  Reserve a huge page arena.
----------------------------------------------------------- */
// reserve at a specific numa node
int mi_reserve_huge_os_pages_at_ex(size_t pages, int numa_node, size_t timeout_msecs, bool exclusive, mi_arena_id_t* arena_id) mi_attr_noexcept {
  if (arena_id != NULL) *arena_id = -1;
  if (pages==0) return 0;
  if (numa_node < -1) numa_node = -1;
  if (numa_node >= 0) numa_node = numa_node % _mi_os_numa_node_count();
  size_t hsize = 0;
  size_t pages_reserved = 0;
  mi_memid_t memid;
  void* p = _mi_os_alloc_huge_os_pages(pages, numa_node, timeout_msecs, &pages_reserved, &hsize, &memid);
  if (p==NULL || pages_reserved==0) {
    _mi_warning_message("failed to reserve %zu GiB huge pages\n", pages);
    return ENOMEM;
  }
  _mi_verbose_message("numa node %i: reserved %zu GiB huge pages (of the %zu GiB requested)\n", numa_node, pages_reserved, pages);

  if (!mi_manage_os_memory_ex2(p, hsize, true, numa_node, exclusive, memid, arena_id)) {
    _mi_os_free(p, hsize, memid, &_mi_stats_main);
    return ENOMEM;
  }
  return 0;
}

int mi_reserve_huge_os_pages_at(size_t pages, int numa_node, size_t timeout_msecs) mi_attr_noexcept {
  return mi_reserve_huge_os_pages_at_ex(pages, numa_node, timeout_msecs, false, NULL);
}

// reserve huge pages evenly among the given number of numa nodes (or use the available ones as detected)
int mi_reserve_huge_os_pages_interleave(size_t pages, size_t numa_nodes, size_t timeout_msecs) mi_attr_noexcept {
  if (pages == 0) return 0;

  // pages per numa node
  size_t numa_count = (numa_nodes > 0 ? numa_nodes : _mi_os_numa_node_count());
  if (numa_count <= 0) numa_count = 1;
  const size_t pages_per = pages / numa_count;
  const size_t pages_mod = pages % numa_count;
  const size_t timeout_per = (timeout_msecs==0 ? 0 : (timeout_msecs / numa_count) + 50);

  // reserve evenly among numa nodes
  for (size_t numa_node = 0; numa_node < numa_count && pages > 0; numa_node++) {
    size_t node_pages = pages_per;  // can be 0
    if (numa_node < pages_mod) node_pages++;
    int err = mi_reserve_huge_os_pages_at(node_pages, (int)numa_node, timeout_per);
    if (err) return err;
    if (pages < node_pages) {
      pages = 0;
    }
    else {
      pages -= node_pages;
    }
  }

  return 0;
}

int mi_reserve_huge_os_pages(size_t pages, double max_secs, size_t* pages_reserved) mi_attr_noexcept {
  MI_UNUSED(max_secs);
  _mi_warning_message("mi_reserve_huge_os_pages is deprecated: use mi_reserve_huge_os_pages_interleave/at instead\n");
  if (pages_reserved != NULL) *pages_reserved = 0;
  int err = mi_reserve_huge_os_pages_interleave(pages, 0, (size_t)(max_secs * 1000.0));
  if (err==0 && pages_reserved!=NULL) *pages_reserved = pages;
  return err;
}
<|MERGE_RESOLUTION|>--- conflicted
+++ resolved
@@ -264,10 +264,6 @@
     memid->was_committed = _mi_bitmap_is_claimed_across(arena->blocks_committed, arena->field_count, needed_bcount, bitmap_index);    
   }
   
-<<<<<<< HEAD
-  mi_track_mem_undefined(p, mi_arena_block_size(needed_bcount)); // todo: should not be needed?
-=======
->>>>>>> d4fe7000
   return p;
 }
 
