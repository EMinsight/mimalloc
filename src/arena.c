--- conflicted
+++ resolved
@@ -47,12 +47,6 @@
   Arena allocation
 ----------------------------------------------------------- */
 
-<<<<<<< HEAD
-#define MI_SEGMENT_ALIGN     MI_SEGMENT_SIZE
-#define MI_ARENA_BLOCK_SIZE  MI_SEGMENT_SIZE 
-#define MI_MAX_ARENAS        (64)
-=======
->>>>>>> b04206a9
 
 // Block info: bit 0 contains the `in_use` bit, the upper bits the
 // size in count of arena blocks.
@@ -90,16 +84,10 @@
 // Use `0` as a special id for direct OS allocated memory.
 #define MI_MEMID_OS   0
 
-<<<<<<< HEAD
-static size_t mi_memid_create(size_t arena_index, size_t block_index) {
-  mi_assert_internal(arena_index < 0xFF);
-  return ((block_index << 8) | ((arena_index+1) & 0xFF));
-=======
 static size_t mi_memid_create(size_t arena_index, mi_bitmap_index_t bitmap_index) {
   mi_assert_internal(arena_index < 0xFE);
   mi_assert_internal(((bitmap_index << 8) >> 8) == bitmap_index); // no overflow?
   return ((bitmap_index << 8) | ((arena_index+1) & 0xFF));
->>>>>>> b04206a9
 }
 
 static void mi_memid_indices(size_t memid, size_t* arena_index, mi_bitmap_index_t* bitmap_index) {
@@ -177,38 +165,6 @@
             mi_atomic_write_ptr(&slot->p, p); // make it available again
           }
           else {
-<<<<<<< HEAD
-            if (!mi_atomic_cas_strong(block, mi_block_info_create(bcount + bcount_next, true), binfo)) {  // use strong to increase success chance
-              // someone claimed/coalesced the block in the meantime
-              // first free the next block again..
-              bool ok = mi_atomic_cas_strong(block_next, mi_block_info_create(bcount_next, false), binfo_next); // must be strong
-              mi_assert(ok); UNUSED(ok);
-              // and try again
-              continue;
-            }
-            else {
-              // coalesced! try again
-              // todo: we could optimize here to immediately claim the block if the
-              // coalesced size is a fit instead of retrying. Keep it simple for now.
-              continue;
-            }
-          }
-        }
-#endif    
-      }
-      else {  // needed_bcount <= bcount
-        mi_assert_internal(needed_bcount <= bcount);
-        // it fits, claim the whole block
-        if (!mi_atomic_cas_weak(block, mi_block_info_create(bcount, true), binfo)) {
-          // ouch, someone else was quicker. Try again..
-          continue;
-        }
-        else {
-          // got it, now split off the needed part
-          if (needed_bcount < bcount) {
-            mi_atomic_write(block + needed_bcount, mi_block_info_create(bcount - needed_bcount, false));
-            mi_atomic_write(block, mi_block_info_create(needed_bcount, true));
-=======
             // keep it
             *memid = slot->memid;
             *large = slot->is_large;
@@ -221,7 +177,6 @@
             }            
             *commit = committed;
             return p;
->>>>>>> b04206a9
           }
         }
       }
@@ -230,19 +185,6 @@
   return NULL;
 }
 
-<<<<<<< HEAD
-// Try to reduce search time by starting from bottom and wrap around.
-static void* mi_arena_alloc(mi_arena_t* arena, size_t needed_bcount, bool* is_zero, size_t* block_index) 
-{
-  uintptr_t bottom = mi_atomic_read_relaxed(&arena->block_bottom);
-  void* p = mi_arena_allocx(arena, bottom, arena->block_count, needed_bcount, is_zero, block_index);
-  if (p == NULL && bottom > 0) {
-    // try again from the start
-    p = mi_arena_allocx(arena, 0, bottom, needed_bcount, is_zero, block_index);
-  }
-  if (p != NULL) {
-    mi_atomic_write(&arena->block_bottom, *block_index);
-=======
 static bool mi_cache_push(void* start, size_t size, size_t memid, bool is_committed, bool is_large) {
   // only for segment blocks
   if (size != MI_SEGMENT_SIZE || ((uintptr_t)start % MI_SEGMENT_ALIGN) != 0) return false;
@@ -264,7 +206,6 @@
         return true;
       }
     }
->>>>>>> b04206a9
   }
   return false;
 }
@@ -294,11 +235,7 @@
 {
   mi_assert_internal(memid != NULL && tld != NULL);
   mi_assert_internal(size > 0);
-<<<<<<< HEAD
-  *memid = MI_MEMID_OS;  
-=======
   *memid   = MI_MEMID_OS;
->>>>>>> b04206a9
   *is_zero = false;
   bool default_large = false;
   if (large==NULL) large = &default_large;  // ensure `large != NULL`
@@ -306,18 +243,10 @@
   const int numa_node = _mi_os_numa_node(tld); // current numa node
 
   // try to allocate in an arena if the alignment is small enough
-<<<<<<< HEAD
-  // and if there is not too much waste around the `MI_ARENA_BLOCK_SIZE`.
-  if (alignment <= MI_SEGMENT_ALIGN &&
-      size >= 3*(MI_ARENA_BLOCK_SIZE/4) &&  // > 48MiB (not more than 25% waste)
-      !(size > MI_ARENA_BLOCK_SIZE && size < 3*(MI_ARENA_BLOCK_SIZE/2)) // ! <64MiB - 96MiB>
-     ) 
-=======
   // and the object is not too large or too small.
   if (alignment <= MI_SEGMENT_ALIGN && 
       size <= MI_ARENA_MAX_OBJ_SIZE && 
       size >= MI_ARENA_MIN_OBJ_SIZE)
->>>>>>> b04206a9
   {
     const size_t bcount = mi_block_count_of_size(size);
     
