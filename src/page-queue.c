/*----------------------------------------------------------------------------
Copyright (c) 2018-2024, Microsoft Research, Daan Leijen
This is free software; you can redistribute it and/or modify it under the
terms of the MIT license. A copy of the license can be found in the file
"LICENSE" at the root of this distribution.
-----------------------------------------------------------------------------*/

/* -----------------------------------------------------------
  Definition of page queues for each block size
----------------------------------------------------------- */

#ifndef MI_IN_PAGE_C
#error "this file should be included from 'page.c'"
// include to help an IDE
#include "mimalloc.h"
#include "mimalloc/internal.h"
#include "mimalloc/atomic.h"
#endif

/* -----------------------------------------------------------
  Minimal alignment in machine words (i.e. `sizeof(void*)`)
----------------------------------------------------------- */

#if (MI_MAX_ALIGN_SIZE > 4*MI_INTPTR_SIZE)
  #error "define alignment for more than 4x word size for this platform"
#elif (MI_MAX_ALIGN_SIZE > 2*MI_INTPTR_SIZE)
  #define MI_ALIGN4W   // 4 machine words minimal alignment
#elif (MI_MAX_ALIGN_SIZE > MI_INTPTR_SIZE)
  #define MI_ALIGN2W   // 2 machine words minimal alignment
#else
  // ok, default alignment is 1 word
#endif


/* -----------------------------------------------------------
  Queue query
----------------------------------------------------------- */


static inline bool mi_page_queue_is_huge(const mi_page_queue_t* pq) {
  return (pq->block_size == (MI_MEDIUM_OBJ_SIZE_MAX+sizeof(uintptr_t)));
}

static inline bool mi_page_queue_is_full(const mi_page_queue_t* pq) {
  return (pq->block_size == (MI_MEDIUM_OBJ_SIZE_MAX+(2*sizeof(uintptr_t))));
}

static inline bool mi_page_queue_is_special(const mi_page_queue_t* pq) {
  return (pq->block_size > MI_MEDIUM_OBJ_SIZE_MAX);
}

/* -----------------------------------------------------------
  Bins
----------------------------------------------------------- */

// Return the bin for a given field size.
// Returns MI_BIN_HUGE if the size is too large.
// We use `wsize` for the size in "machine word sizes",
// i.e. byte size == `wsize*sizeof(void*)`.
static inline uint8_t mi_bin(size_t size) {
  size_t wsize = _mi_wsize_from_size(size);
  uint8_t bin;
  if (wsize <= 1) {
    bin = 1;
  }
  #if defined(MI_ALIGN4W)
  else if (wsize <= 4) {
    bin = (uint8_t)((wsize+1)&~1); // round to double word sizes
  }
  #elif defined(MI_ALIGN2W)
  else if (wsize <= 8) {
    bin = (uint8_t)((wsize+1)&~1); // round to double word sizes
  }
  #else
  else if (wsize <= 8) {
    bin = (uint8_t)wsize;
  }
  #endif
  else if (wsize > MI_MEDIUM_OBJ_WSIZE_MAX) {
    bin = MI_BIN_HUGE;
  }
  else {
    #if defined(MI_ALIGN4W)
    if (wsize <= 16) { wsize = (wsize+3)&~3; } // round to 4x word sizes
    #endif
    wsize--;
    // find the highest bit
    uint8_t b = (uint8_t)mi_bsr(wsize);  // note: wsize != 0
    // and use the top 3 bits to determine the bin (~12.5% worst internal fragmentation).
    // - adjust with 3 because we use do not round the first 8 sizes
    //   which each get an exact bin
    bin = ((b << 2) + (uint8_t)((wsize >> (b - 2)) & 0x03)) - 3;
    mi_assert_internal(bin < MI_BIN_HUGE);
  }
  mi_assert_internal(bin > 0 && bin <= MI_BIN_HUGE);
  return bin;
}



/* -----------------------------------------------------------
  Queue of pages with free blocks
----------------------------------------------------------- */

uint8_t _mi_bin(size_t size) {
  return mi_bin(size);
}

size_t _mi_bin_size(uint8_t bin) {
  return _mi_heap_empty.pages[bin].block_size;
}

// Good size for allocation
size_t mi_good_size(size_t size) mi_attr_noexcept {
<<<<<<< HEAD
  if (size <= MI_MEDIUM_OBJ_SIZE_MAX) {
    return _mi_bin_size(mi_bin(size));
=======
  if (size <= MI_LARGE_OBJ_SIZE_MAX) {
    return _mi_bin_size(mi_bin(size + MI_PADDING_SIZE));
>>>>>>> 7128db7b
  }
  else {
    return _mi_align_up(size + MI_PADDING_SIZE,_mi_os_page_size());
  }
}

#if (MI_DEBUG>1)
static bool mi_page_queue_contains(mi_page_queue_t* queue, const mi_page_t* page) {
  mi_assert_internal(page != NULL);
  mi_page_t* list = queue->first;
  while (list != NULL) {
    mi_assert_internal(list->next == NULL || list->next->prev == list);
    mi_assert_internal(list->prev == NULL || list->prev->next == list);
    if (list == page) break;
    list = list->next;
  }
  return (list == page);
}

#endif

#if (MI_DEBUG>1)
static bool mi_heap_contains_queue(const mi_heap_t* heap, const mi_page_queue_t* pq) {
  return (pq >= &heap->pages[0] && pq <= &heap->pages[MI_BIN_FULL]);
}
#endif

static inline bool mi_page_is_large_or_huge(const mi_page_t* page) {
  return (mi_page_block_size(page) > MI_MEDIUM_OBJ_SIZE_MAX || mi_page_is_huge(page));
}

static mi_page_queue_t* mi_heap_page_queue_of(mi_heap_t* heap, const mi_page_t* page) {
  mi_assert_internal(heap!=NULL);
  uint8_t bin = (mi_page_is_in_full(page) ? MI_BIN_FULL : (mi_page_is_huge(page) ? MI_BIN_HUGE : mi_bin(mi_page_block_size(page))));
  mi_assert_internal(bin <= MI_BIN_FULL);
  mi_page_queue_t* pq = &heap->pages[bin];
  mi_assert_internal((mi_page_block_size(page) == pq->block_size) ||
                       (mi_page_is_large_or_huge(page) && mi_page_queue_is_huge(pq)) ||
                         (mi_page_is_in_full(page) && mi_page_queue_is_full(pq)));
  return pq;
}

static mi_page_queue_t* mi_page_queue_of(const mi_page_t* page) {
  mi_heap_t* heap = mi_page_heap(page);
  mi_page_queue_t* pq = mi_heap_page_queue_of(heap, page);
  mi_assert_expensive(mi_page_queue_contains(pq, page));
  return pq;
}

// The current small page array is for efficiency and for each
// small size (up to 256) it points directly to the page for that
// size without having to compute the bin. This means when the
// current free page queue is updated for a small bin, we need to update a
// range of entries in `_mi_page_small_free`.
static inline void mi_heap_queue_first_update(mi_heap_t* heap, const mi_page_queue_t* pq) {
  mi_assert_internal(mi_heap_contains_queue(heap,pq));
  size_t size = pq->block_size;
  if (size > MI_SMALL_SIZE_MAX) return;

  mi_page_t* page = pq->first;
  if (pq->first == NULL) page = (mi_page_t*)&_mi_page_empty;

  // find index in the right direct page array
  size_t start;
  size_t idx = _mi_wsize_from_size(size);
  mi_page_t** pages_free = heap->pages_free_direct;

  if (pages_free[idx] == page) return;  // already set

  // find start slot
  if (idx<=1) {
    start = 0;
  }
  else {
    // find previous size; due to minimal alignment upto 3 previous bins may need to be skipped
    uint8_t bin = mi_bin(size);
    const mi_page_queue_t* prev = pq - 1;
    while( bin == mi_bin(prev->block_size) && prev > &heap->pages[0]) {
      prev--;
    }
    start = 1 + _mi_wsize_from_size(prev->block_size);
    if (start > idx) start = idx;
  }

  // set size range to the right page
  mi_assert(start <= idx);
  for (size_t sz = start; sz <= idx; sz++) {
    pages_free[sz] = page;
  }
}

/*
static bool mi_page_queue_is_empty(mi_page_queue_t* queue) {
  return (queue->first == NULL);
}
*/

static void mi_page_queue_remove(mi_page_queue_t* queue, mi_page_t* page) {
  mi_assert_internal(page != NULL);
  mi_assert_expensive(mi_page_queue_contains(queue, page));
  mi_assert_internal(mi_page_block_size(page) == queue->block_size ||
                      (mi_page_is_large_or_huge(page) && mi_page_queue_is_huge(queue)) ||
                        (mi_page_is_in_full(page) && mi_page_queue_is_full(queue)));
  mi_heap_t* heap = mi_page_heap(page);

  if (page->prev != NULL) page->prev->next = page->next;
  if (page->next != NULL) page->next->prev = page->prev;
  if (page == queue->last)  queue->last = page->prev;
  if (page == queue->first) {
    queue->first = page->next;
    // update first
    mi_assert_internal(mi_heap_contains_queue(heap, queue));
    mi_heap_queue_first_update(heap,queue);
  }
  heap->page_count--;
  page->next = NULL;
  page->prev = NULL;
  // mi_atomic_store_ptr_release(mi_atomic_cast(void*, &page->heap), NULL);
  mi_page_set_in_full(page,false);
}


static void mi_page_queue_push(mi_heap_t* heap, mi_page_queue_t* queue, mi_page_t* page) {
  mi_assert_internal(mi_page_heap(page) == heap);
  mi_assert_internal(!mi_page_queue_contains(queue, page));
  #if MI_HUGE_PAGE_ABANDON
  mi_assert_internal(_mi_page_segment(page)->kind != MI_SEGMENT_HUGE);
  #endif
  mi_assert_internal(mi_page_block_size(page) == queue->block_size ||
                      (mi_page_is_large_or_huge(page) && mi_page_queue_is_huge(queue)) ||
                        (mi_page_is_in_full(page) && mi_page_queue_is_full(queue)));

  mi_page_set_in_full(page, mi_page_queue_is_full(queue));
  // mi_atomic_store_ptr_release(mi_atomic_cast(void*, &page->heap), heap);
  page->next = queue->first;
  page->prev = NULL;
  if (queue->first != NULL) {
    mi_assert_internal(queue->first->prev == NULL);
    queue->first->prev = page;
    queue->first = page;
  }
  else {
    queue->first = queue->last = page;
  }

  // update direct
  mi_heap_queue_first_update(heap, queue);
  heap->page_count++;
}


static void mi_page_queue_enqueue_from(mi_page_queue_t* to, mi_page_queue_t* from, mi_page_t* page) {
  mi_assert_internal(page != NULL);
  mi_assert_expensive(mi_page_queue_contains(from, page));
  mi_assert_expensive(!mi_page_queue_contains(to, page));
  const size_t bsize = mi_page_block_size(page);
  MI_UNUSED(bsize);
  mi_assert_internal((bsize == to->block_size && bsize == from->block_size) ||
                     (bsize == to->block_size && mi_page_queue_is_full(from)) ||
                     (bsize == from->block_size && mi_page_queue_is_full(to)) ||
                     (mi_page_is_large_or_huge(page) && mi_page_queue_is_huge(to)) ||
                     (mi_page_is_large_or_huge(page) && mi_page_queue_is_full(to)));

  mi_heap_t* heap = mi_page_heap(page);
  if (page->prev != NULL) page->prev->next = page->next;
  if (page->next != NULL) page->next->prev = page->prev;
  if (page == from->last)  from->last = page->prev;
  if (page == from->first) {
    from->first = page->next;
    // update first
    mi_assert_internal(mi_heap_contains_queue(heap, from));
    mi_heap_queue_first_update(heap, from);
  }

  page->prev = to->last;
  page->next = NULL;
  if (to->last != NULL) {
    mi_assert_internal(heap == mi_page_heap(to->last));
    to->last->next = page;
    to->last = page;
  }
  else {
    to->first = page;
    to->last = page;
    mi_heap_queue_first_update(heap, to);
  }

  mi_page_set_in_full(page, mi_page_queue_is_full(to));
}

// Only called from `mi_heap_absorb`.
size_t _mi_page_queue_append(mi_heap_t* heap, mi_page_queue_t* pq, mi_page_queue_t* append) {
  mi_assert_internal(mi_heap_contains_queue(heap,pq));
  mi_assert_internal(pq->block_size == append->block_size);

  if (append->first==NULL) return 0;

  // set append pages to new heap and count
  size_t count = 0;
  for (mi_page_t* page = append->first; page != NULL; page = page->next) {
    // inline `mi_page_set_heap` to avoid wrong assertion during absorption;
    // in this case it is ok to be delayed freeing since both "to" and "from" heap are still alive.
    mi_atomic_store_release(&page->xheap, (uintptr_t)heap);
    // set the flag to delayed free (not overriding NEVER_DELAYED_FREE) which has as a
    // side effect that it spins until any DELAYED_FREEING is finished. This ensures
    // that after appending only the new heap will be used for delayed free operations.
    _mi_page_use_delayed_free(page, MI_USE_DELAYED_FREE, false);
    count++;
  }

  if (pq->last==NULL) {
    // take over afresh
    mi_assert_internal(pq->first==NULL);
    pq->first = append->first;
    pq->last = append->last;
    mi_heap_queue_first_update(heap, pq);
  }
  else {
    // append to end
    mi_assert_internal(pq->last!=NULL);
    mi_assert_internal(append->first!=NULL);
    pq->last->next = append->first;
    append->first->prev = pq->last;
    pq->last = append->last;
  }
  return count;
}<|MERGE_RESOLUTION|>--- conflicted
+++ resolved
@@ -112,13 +112,8 @@
 
 // Good size for allocation
 size_t mi_good_size(size_t size) mi_attr_noexcept {
-<<<<<<< HEAD
   if (size <= MI_MEDIUM_OBJ_SIZE_MAX) {
-    return _mi_bin_size(mi_bin(size));
-=======
-  if (size <= MI_LARGE_OBJ_SIZE_MAX) {
     return _mi_bin_size(mi_bin(size + MI_PADDING_SIZE));
->>>>>>> 7128db7b
   }
   else {
     return _mi_align_up(size + MI_PADDING_SIZE,_mi_os_page_size());
