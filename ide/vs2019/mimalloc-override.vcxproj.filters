--- conflicted
+++ resolved
@@ -46,13 +46,12 @@
     <ClCompile Include="..\..\src\bitmap.c">
       <Filter>Source Files</Filter>
     </ClCompile>
-<<<<<<< HEAD
     <ClCompile Include="..\..\src\segment-cache.c">
       <Filter>Source Files</Filter>
     </ClCompile>
-=======
     <ClCompile Include="..\..\src\prim\prim.c" />
->>>>>>> c4c96d2f
+      <Filter>Source Files</Filter>
+    </ClCompile>
   </ItemGroup>
   <ItemGroup>
     <ClInclude Include="$(ProjectDir)..\..\include\mimalloc.h">
