#include <stdlib.h>
#include <stdio.h>
#include <assert.h>
#include <string.h>
#include <stdint.h>

#include <mimalloc.h>
#include <mimalloc-override.h>  // redefines malloc etc.


#include <stdint.h>
#include <stdbool.h>

#define MI_INTPTR_SIZE 8
#define MI_LARGE_WSIZE_MAX (4*1024*1024 / MI_INTPTR_SIZE)

#define MI_BIN_HUGE 100
//#define MI_ALIGN2W

// Bit scan reverse: return the index of the highest bit.
static inline uint8_t mi_bsr32(uint32_t x);

#if defined(_MSC_VER)
#include <windows.h>
#include <intrin.h>
static inline uint8_t mi_bsr32(uint32_t x) {
  uint32_t idx;
  _BitScanReverse((DWORD*)&idx, x);
  return idx;
}
#elif defined(__GNUC__) || defined(__clang__)
static inline uint8_t mi_bsr32(uint32_t x) {
  return (31 - __builtin_clz(x));
}
#else
static inline uint8_t mi_bsr32(uint32_t x) {
  // de Bruijn multiplication, see <http://supertech.csail.mit.edu/papers/debruijn.pdf>
  static const uint8_t debruijn[32] = {
     31,  0, 22,  1, 28, 23, 18,  2, 29, 26, 24, 10, 19,  7,  3, 12,
     30, 21, 27, 17, 25,  9,  6, 11, 20, 16,  8,  5, 15,  4, 14, 13,
  };
  x |= x >> 1;
  x |= x >> 2;
  x |= x >> 4;
  x |= x >> 8;
  x |= x >> 16;
  x++;
  return debruijn[(x*0x076be629) >> 27];
}
#endif

/*
// Bit scan reverse: return the index of the highest bit.
uint8_t _mi_bsr(uintptr_t x) {
  if (x == 0) return 0;
  #if MI_INTPTR_SIZE==8
  uint32_t hi = (x >> 32);
  return (hi == 0 ? mi_bsr32((uint32_t)x) : 32 + mi_bsr32(hi));
  #elif MI_INTPTR_SIZE==4
  return mi_bsr32(x);
  #else
  # error "define bsr for non-32 or 64-bit platforms"
  #endif
}
*/


static inline size_t _mi_wsize_from_size(size_t size) {
  return (size + sizeof(uintptr_t) - 1) / sizeof(uintptr_t);
}

// Return the bin for a given field size.
// Returns MI_BIN_HUGE if the size is too large.
// We use `wsize` for the size in "machine word sizes",
// i.e. byte size == `wsize*sizeof(void*)`.
extern inline uint8_t _mi_bin8(size_t size) {
  size_t wsize = _mi_wsize_from_size(size);
  uint8_t bin;
  if (wsize <= 1) {
    bin = 1;
  }
  #if defined(MI_ALIGN4W)
  else if (wsize <= 4) {
    bin = (uint8_t)((wsize+1)&~1); // round to double word sizes
  }
  #elif defined(MI_ALIGN2W)
  else if (wsize <= 8) {
    bin = (uint8_t)((wsize+1)&~1); // round to double word sizes
  }
  #else
  else if (wsize <= 8) {
    bin = (uint8_t)wsize;
  }
  #endif
  else if (wsize > MI_LARGE_WSIZE_MAX) {
    bin = MI_BIN_HUGE;
  }
  else {
    #if defined(MI_ALIGN4W)
    if (wsize <= 16) { wsize = (wsize+3)&~3; } // round to 4x word sizes
    #endif
    wsize--;
    // find the highest bit
    uint8_t b = mi_bsr32((uint32_t)wsize);
    // and use the top 3 bits to determine the bin (~12.5% worst internal fragmentation).
    // - adjust with 3 because we use do not round the first 8 sizes
    //   which each get an exact bin
    bin = ((b << 2) + (uint8_t)((wsize >> (b - 2)) & 0x03)) - 3;
  }
  return bin;
}

extern inline uint8_t _mi_bin4(size_t size) {
  size_t wsize = _mi_wsize_from_size(size);
  uint8_t bin;
  if (wsize <= 1) {
    bin = 1;
  }
  #if defined(MI_ALIGN4W)
  else if (wsize <= 4) {
    bin = (uint8_t)((wsize+1)&~1); // round to double word sizes
  }
  #elif defined(MI_ALIGN2W)
  else if (wsize <= 8) {
    bin = (uint8_t)((wsize+1)&~1); // round to double word sizes
  }
  #else
  else if (wsize <= 8) {
    bin = (uint8_t)wsize;
  }
  #endif
  else if (wsize > MI_LARGE_WSIZE_MAX) {
    bin = MI_BIN_HUGE;
  }
  else {
    uint8_t b = mi_bsr32((uint32_t)wsize);
    bin = ((b << 1) + (uint8_t)((wsize >> (b - 1)) & 0x01)) + 3;
  }
  return bin;
}

size_t _mi_binx4(size_t bsize) {
  if (bsize==0) return 0;
  uint8_t b = mi_bsr32((uint32_t)bsize);
  if (b <= 1) return bsize;
  size_t bin =  ((b << 1) | (bsize >> (b - 1))&0x01);
  return bin;
}

size_t _mi_binx8(size_t bsize) {
  if (bsize<=1) return bsize;
  uint8_t b = mi_bsr32((uint32_t)bsize);
  if (b <= 2) return bsize;
  size_t bin = ((b << 2) | (bsize >> (b - 2))&0x03) - 5;
  return bin;
}

void mi_bins() {
  //printf("  QNULL(1), /* 0 */ \\\n  ");
  size_t last_bin = 0;
  size_t min_bsize = 0;
  size_t last_bsize = 0;
  for (size_t bsize = 1; bsize < 2*1024; bsize++) {
    size_t size = bsize * 64 * 1024;
    size_t bin = _mi_binx8(bsize);
    if (bin != last_bin) {      
      printf("min bsize: %6zd, max bsize: %6zd, bin: %6zd\n", min_bsize, last_bsize, last_bin);
      //printf("QNULL(%6zd), ", wsize);
      //if (last_bin%8 == 0) printf("/* %i */ \\\n  ", last_bin);
      last_bin = bin;
      min_bsize = bsize;
    }
    last_bsize = bsize;
  }
}

static void double_free1();
static void double_free2();
static void corrupt_free();
static void block_overflow1();
static void invalid_free();
static void test_aslr(void);
static void test_process_info(void);
static void test_reserved(void);
static void negative_stat(void);


int main() {
  mi_version();
  mi_stats_reset();
  // detect double frees and heap corruption
  // double_free1();
  // double_free2();
  // corrupt_free();
  // block_overflow1();
  // test_aslr();
  // invalid_free();
  // test_reserved();
  // negative_stat();
  
  void* p1 = malloc(78);
  void* p2 = malloc(24);
  free(p1);
  p1 = mi_malloc(8);
  char* s = strdup("hello\n");
  free(p2);
  
  p2 = malloc(16);
  p1 = realloc(p1, 32);
  free(p1);
  free(p2);
  free(s);
  
  /* now test if override worked by allocating/freeing across the api's*/
  //p1 = mi_malloc(32);
  //free(p1);
  //p2 = malloc(32);
<<<<<<< HEAD
  //mi_free(p2);  
=======
  //mi_free(p2);
>>>>>>> 62798359
  mi_collect(true);
  mi_stats_print(NULL);
  // test_process_info();
  return 0;
}

static void invalid_free() {
  free((void*)0xBADBEEF);
  realloc((void*)0xBADBEEF,10);
}

static void block_overflow1() {
  uint8_t* p = (uint8_t*)mi_malloc(17);
  p[18] = 0;
  free(p);
}

// The double free samples come ArcHeap [1] by Insu Yun (issue #161)
// [1]: https://arxiv.org/pdf/1903.00503.pdf

static void double_free1() {
  void* p[256];
  //uintptr_t buf[256];

  p[0] = mi_malloc(622616);
  p[1] = mi_malloc(655362);
  p[2] = mi_malloc(786432);
  mi_free(p[2]);
  // [VULN] Double free
  mi_free(p[2]);
  p[3] = mi_malloc(786456);
  // [BUG] Found overlap
  // p[3]=0x429b2ea2000 (size=917504), p[1]=0x429b2e42000 (size=786432)
  fprintf(stderr, "p3: %p-%p, p1: %p-%p, p2: %p\n", p[3], (uint8_t*)(p[3]) + 786456, p[1], (uint8_t*)(p[1]) + 655362, p[2]);
}

static void double_free2() {
  void* p[256];
  //uintptr_t buf[256];
  // [INFO] Command buffer: 0x327b2000
  // [INFO] Input size: 182
  p[0] = malloc(712352);
  p[1] = malloc(786432);
  free(p[0]);
  // [VULN] Double free
  free(p[0]);
  p[2] = malloc(786440);
  p[3] = malloc(917504);
  p[4] = malloc(786440);
  // [BUG] Found overlap
  // p[4]=0x433f1402000 (size=917504), p[1]=0x433f14c2000 (size=786432)
  fprintf(stderr, "p1: %p-%p, p2: %p-%p\n", p[4], (uint8_t*)(p[4]) + 917504, p[1], (uint8_t*)(p[1]) + 786432);
}


// Try to corrupt the heap through buffer overflow
#define N   256
#define SZ  64

static void corrupt_free() {
  void* p[N];
  // allocate
  for (int i = 0; i < N; i++) {
    p[i] = malloc(SZ);
  }
  // free some
  for (int i = 0; i < N; i += (N/10)) {
    free(p[i]);
    p[i] = NULL;
  }
  // try to corrupt the free list
  for (int i = 0; i < N; i++) {
    if (p[i] != NULL) {
      memset(p[i], 0, SZ+8);
    }
  }
  // allocate more.. trying to trigger an allocation from a corrupted entry
  // this may need many allocations to get there (if at all)
  for (int i = 0; i < 4096; i++) {
    malloc(SZ);
  }
}

static void test_aslr(void) {
  void* p[256];
  p[0] = malloc(378200);
  p[1] = malloc(1134626);
  printf("p1: %p, p2: %p\n", p[0], p[1]);
}

static void test_process_info(void) {
  size_t elapsed = 0;
  size_t user_msecs = 0;
  size_t system_msecs = 0;
  size_t current_rss = 0;
  size_t peak_rss = 0;
  size_t current_commit = 0;
  size_t peak_commit = 0;
  size_t page_faults = 0;  
  for (int i = 0; i < 100000; i++) {
    void* p = calloc(100,10);
    free(p);
  }
  mi_process_info(&elapsed, &user_msecs, &system_msecs, &current_rss, &peak_rss, &current_commit, &peak_commit, &page_faults);
  printf("\n\n*** process info: elapsed %3zd.%03zd s, user: %3zd.%03zd s, rss: %zd b, commit: %zd b\n\n", elapsed/1000, elapsed%1000, user_msecs/1000, user_msecs%1000, peak_rss, peak_commit);
}

static void test_reserved(void) {
#define KiB 1024ULL
#define MiB (KiB*KiB)
#define GiB (MiB*KiB)
  mi_reserve_os_memory(4*GiB, false, true);
  void* p1 = malloc(100);
  void* p2 = malloc(100000);
  void* p3 = malloc(2*GiB);
  void* p4 = malloc(1*GiB + 100000);
  free(p1);
  free(p2);
  free(p3);
  p3 = malloc(1*GiB);
  free(p4);
}



static void negative_stat(void) {
  int* p = mi_malloc(60000);
  mi_stats_print_out(NULL, NULL);
  *p = 100;
  mi_free(p);
  mi_stats_print_out(NULL, NULL);  
}<|MERGE_RESOLUTION|>--- conflicted
+++ resolved
@@ -215,11 +215,7 @@
   //p1 = mi_malloc(32);
   //free(p1);
   //p2 = malloc(32);
-<<<<<<< HEAD
-  //mi_free(p2);  
-=======
   //mi_free(p2);
->>>>>>> 62798359
   mi_collect(true);
   mi_stats_print(NULL);
   // test_process_info();
