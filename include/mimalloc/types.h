/* ----------------------------------------------------------------------------
Copyright (c) 2018-2023, Microsoft Research, Daan Leijen
This is free software; you can redistribute it and/or modify it under the
terms of the MIT license. A copy of the license can be found in the file
"LICENSE" at the root of this distribution.
-----------------------------------------------------------------------------*/
#pragma once
#ifndef MIMALLOC_TYPES_H
#define MIMALLOC_TYPES_H

// --------------------------------------------------------------------------
// This file contains the main type definitions for mimalloc:
// mi_heap_t      : all data for a thread-local heap, contains
//                  lists of all managed heap pages.
// mi_segment_t   : a larger chunk of memory (32GiB) from where pages
//                  are allocated.
// mi_page_t      : a mimalloc page (usually 64KiB or 512KiB) from
//                  where objects are allocated.
// --------------------------------------------------------------------------


#include <stddef.h>   // ptrdiff_t
#include <stdint.h>   // uintptr_t, uint16_t, etc
#include "mimalloc/atomic.h"  // _Atomic

#ifdef _MSC_VER
#pragma warning(disable:4214) // bitfield is not int
#endif

// Minimal alignment necessary. On most platforms 16 bytes are needed
// due to SSE registers for example. This must be at least `sizeof(void*)`
#ifndef MI_MAX_ALIGN_SIZE
#define MI_MAX_ALIGN_SIZE  16   // sizeof(max_align_t)
#endif

// ------------------------------------------------------
// Variants
// ------------------------------------------------------

// Define NDEBUG in the release version to disable assertions.
// #define NDEBUG

// Define MI_TRACK_<tool> to enable tracking support
// #define MI_TRACK_VALGRIND 1
// #define MI_TRACK_ASAN     1
// #define MI_TRACK_ETW      1

// Define MI_STAT as 1 to maintain statistics; set it to 2 to have detailed statistics (but costs some performance).
// #define MI_STAT 1

// Define MI_SECURE to enable security mitigations
// #define MI_SECURE 1  // guard page around metadata
// #define MI_SECURE 2  // guard page around each mimalloc page
// #define MI_SECURE 3  // encode free lists (detect corrupted free list (buffer overflow), and invalid pointer free)
// #define MI_SECURE 4  // checks for double free. (may be more expensive)

#if !defined(MI_SECURE)
#define MI_SECURE 0
#endif

// Define MI_DEBUG for debug mode
// #define MI_DEBUG 1  // basic assertion checks and statistics, check double free, corrupted free list, and invalid pointer free.
// #define MI_DEBUG 2  // + internal assertion checks
// #define MI_DEBUG 3  // + extensive internal invariant checking (cmake -DMI_DEBUG_FULL=ON)
#if !defined(MI_DEBUG)
#if !defined(NDEBUG) || defined(_DEBUG)
#define MI_DEBUG 2
#else
#define MI_DEBUG 0
#endif
#endif

// Reserve extra padding at the end of each block to be more resilient against heap block overflows.
// The padding can detect buffer overflow on free.
#if !defined(MI_PADDING) && (MI_SECURE>=3 || MI_DEBUG>=1 || (MI_TRACK_VALGRIND || MI_TRACK_ASAN || MI_TRACK_ETW))
#define MI_PADDING  1
#endif

// Check padding bytes; allows byte-precise buffer overflow detection
#if !defined(MI_PADDING_CHECK) && MI_PADDING && (MI_SECURE>=3 || MI_DEBUG>=1)
#define MI_PADDING_CHECK 1
#endif


// Encoded free lists allow detection of corrupted free lists
// and can detect buffer overflows, modify after free, and double `free`s.
#if (MI_SECURE>=3 || MI_DEBUG>=1)
#define MI_ENCODE_FREELIST  1
#endif


// We used to abandon huge pages but to eagerly deallocate if freed from another thread,
// but that makes it not possible to visit them during a heap walk or include them in a
// `mi_heap_destroy`. We therefore instead reset/decommit the huge blocks if freed from
// another thread so most memory is available until it gets properly freed by the owning thread.
// #define MI_HUGE_PAGE_ABANDON 1


// ------------------------------------------------------
// Platform specific values
// ------------------------------------------------------

// ------------------------------------------------------
// Size of a pointer.
// We assume that `sizeof(void*)==sizeof(intptr_t)`
// and it holds for all platforms we know of.
//
// However, the C standard only requires that:
//  p == (void*)((intptr_t)p))
// but we also need:
//  i == (intptr_t)((void*)i)
// or otherwise one might define an intptr_t type that is larger than a pointer...
// ------------------------------------------------------

#if INTPTR_MAX > INT64_MAX
# define MI_INTPTR_SHIFT (4)  // assume 128-bit  (as on arm CHERI for example)
#elif INTPTR_MAX == INT64_MAX
# define MI_INTPTR_SHIFT (3)
#elif INTPTR_MAX == INT32_MAX
# define MI_INTPTR_SHIFT (2)
#else
#error platform pointers must be 32, 64, or 128 bits
#endif

#if SIZE_MAX == UINT64_MAX
# define MI_SIZE_SHIFT (3)
typedef int64_t  mi_ssize_t;
#elif SIZE_MAX == UINT32_MAX
# define MI_SIZE_SHIFT (2)
typedef int32_t  mi_ssize_t;
#else
#error platform objects must be 32 or 64 bits
#endif

#if (SIZE_MAX/2) > LONG_MAX
# define MI_ZU(x)  x##ULL
# define MI_ZI(x)  x##LL
#else
# define MI_ZU(x)  x##UL
# define MI_ZI(x)  x##L
#endif

#define MI_INTPTR_SIZE  (1<<MI_INTPTR_SHIFT)
#define MI_INTPTR_BITS  (MI_INTPTR_SIZE*8)

#define MI_SIZE_SIZE  (1<<MI_SIZE_SHIFT)
#define MI_SIZE_BITS  (MI_SIZE_SIZE*8)

#define MI_KiB     (MI_ZU(1024))
#define MI_MiB     (MI_KiB*MI_KiB)
#define MI_GiB     (MI_MiB*MI_KiB)


// ------------------------------------------------------
// Main internal data-structures
// ------------------------------------------------------

// Main tuning parameters for segment and page sizes
// Sizes for 64-bit (usually divide by two for 32-bit)
#define MI_SEGMENT_SLICE_SHIFT            (13 + MI_INTPTR_SHIFT)         // 64KiB  (32KiB on 32-bit)

#if MI_INTPTR_SIZE > 4
#define MI_SEGMENT_SHIFT                  ( 9 + MI_SEGMENT_SLICE_SHIFT)  // 32MiB
#else
#define MI_SEGMENT_SHIFT                  ( 7 + MI_SEGMENT_SLICE_SHIFT)  // 4MiB on 32-bit
#endif

#define MI_SMALL_PAGE_SHIFT               (MI_SEGMENT_SLICE_SHIFT)       // 64KiB
#define MI_MEDIUM_PAGE_SHIFT              ( 3 + MI_SMALL_PAGE_SHIFT)     // 512KiB


// Derived constants
#define MI_SEGMENT_SIZE                   (MI_ZU(1)<<MI_SEGMENT_SHIFT)
#define MI_SEGMENT_ALIGN                  MI_SEGMENT_SIZE
#define MI_SEGMENT_MASK                   ((uintptr_t)(MI_SEGMENT_ALIGN - 1))
#define MI_SEGMENT_SLICE_SIZE             (MI_ZU(1)<< MI_SEGMENT_SLICE_SHIFT)
#define MI_SLICES_PER_SEGMENT             (MI_SEGMENT_SIZE / MI_SEGMENT_SLICE_SIZE) // 1024

#define MI_SMALL_PAGE_SIZE                (MI_ZU(1)<<MI_SMALL_PAGE_SHIFT)
#define MI_MEDIUM_PAGE_SIZE               (MI_ZU(1)<<MI_MEDIUM_PAGE_SHIFT)

#define MI_SMALL_OBJ_SIZE_MAX             (MI_SMALL_PAGE_SIZE/4)   // 8KiB on 64-bit
#define MI_MEDIUM_OBJ_SIZE_MAX            (MI_MEDIUM_PAGE_SIZE/4)  // 128KiB on 64-bit
#define MI_MEDIUM_OBJ_WSIZE_MAX           (MI_MEDIUM_OBJ_SIZE_MAX/MI_INTPTR_SIZE)   
#define MI_LARGE_OBJ_SIZE_MAX             (MI_SEGMENT_SIZE/2)      // 32MiB on 64-bit
#define MI_LARGE_OBJ_WSIZE_MAX            (MI_LARGE_OBJ_SIZE_MAX/MI_INTPTR_SIZE)

// Maximum number of size classes. (spaced exponentially in 12.5% increments)
#define MI_BIN_HUGE  (73U)

#if (MI_MEDIUM_OBJ_WSIZE_MAX >= 655360)
#error "mimalloc internal: define more bins"
#endif

// Maximum slice offset (15)
#define MI_MAX_SLICE_OFFSET               ((MI_ALIGNMENT_MAX / MI_SEGMENT_SLICE_SIZE) - 1)

// Used as a special value to encode block sizes in 32 bits.
#define MI_HUGE_BLOCK_SIZE                ((uint32_t)(2*MI_GiB))

// blocks up to this size are always allocated aligned
#define MI_MAX_ALIGN_GUARANTEE            (8*MI_MAX_ALIGN_SIZE)  

// Alignments over MI_ALIGNMENT_MAX are allocated in dedicated huge page segments 
#define MI_ALIGNMENT_MAX                  (MI_SEGMENT_SIZE >> 1)  


// ------------------------------------------------------
// Mimalloc pages contain allocated blocks
// ------------------------------------------------------

// The free lists use encoded next fields
// (Only actually encodes when MI_ENCODED_FREELIST is defined.)
typedef uintptr_t  mi_encoded_t;

// thread id's
typedef size_t     mi_threadid_t;

// free lists contain blocks
typedef struct mi_block_s {
  mi_encoded_t next;
} mi_block_t;


// The delayed flags are used for efficient multi-threaded free-ing
typedef enum mi_delayed_e {
  MI_USE_DELAYED_FREE   = 0, // push on the owning heap thread delayed list
  MI_DELAYED_FREEING    = 1, // temporary: another thread is accessing the owning heap
  MI_NO_DELAYED_FREE    = 2, // optimize: push on page local thread free queue if another block is already in the heap thread delayed free list
  MI_NEVER_DELAYED_FREE = 3  // sticky, only resets on page reclaim
} mi_delayed_t;


// The `in_full` and `has_aligned` page flags are put in a union to efficiently
// test if both are false (`full_aligned == 0`) in the `mi_free` routine.
#if !MI_TSAN
typedef union mi_page_flags_s {
  uint8_t full_aligned;
  struct {
    uint8_t in_full : 1;
    uint8_t has_aligned : 1;
  } x;
} mi_page_flags_t;
#else
// under thread sanitizer, use a byte for each flag to suppress warning, issue #130
typedef union mi_page_flags_s {
  uint16_t full_aligned;
  struct {
    uint8_t in_full;
    uint8_t has_aligned;
  } x;
} mi_page_flags_t;
#endif

// Thread free list.
// We use the bottom 2 bits of the pointer for mi_delayed_t flags
typedef uintptr_t mi_thread_free_t;

// A page contains blocks of one specific size (`block_size`).
// Each page has three list of free blocks:
// `free` for blocks that can be allocated,
// `local_free` for freed blocks that are not yet available to `mi_malloc`
// `thread_free` for freed blocks by other threads
// The `local_free` and `thread_free` lists are migrated to the `free` list
// when it is exhausted. The separate `local_free` list is necessary to
// implement a monotonic heartbeat. The `thread_free` list is needed for
// avoiding atomic operations in the common case.
//
//
// `used - |thread_free|` == actual blocks that are in use (alive)
// `used - |thread_free| + |free| + |local_free| == capacity`
//
// We don't count `freed` (as |free|) but use `used` to reduce
// the number of memory accesses in the `mi_page_all_free` function(s).
//
// Notes:
// - Access is optimized for `mi_free` and `mi_page_alloc` (in `alloc.c`)
// - Using `uint16_t` does not seem to slow things down
// - The size is 8 words on 64-bit which helps the page index calculations
//   (and 10 words on 32-bit, and encoded free lists add 2 words. Sizes 10
//    and 12 are still good for address calculation)
// - To limit the structure size, the `xblock_size` is 32-bits only; for
//   blocks > MI_HUGE_BLOCK_SIZE the size is determined from the segment page size
// - `thread_free` uses the bottom bits as a delayed-free flags to optimize
//   concurrent frees where only the first concurrent free adds to the owning
//   heap `thread_delayed_free` list (see `alloc.c:mi_free_block_mt`).
//   The invariant is that no-delayed-free is only set if there is
//   at least one block that will be added, or as already been added, to
//   the owning heap `thread_delayed_free` list. This guarantees that pages
//   will be freed correctly even if only other threads free blocks.
typedef struct mi_page_s {
  // "owned" by the segment
  uint32_t              slice_count;       // slices in this page (0 if not a page)
  uint32_t              slice_offset;      // distance from the actual page data slice (0 if a page)  
  uint8_t               is_committed : 1;  // `true` if the page virtual memory is committed
  uint8_t               is_zero_init : 1;  // `true` if the page was initially zero initialized

  // layout like this to optimize access in `mi_malloc` and `mi_free`
  uint16_t              capacity;          // number of blocks committed, must be the first field, see `segment.c:page_clear`
  uint16_t              reserved;          // number of blocks reserved in memory
  mi_page_flags_t       flags;             // `in_full` and `has_aligned` flags (8 bits)
  uint8_t               free_is_zero : 1;  // `true` if the blocks in the free list are zero initialized
  uint8_t               retire_expire : 7; // expiration count for retired blocks

  mi_block_t*           free;              // list of available free blocks (`malloc` allocates from this list)
  uint32_t              used;              // number of blocks in use (including blocks in `local_free` and `thread_free`)
  uint32_t              xblock_size;       // size available in each block (always `>0`)
  mi_block_t*           local_free;        // list of deferred free blocks by this thread (migrates to `free`)

  #if (MI_ENCODE_FREELIST || MI_PADDING)
  uintptr_t             keys[2];           // two random keys to encode the free lists (see `_mi_block_next`) or padding canary
  #endif

  _Atomic(mi_thread_free_t) xthread_free;  // list of deferred free blocks freed by other threads
  _Atomic(uintptr_t)        xheap;

  struct mi_page_s*     next;              // next page owned by this thread with the same `block_size`
  struct mi_page_s*     prev;              // previous page owned by this thread with the same `block_size`

  // 64-bit 9 words, 32-bit 12 words, (+2 for secure)
  #if MI_INTPTR_SIZE==8
  uintptr_t padding[1];
  #endif
} mi_page_t;



// ------------------------------------------------------
// Mimalloc segments contain mimalloc pages
// ------------------------------------------------------

typedef enum mi_page_kind_e {
  MI_PAGE_SMALL,    // small blocks go into 64KiB pages inside a segment
  MI_PAGE_MEDIUM,   // medium blocks go into medium pages inside a segment
  MI_PAGE_LARGE,    // larger blocks go into a page of just one block
  MI_PAGE_HUGE,     // huge blocks (> 16 MiB) are put into a single page in a single segment.
} mi_page_kind_t;

typedef enum mi_segment_kind_e {
  MI_SEGMENT_NORMAL, // MI_SEGMENT_SIZE size with pages inside.
  MI_SEGMENT_HUGE,   // > MI_LARGE_SIZE_MAX segment with just one huge page inside.
} mi_segment_kind_t;

// ------------------------------------------------------
// A segment holds a commit mask where a bit is set if
// the corresponding MI_COMMIT_SIZE area is committed.
// The MI_COMMIT_SIZE must be a multiple of the slice
// size. If it is equal we have the most fine grained 
// decommit (but setting it higher can be more efficient).
// The MI_MINIMAL_COMMIT_SIZE is the minimal amount that will
// be committed in one go which can be set higher than
// MI_COMMIT_SIZE for efficiency (while the decommit mask
// is still tracked in fine-grained MI_COMMIT_SIZE chunks)
// ------------------------------------------------------

#define MI_MINIMAL_COMMIT_SIZE      (1*MI_SEGMENT_SLICE_SIZE)            
#define MI_COMMIT_SIZE              (MI_SEGMENT_SLICE_SIZE)              // 64KiB
#define MI_COMMIT_MASK_BITS         (MI_SEGMENT_SIZE / MI_COMMIT_SIZE)  
#define MI_COMMIT_MASK_FIELD_BITS    MI_SIZE_BITS
#define MI_COMMIT_MASK_FIELD_COUNT  (MI_COMMIT_MASK_BITS / MI_COMMIT_MASK_FIELD_BITS)

#if (MI_COMMIT_MASK_BITS != (MI_COMMIT_MASK_FIELD_COUNT * MI_COMMIT_MASK_FIELD_BITS))
#error "the segment size must be exactly divisible by the (commit size * size_t bits)"
#endif

typedef struct mi_commit_mask_s {
  size_t mask[MI_COMMIT_MASK_FIELD_COUNT];
} mi_commit_mask_t;

typedef mi_page_t  mi_slice_t;
typedef int64_t    mi_msecs_t;


// Memory can reside in arena's, direct OS allocated, or statically allocated. The memid keeps track of this.
typedef enum mi_memkind_e {
  MI_MEM_NONE,      // not allocated
  MI_MEM_EXTERNAL,  // not owned by mimalloc but provided externally (via `mi_manage_os_memory` for example)
  MI_MEM_STATIC,    // allocated in a static area and should not be freed (for arena meta data for example)
  MI_MEM_OS,        // allocated from the OS
  MI_MEM_OS_HUGE,   // allocated as huge os pages
  MI_MEM_OS_REMAP,  // allocated in a remapable area (i.e. using `mremap`)
  MI_MEM_ARENA      // allocated from an arena (the usual case)
} mi_memkind_t;

static inline bool mi_memkind_is_os(mi_memkind_t memkind) {
  return (memkind >= MI_MEM_OS && memkind <= MI_MEM_OS_REMAP);
}

typedef struct mi_memid_os_info {
  void*         base;               // actual base address of the block (used for offset aligned allocations)
  size_t        alignment;          // alignment at allocation
} mi_memid_os_info_t;

typedef struct mi_memid_arena_info {
  size_t        block_index;        // index in the arena
  mi_arena_id_t id;                 // arena id (>= 1)
  bool          is_exclusive;       // the arena can only be used for specific arena allocations
} mi_memid_arena_info_t;

typedef struct mi_memid_s {
  union {
    mi_memid_os_info_t    os;       // only used for MI_MEM_OS
    mi_memid_arena_info_t arena;    // only used for MI_MEM_ARENA
  } mem;
  bool          is_pinned;          // `true` if we cannot decommit/reset/protect in this memory (e.g. when allocated using large OS pages)
  bool          initially_committed;// `true` if the memory was originally allocated as committed
  bool          initially_zero;     // `true` if the memory was originally zero initialized
  mi_memkind_t  memkind;
} mi_memid_t;


// Segments are large allocated memory blocks (8mb on 64 bit) from
// the OS. Inside segments we allocated fixed size _pages_ that
// contain blocks.
typedef struct mi_segment_s {
  // constant fields
  mi_memid_t        memid;              // memory id for arena allocation
  bool              allow_decommit;
  bool              allow_purge;
  size_t            segment_size;

  // segment fields
<<<<<<< HEAD
  mi_msecs_t        purge_expire;
  mi_commit_mask_t  purge_mask;
  mi_commit_mask_t  commit_mask;

  _Atomic(struct mi_segment_s*) abandoned_next;
=======
  struct mi_segment_s* next;             // must be the first segment field after abandoned_next -- see `segment.c:segment_init`
  struct mi_segment_s* prev;
>>>>>>> d34d8f0f

  // from here is zero initialized
  struct mi_segment_s* next;            // the list of freed segments in the cache (must be first field, see `segment.c:mi_segment_init`)
  
  size_t            abandoned;          // abandoned pages (i.e. the original owning thread stopped) (`abandoned <= used`)
  size_t            abandoned_visits;   // count how often this segment is visited in the abandoned list (to force reclaim it it is too long)
  size_t            used;               // count of pages in use
  uintptr_t         cookie;             // verify addresses in debug mode: `mi_ptr_cookie(segment) == segment->cookie`  

  size_t            segment_slices;      // for huge segments this may be different from `MI_SLICES_PER_SEGMENT`
  size_t            segment_info_slices; // initial slices we are using segment info and possible guard pages.

  // layout like this to optimize access in `mi_free`
  mi_segment_kind_t kind;
  size_t            slice_entries;       // entries in the `slices` array, at most `MI_SLICES_PER_SEGMENT`
  _Atomic(mi_threadid_t) thread_id;      // unique id of the thread owning this segment

  mi_slice_t        slices[MI_SLICES_PER_SEGMENT+1];  // one more for huge blocks with large alignment
} mi_segment_t;


// ------------------------------------------------------
// Heaps
// Provide first-class heaps to allocate from.
// A heap just owns a set of pages for allocation and
// can only be allocate/reallocate from the thread that created it.
// Freeing blocks can be done from any thread though.
// Per thread, the segments are shared among its heaps.
// Per thread, there is always a default heap that is
// used for allocation; it is initialized to statically
// point to an empty heap to avoid initialization checks
// in the fast path.
// ------------------------------------------------------

// Thread local data
typedef struct mi_tld_s mi_tld_t;

// Pages of a certain block size are held in a queue.
typedef struct mi_page_queue_s {
  mi_page_t* first;
  mi_page_t* last;
  size_t     block_size;
} mi_page_queue_t;

#define MI_BIN_FULL  (MI_BIN_HUGE+1)

// Random context
typedef struct mi_random_cxt_s {
  uint32_t input[16];
  uint32_t output[16];
  int      output_available;
  bool     weak;
} mi_random_ctx_t;


// In debug mode there is a padding structure at the end of the blocks to check for buffer overflows
#if (MI_PADDING)
typedef struct mi_padding_s {
  uint32_t canary; // encoded block value to check validity of the padding (in case of overflow)
  uint32_t delta;  // padding bytes before the block. (mi_usable_size(p) - delta == exact allocated bytes)
} mi_padding_t;
#define MI_PADDING_SIZE   (sizeof(mi_padding_t))
#define MI_PADDING_WSIZE  ((MI_PADDING_SIZE + MI_INTPTR_SIZE - 1) / MI_INTPTR_SIZE)
#else
#define MI_PADDING_SIZE   0
#define MI_PADDING_WSIZE  0
#endif

#define MI_PAGES_DIRECT   (MI_SMALL_WSIZE_MAX + MI_PADDING_WSIZE + 1)


// A heap owns a set of pages.
struct mi_heap_s {
  mi_tld_t*             tld;
  mi_page_t*            pages_free_direct[MI_PAGES_DIRECT];  // optimize: array where every entry points a page with possibly free blocks in the corresponding queue for that size.
  mi_page_queue_t       pages[MI_BIN_FULL + 1];              // queue of pages for each size class (or "bin")
  _Atomic(mi_block_t*)  thread_delayed_free;
  mi_threadid_t         thread_id;                           // thread this heap belongs too
  mi_arena_id_t         arena_id;                            // arena id if the heap belongs to a specific arena (or 0)  
  uintptr_t             cookie;                              // random cookie to verify pointers (see `_mi_ptr_cookie`)
  uintptr_t             keys[2];                             // two random keys used to encode the `thread_delayed_free` list
  mi_random_ctx_t       random;                              // random number context used for secure allocation
  size_t                page_count;                          // total number of pages in the `pages` queues.
  size_t                page_retired_min;                    // smallest retired index (retired pages are fully free, but still in the page queues)
  size_t                page_retired_max;                    // largest retired index into the `pages` array.
  mi_heap_t*            next;                                // list of heaps per thread
  bool                  no_reclaim;                          // `true` if this heap should not reclaim abandoned pages
};



// ------------------------------------------------------
// Debug
// ------------------------------------------------------

#if !defined(MI_DEBUG_UNINIT)
#define MI_DEBUG_UNINIT     (0xD0)
#endif
#if !defined(MI_DEBUG_FREED)
#define MI_DEBUG_FREED      (0xDF)
#endif
#if !defined(MI_DEBUG_PADDING)
#define MI_DEBUG_PADDING    (0xDE)
#endif

#if (MI_DEBUG)
// use our own assertion to print without memory allocation
void _mi_assert_fail(const char* assertion, const char* fname, unsigned int line, const char* func );
#define mi_assert(expr)     ((expr) ? (void)0 : _mi_assert_fail(#expr,__FILE__,__LINE__,__func__))
#else
#define mi_assert(x)
#endif

#if (MI_DEBUG>1)
#define mi_assert_internal    mi_assert
#else
#define mi_assert_internal(x)
#endif

#if (MI_DEBUG>2)
#define mi_assert_expensive   mi_assert
#else
#define mi_assert_expensive(x)
#endif

// ------------------------------------------------------
// Statistics
// ------------------------------------------------------

#ifndef MI_STAT
#if (MI_DEBUG>0)
#define MI_STAT 2
#else
#define MI_STAT 0
#endif
#endif

typedef struct mi_stat_count_s {
  int64_t allocated;
  int64_t freed;
  int64_t peak;
  int64_t current;
} mi_stat_count_t;

typedef struct mi_stat_counter_s {
  int64_t total;
  int64_t count;
} mi_stat_counter_t;

typedef struct mi_stats_s {
  mi_stat_count_t segments;
  mi_stat_count_t pages;
  mi_stat_count_t reserved;
  mi_stat_count_t committed;
  mi_stat_count_t reset;
  mi_stat_count_t purged;
  mi_stat_count_t page_committed;
  mi_stat_count_t segments_abandoned;
  mi_stat_count_t pages_abandoned;
  mi_stat_count_t threads;
  mi_stat_count_t normal;
  mi_stat_count_t huge;
  mi_stat_count_t large;
  mi_stat_count_t malloc;
  mi_stat_count_t segments_cache;
  mi_stat_counter_t pages_extended;
  mi_stat_counter_t mmap_calls;
  mi_stat_counter_t commit_calls;
  mi_stat_counter_t reset_calls;
  mi_stat_counter_t purge_calls;
  mi_stat_counter_t page_no_retire;
  mi_stat_counter_t searches;
  mi_stat_counter_t normal_count;
  mi_stat_counter_t huge_count;
  mi_stat_counter_t large_count;
#if MI_STAT>1
  mi_stat_count_t normal_bins[MI_BIN_HUGE+1];
#endif
} mi_stats_t;


void _mi_stat_increase(mi_stat_count_t* stat, size_t amount);
void _mi_stat_decrease(mi_stat_count_t* stat, size_t amount);
void _mi_stat_counter_increase(mi_stat_counter_t* stat, size_t amount);

#if (MI_STAT)
#define mi_stat_increase(stat,amount)         _mi_stat_increase( &(stat), amount)
#define mi_stat_decrease(stat,amount)         _mi_stat_decrease( &(stat), amount)
#define mi_stat_counter_increase(stat,amount) _mi_stat_counter_increase( &(stat), amount)
#else
#define mi_stat_increase(stat,amount)         (void)0
#define mi_stat_decrease(stat,amount)         (void)0
#define mi_stat_counter_increase(stat,amount) (void)0
#endif

#define mi_heap_stat_counter_increase(heap,stat,amount)  mi_stat_counter_increase( (heap)->tld->stats.stat, amount)
#define mi_heap_stat_increase(heap,stat,amount)  mi_stat_increase( (heap)->tld->stats.stat, amount)
#define mi_heap_stat_decrease(heap,stat,amount)  mi_stat_decrease( (heap)->tld->stats.stat, amount)

// ------------------------------------------------------
// Thread Local data
// ------------------------------------------------------

// A "span" is is an available range of slices. The span queues keep
// track of slice spans of at most the given `slice_count` (but more than the previous size class).
typedef struct mi_span_queue_s {
  mi_slice_t* first;
  mi_slice_t* last;
  size_t      slice_count;
} mi_span_queue_t;

#define MI_SEGMENT_BIN_MAX (35)     // 35 == mi_segment_bin(MI_SLICES_PER_SEGMENT)

// OS thread local data
typedef struct mi_os_tld_s {
  size_t                region_idx;   // start point for next allocation
  mi_stats_t*           stats;        // points to tld stats
} mi_os_tld_t;


// Segments thread local data
typedef struct mi_segments_tld_s {
  mi_span_queue_t     spans[MI_SEGMENT_BIN_MAX+1];  // free slice spans inside segments
  size_t              count;        // current number of segments;
  size_t              peak_count;   // peak number of segments
  size_t              current_size; // current size of all segments
  size_t              peak_size;    // peak size of all segments
  mi_stats_t*         stats;        // points to tld stats
  mi_os_tld_t*        os;           // points to os stats
} mi_segments_tld_t;

// Thread local data
struct mi_tld_s {
  unsigned long long  heartbeat;     // monotonic heartbeat count
  bool                recurse;       // true if deferred was called; used to prevent infinite recursion.
  mi_heap_t*          heap_backing;  // backing heap of this thread (cannot be deleted)
  mi_heap_t*          heaps;         // list of heaps in this thread (so we can abandon all when the thread terminates)
  mi_segments_tld_t   segments;      // segment tld
  mi_os_tld_t         os;            // os tld
  mi_stats_t          stats;         // statistics
};

#endif<|MERGE_RESOLUTION|>--- conflicted
+++ resolved
@@ -181,7 +181,7 @@
 
 #define MI_SMALL_OBJ_SIZE_MAX             (MI_SMALL_PAGE_SIZE/4)   // 8KiB on 64-bit
 #define MI_MEDIUM_OBJ_SIZE_MAX            (MI_MEDIUM_PAGE_SIZE/4)  // 128KiB on 64-bit
-#define MI_MEDIUM_OBJ_WSIZE_MAX           (MI_MEDIUM_OBJ_SIZE_MAX/MI_INTPTR_SIZE)   
+#define MI_MEDIUM_OBJ_WSIZE_MAX           (MI_MEDIUM_OBJ_SIZE_MAX/MI_INTPTR_SIZE)
 #define MI_LARGE_OBJ_SIZE_MAX             (MI_SEGMENT_SIZE/2)      // 32MiB on 64-bit
 #define MI_LARGE_OBJ_WSIZE_MAX            (MI_LARGE_OBJ_SIZE_MAX/MI_INTPTR_SIZE)
 
@@ -199,10 +199,10 @@
 #define MI_HUGE_BLOCK_SIZE                ((uint32_t)(2*MI_GiB))
 
 // blocks up to this size are always allocated aligned
-#define MI_MAX_ALIGN_GUARANTEE            (8*MI_MAX_ALIGN_SIZE)  
-
-// Alignments over MI_ALIGNMENT_MAX are allocated in dedicated huge page segments 
-#define MI_ALIGNMENT_MAX                  (MI_SEGMENT_SIZE >> 1)  
+#define MI_MAX_ALIGN_GUARANTEE            (8*MI_MAX_ALIGN_SIZE)
+
+// Alignments over MI_ALIGNMENT_MAX are allocated in dedicated huge page segments
+#define MI_ALIGNMENT_MAX                  (MI_SEGMENT_SIZE >> 1)
 
 
 // ------------------------------------------------------
@@ -291,7 +291,7 @@
 typedef struct mi_page_s {
   // "owned" by the segment
   uint32_t              slice_count;       // slices in this page (0 if not a page)
-  uint32_t              slice_offset;      // distance from the actual page data slice (0 if a page)  
+  uint32_t              slice_offset;      // distance from the actual page data slice (0 if a page)
   uint8_t               is_committed : 1;  // `true` if the page virtual memory is committed
   uint8_t               is_zero_init : 1;  // `true` if the page was initially zero initialized
 
@@ -345,7 +345,7 @@
 // A segment holds a commit mask where a bit is set if
 // the corresponding MI_COMMIT_SIZE area is committed.
 // The MI_COMMIT_SIZE must be a multiple of the slice
-// size. If it is equal we have the most fine grained 
+// size. If it is equal we have the most fine grained
 // decommit (but setting it higher can be more efficient).
 // The MI_MINIMAL_COMMIT_SIZE is the minimal amount that will
 // be committed in one go which can be set higher than
@@ -353,9 +353,9 @@
 // is still tracked in fine-grained MI_COMMIT_SIZE chunks)
 // ------------------------------------------------------
 
-#define MI_MINIMAL_COMMIT_SIZE      (1*MI_SEGMENT_SLICE_SIZE)            
+#define MI_MINIMAL_COMMIT_SIZE      (1*MI_SEGMENT_SLICE_SIZE)
 #define MI_COMMIT_SIZE              (MI_SEGMENT_SLICE_SIZE)              // 64KiB
-#define MI_COMMIT_MASK_BITS         (MI_SEGMENT_SIZE / MI_COMMIT_SIZE)  
+#define MI_COMMIT_MASK_BITS         (MI_SEGMENT_SIZE / MI_COMMIT_SIZE)
 #define MI_COMMIT_MASK_FIELD_BITS    MI_SIZE_BITS
 #define MI_COMMIT_MASK_FIELD_COUNT  (MI_COMMIT_MASK_BITS / MI_COMMIT_MASK_FIELD_BITS)
 
@@ -420,24 +420,17 @@
   size_t            segment_size;
 
   // segment fields
-<<<<<<< HEAD
   mi_msecs_t        purge_expire;
   mi_commit_mask_t  purge_mask;
   mi_commit_mask_t  commit_mask;
 
-  _Atomic(struct mi_segment_s*) abandoned_next;
-=======
-  struct mi_segment_s* next;             // must be the first segment field after abandoned_next -- see `segment.c:segment_init`
-  struct mi_segment_s* prev;
->>>>>>> d34d8f0f
-
   // from here is zero initialized
   struct mi_segment_s* next;            // the list of freed segments in the cache (must be first field, see `segment.c:mi_segment_init`)
-  
+
   size_t            abandoned;          // abandoned pages (i.e. the original owning thread stopped) (`abandoned <= used`)
   size_t            abandoned_visits;   // count how often this segment is visited in the abandoned list (to force reclaim it it is too long)
   size_t            used;               // count of pages in use
-  uintptr_t         cookie;             // verify addresses in debug mode: `mi_ptr_cookie(segment) == segment->cookie`  
+  uintptr_t         cookie;             // verify addresses in debug mode: `mi_ptr_cookie(segment) == segment->cookie`
 
   size_t            segment_slices;      // for huge segments this may be different from `MI_SLICES_PER_SEGMENT`
   size_t            segment_info_slices; // initial slices we are using segment info and possible guard pages.
@@ -508,7 +501,7 @@
   mi_page_queue_t       pages[MI_BIN_FULL + 1];              // queue of pages for each size class (or "bin")
   _Atomic(mi_block_t*)  thread_delayed_free;
   mi_threadid_t         thread_id;                           // thread this heap belongs too
-  mi_arena_id_t         arena_id;                            // arena id if the heap belongs to a specific arena (or 0)  
+  mi_arena_id_t         arena_id;                            // arena id if the heap belongs to a specific arena (or 0)
   uintptr_t             cookie;                              // random cookie to verify pointers (see `_mi_ptr_cookie`)
   uintptr_t             keys[2];                             // two random keys used to encode the `thread_delayed_free` list
   mi_random_ctx_t       random;                              // random number context used for secure allocation
