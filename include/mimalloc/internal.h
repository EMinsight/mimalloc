/* ----------------------------------------------------------------------------
Copyright (c) 2018-2023, Microsoft Research, Daan Leijen
This is free software; you can redistribute it and/or modify it under the
terms of the MIT license. A copy of the license can be found in the file
"LICENSE" at the root of this distribution.
-----------------------------------------------------------------------------*/
#pragma once
#ifndef MIMALLOC_INTERNAL_H
#define MIMALLOC_INTERNAL_H


// --------------------------------------------------------------------------
// This file contains the interal API's of mimalloc and various utility
// functions and macros.
// --------------------------------------------------------------------------

#include "mimalloc/types.h"
#include "mimalloc/track.h"

#if (MI_DEBUG>0)
#define mi_trace_message(...)  _mi_trace_message(__VA_ARGS__)
#else
#define mi_trace_message(...)
#endif

#define MI_CACHE_LINE          64
#if defined(_MSC_VER)
#pragma warning(disable:4127)   // suppress constant conditional warning (due to MI_SECURE paths)
#pragma warning(disable:26812)  // unscoped enum warning
#define mi_decl_noinline        __declspec(noinline)
#define mi_decl_thread          __declspec(thread)
#define mi_decl_cache_align     __declspec(align(MI_CACHE_LINE))
#define mi_decl_weak
#elif (defined(__GNUC__) && (__GNUC__ >= 3)) || defined(__clang__) // includes clang and icc
#define mi_decl_noinline        __attribute__((noinline))
#define mi_decl_thread          __thread
#define mi_decl_cache_align     __attribute__((aligned(MI_CACHE_LINE)))
#define mi_decl_weak            __attribute__((weak))
#else
#define mi_decl_noinline
#define mi_decl_thread          __thread        // hope for the best :-)
#define mi_decl_cache_align
#define mi_decl_weak
#endif

#if defined(__EMSCRIPTEN__) && !defined(__wasi__)
#define __wasi__
#endif

#if defined(__cplusplus)
#define mi_decl_externc       extern "C"
#else
#define mi_decl_externc
#endif

// pthreads
#if !defined(_WIN32) && !defined(__wasi__)
#define  MI_USE_PTHREADS
#include <pthread.h>
#endif

// "options.c"
void       _mi_fputs(mi_output_fun* out, void* arg, const char* prefix, const char* message);
void       _mi_fprintf(mi_output_fun* out, void* arg, const char* fmt, ...);
void       _mi_warning_message(const char* fmt, ...);
void       _mi_verbose_message(const char* fmt, ...);
void       _mi_trace_message(const char* fmt, ...);
void       _mi_options_init(void);
void       _mi_error_message(int err, const char* fmt, ...);

// random.c
void       _mi_random_init(mi_random_ctx_t* ctx);
void       _mi_random_init_weak(mi_random_ctx_t* ctx);
void       _mi_random_reinit_if_weak(mi_random_ctx_t * ctx);
void       _mi_random_split(mi_random_ctx_t* ctx, mi_random_ctx_t* new_ctx);
uintptr_t  _mi_random_next(mi_random_ctx_t* ctx);
uintptr_t  _mi_heap_random_next(mi_heap_t* heap);
uintptr_t  _mi_os_random_weak(uintptr_t extra_seed);
static inline uintptr_t _mi_random_shuffle(uintptr_t x);

// init.c
extern mi_decl_cache_align mi_stats_t       _mi_stats_main;
extern mi_decl_cache_align const mi_page_t  _mi_page_empty;
bool       _mi_is_main_thread(void);
size_t     _mi_current_thread_count(void);
bool       _mi_preloading(void);           // true while the C runtime is not initialized yet
mi_threadid_t _mi_thread_id(void) mi_attr_noexcept;
mi_heap_t*    _mi_heap_main_get(void);     // statically allocated main backing heap
void       _mi_thread_done(mi_heap_t* heap);
void       _mi_thread_data_collect(void);

// os.c
void       _mi_os_init(void);                                            // called from process init
void*      _mi_os_alloc(size_t size, mi_memid_t* memid, mi_stats_t* stats);
void       _mi_os_free(void* p, size_t size, mi_memid_t memid, mi_stats_t* stats);
void       _mi_os_free_ex(void* p, size_t size, bool still_committed, mi_memid_t memid, mi_stats_t* stats);

size_t     _mi_os_page_size(void);
size_t     _mi_os_good_alloc_size(size_t size);
bool       _mi_os_has_overcommit(void);
bool       _mi_os_has_virtual_reserve(void);

bool       _mi_os_purge(void* p, size_t size, mi_stats_t* stats);
bool       _mi_os_reset(void* addr, size_t size, mi_stats_t* tld_stats);
bool       _mi_os_commit(void* p, size_t size, bool* is_zero, mi_stats_t* stats);
bool       _mi_os_decommit(void* addr, size_t size, mi_stats_t* stats);
bool       _mi_os_protect(void* addr, size_t size);
bool       _mi_os_unprotect(void* addr, size_t size);
bool       _mi_os_purge(void* p, size_t size, mi_stats_t* stats);
bool       _mi_os_purge_ex(void* p, size_t size, bool allow_reset, mi_stats_t* stats);

void*      _mi_os_alloc_aligned(size_t size, size_t alignment, bool commit, bool allow_large, mi_memid_t* memid, mi_stats_t* stats);
void*      _mi_os_alloc_aligned_at_offset(size_t size, size_t alignment, size_t align_offset, bool commit, bool allow_large, mi_memid_t* memid, mi_stats_t* tld_stats);

void*      _mi_os_get_aligned_hint(size_t try_alignment, size_t size);
bool       _mi_os_use_large_page(size_t size, size_t alignment);
size_t     _mi_os_large_page_size(void);

void*      _mi_os_alloc_huge_os_pages(size_t pages, int numa_node, mi_msecs_t max_secs, size_t* pages_reserved, size_t* psize, mi_memid_t* memid);

// arena.c
mi_arena_id_t _mi_arena_id_none(void);
void       _mi_arena_free(void* p, size_t size, size_t still_committed_size, mi_memid_t memid, mi_stats_t* stats);
void*      _mi_arena_alloc(size_t size, bool commit, bool allow_large, mi_arena_id_t req_arena_id, mi_memid_t* memid, mi_os_tld_t* tld);
void*      _mi_arena_alloc_aligned(size_t size, size_t alignment, size_t align_offset, bool commit, bool allow_large, mi_arena_id_t req_arena_id, mi_memid_t* memid, mi_os_tld_t* tld);
bool       _mi_arena_memid_is_suitable(mi_memid_t memid, mi_arena_id_t request_arena_id);
bool       _mi_arena_contains(const void* p);
void       _mi_arena_collect(bool force_purge, mi_stats_t* stats);
void       _mi_arena_unsafe_destroy_all(mi_stats_t* stats);

bool       _mi_arena_segment_clear_abandoned(mi_segment_t* segment);
void       _mi_arena_segment_mark_abandoned(mi_segment_t* segment);
size_t     _mi_arena_segment_abandoned_count(void);

typedef struct mi_arena_field_cursor_s { // abstract
  mi_arena_id_t  start;
  int            count;
  size_t         bitmap_idx;
} mi_arena_field_cursor_t;
void          _mi_arena_field_cursor_init(mi_heap_t* heap, mi_arena_field_cursor_t* current);
mi_segment_t* _mi_arena_segment_clear_abandoned_next(mi_arena_field_cursor_t* previous);

// "segment-map.c"
void       _mi_segment_map_allocated_at(const mi_segment_t* segment);
void       _mi_segment_map_freed_at(const mi_segment_t* segment);

// "segment.c"
mi_page_t* _mi_segment_page_alloc(mi_heap_t* heap, size_t block_size, size_t page_alignment, mi_segments_tld_t* tld, mi_os_tld_t* os_tld);
void       _mi_segment_page_free(mi_page_t* page, bool force, mi_segments_tld_t* tld);
void       _mi_segment_page_abandon(mi_page_t* page, mi_segments_tld_t* tld);
bool       _mi_segment_try_reclaim_abandoned( mi_heap_t* heap, bool try_all, mi_segments_tld_t* tld);
void       _mi_segment_thread_collect(mi_segments_tld_t* tld);

#if MI_HUGE_PAGE_ABANDON
void       _mi_segment_huge_page_free(mi_segment_t* segment, mi_page_t* page, mi_block_t* block);
#else
void       _mi_segment_huge_page_reset(mi_segment_t* segment, mi_page_t* page, mi_block_t* block);
#endif

<<<<<<< HEAD
uint8_t*   _mi_segment_page_start(const mi_segment_t* segment, const mi_page_t* page, size_t* page_size); // page start for any page
=======
void       _mi_segment_collect(bool force, mi_segments_tld_t* tld);
>>>>>>> 32e065bb
void       _mi_abandoned_reclaim_all(mi_heap_t* heap, mi_segments_tld_t* tld);
void       _mi_abandoned_await_readers(void);
void       _mi_abandoned_collect(mi_heap_t* heap, bool force, mi_segments_tld_t* tld);
bool       _mi_segment_attempt_reclaim(mi_heap_t* heap, mi_segment_t* segment);

// "page.c"
void*      _mi_malloc_generic(mi_heap_t* heap, size_t size, bool zero, size_t huge_alignment)  mi_attr_noexcept mi_attr_malloc;

void       _mi_page_retire(mi_page_t* page) mi_attr_noexcept;                  // free the page if there are no other pages with many free blocks
void       _mi_page_unfull(mi_page_t* page);
void       _mi_page_free(mi_page_t* page, mi_page_queue_t* pq, bool force);   // free the page
void       _mi_page_abandon(mi_page_t* page, mi_page_queue_t* pq);            // abandon the page, to be picked up by another thread...
void       _mi_heap_delayed_free_all(mi_heap_t* heap);
bool       _mi_heap_delayed_free_partial(mi_heap_t* heap);
void       _mi_heap_collect_retired(mi_heap_t* heap, bool force);

void       _mi_page_use_delayed_free(mi_page_t* page, mi_delayed_t delay, bool override_never);
bool       _mi_page_try_use_delayed_free(mi_page_t* page, mi_delayed_t delay, bool override_never);
size_t     _mi_page_queue_append(mi_heap_t* heap, mi_page_queue_t* pq, mi_page_queue_t* append);
void       _mi_deferred_free(mi_heap_t* heap, bool force);

void       _mi_page_free_collect(mi_page_t* page,bool force);
void       _mi_page_reclaim(mi_heap_t* heap, mi_page_t* page);   // callback from segments

size_t     _mi_bin_size(uint8_t bin);           // for stats
uint8_t    _mi_bin(size_t size);                // for stats

// "heap.c"
void       _mi_heap_destroy_pages(mi_heap_t* heap);
void       _mi_heap_collect_abandon(mi_heap_t* heap);
void       _mi_heap_set_default_direct(mi_heap_t* heap);
bool       _mi_heap_memid_is_suitable(mi_heap_t* heap, mi_memid_t memid);
void       _mi_heap_unsafe_destroy_all(void);

// "stats.c"
void       _mi_stats_done(mi_stats_t* stats);
mi_msecs_t  _mi_clock_now(void);
mi_msecs_t  _mi_clock_end(mi_msecs_t start);
mi_msecs_t  _mi_clock_start(void);

// "alloc.c"
void*       _mi_page_malloc(mi_heap_t* heap, mi_page_t* page, size_t size, bool zero) mi_attr_noexcept;  // called from `_mi_malloc_generic`
void*       _mi_heap_malloc_zero(mi_heap_t* heap, size_t size, bool zero) mi_attr_noexcept;
void*       _mi_heap_malloc_zero_ex(mi_heap_t* heap, size_t size, bool zero, size_t huge_alignment) mi_attr_noexcept;     // called from `_mi_heap_malloc_aligned`
void*       _mi_heap_realloc_zero(mi_heap_t* heap, void* p, size_t newsize, bool zero) mi_attr_noexcept;
mi_block_t* _mi_page_ptr_unalign(const mi_page_t* page, const void* p);
bool        _mi_free_delayed_block(mi_block_t* block);
void        _mi_free_generic(mi_segment_t* segment, mi_page_t* page, bool is_local, void* p) mi_attr_noexcept;  // for runtime integration
void        _mi_padding_shrink(const mi_page_t* page, const mi_block_t* block, const size_t min_size);

// "libc.c"
#include    <stdarg.h>
void        _mi_vsnprintf(char* buf, size_t bufsize, const char* fmt, va_list args);
void        _mi_snprintf(char* buf, size_t buflen, const char* fmt, ...);
char        _mi_toupper(char c);
int         _mi_strnicmp(const char* s, const char* t, size_t n);
void        _mi_strlcpy(char* dest, const char* src, size_t dest_size);
void        _mi_strlcat(char* dest, const char* src, size_t dest_size);
size_t      _mi_strlen(const char* s);
size_t      _mi_strnlen(const char* s, size_t max_len);
bool        _mi_getenv(const char* name, char* result, size_t result_size);

#if MI_DEBUG>1
bool        _mi_page_is_valid(mi_page_t* page);
#endif


// ------------------------------------------------------
// Branches
// ------------------------------------------------------

#if defined(__GNUC__) || defined(__clang__)
#define mi_unlikely(x)     (__builtin_expect(!!(x),false))
#define mi_likely(x)       (__builtin_expect(!!(x),true))
#elif (defined(__cplusplus) && (__cplusplus >= 202002L)) || (defined(_MSVC_LANG) && _MSVC_LANG >= 202002L)
#define mi_unlikely(x)     (x) [[unlikely]]
#define mi_likely(x)       (x) [[likely]]
#else
#define mi_unlikely(x)     (x)
#define mi_likely(x)       (x)
#endif

#ifndef __has_builtin
#define __has_builtin(x)  0
#endif


/* -----------------------------------------------------------
  Error codes passed to `_mi_fatal_error`
  All are recoverable but EFAULT is a serious error and aborts by default in secure mode.
  For portability define undefined error codes using common Unix codes:
  <https://www-numi.fnal.gov/offline_software/srt_public_context/WebDocs/Errors/unix_system_errors.html>
----------------------------------------------------------- */
#include <errno.h>
#ifndef EAGAIN         // double free
#define EAGAIN (11)
#endif
#ifndef ENOMEM         // out of memory
#define ENOMEM (12)
#endif
#ifndef EFAULT         // corrupted free-list or meta-data
#define EFAULT (14)
#endif
#ifndef EINVAL         // trying to free an invalid pointer
#define EINVAL (22)
#endif
#ifndef EOVERFLOW      // count*size overflow
#define EOVERFLOW (75)
#endif


/* -----------------------------------------------------------
  Inlined definitions
----------------------------------------------------------- */
#define MI_UNUSED(x)     (void)(x)
#if (MI_DEBUG>0)
#define MI_UNUSED_RELEASE(x)
#else
#define MI_UNUSED_RELEASE(x)  MI_UNUSED(x)
#endif

#define MI_INIT4(x)   x(),x(),x(),x()
#define MI_INIT8(x)   MI_INIT4(x),MI_INIT4(x)
#define MI_INIT16(x)  MI_INIT8(x),MI_INIT8(x)
#define MI_INIT32(x)  MI_INIT16(x),MI_INIT16(x)
#define MI_INIT64(x)  MI_INIT32(x),MI_INIT32(x)
#define MI_INIT128(x) MI_INIT64(x),MI_INIT64(x)
#define MI_INIT256(x) MI_INIT128(x),MI_INIT128(x)


#include <string.h>
// initialize a local variable to zero; use memset as compilers optimize constant sized memset's
#define _mi_memzero_var(x)  memset(&x,0,sizeof(x))

// Is `x` a power of two? (0 is considered a power of two)
static inline bool _mi_is_power_of_two(uintptr_t x) {
  return ((x & (x - 1)) == 0);
}

// Is a pointer aligned?
static inline bool _mi_is_aligned(void* p, size_t alignment) {
  mi_assert_internal(alignment != 0);
  return (((uintptr_t)p % alignment) == 0);
}

// Align upwards
static inline uintptr_t _mi_align_up(uintptr_t sz, size_t alignment) {
  mi_assert_internal(alignment != 0);
  uintptr_t mask = alignment - 1;
  if ((alignment & mask) == 0) {  // power of two?
    return ((sz + mask) & ~mask);
  }
  else {
    return (((sz + mask)/alignment)*alignment);
  }
}

// Align downwards
static inline uintptr_t _mi_align_down(uintptr_t sz, size_t alignment) {
  mi_assert_internal(alignment != 0);
  uintptr_t mask = alignment - 1;
  if ((alignment & mask) == 0) { // power of two?
    return (sz & ~mask);
  }
  else {
    return ((sz / alignment) * alignment);
  }
}

// Align a pointer upwards
static inline void* mi_align_up_ptr(void* p, size_t alignment) {
  return (void*)_mi_align_up((uintptr_t)p, alignment);
}

// Align a pointer downwards
static inline void* mi_align_down_ptr(void* p, size_t alignment) {
  return (void*)_mi_align_down((uintptr_t)p, alignment);
}


// Divide upwards: `s <= _mi_divide_up(s,d)*d < s+d`.
static inline uintptr_t _mi_divide_up(uintptr_t size, size_t divider) {
  mi_assert_internal(divider != 0);
  return (divider == 0 ? size : ((size + divider - 1) / divider));
}

// Is memory zero initialized?
static inline bool mi_mem_is_zero(const void* p, size_t size) {
  for (size_t i = 0; i < size; i++) {
    if (((uint8_t*)p)[i] != 0) return false;
  }
  return true;
}


// Align a byte size to a size in _machine words_,
// i.e. byte size == `wsize*sizeof(void*)`.
static inline size_t _mi_wsize_from_size(size_t size) {
  mi_assert_internal(size <= SIZE_MAX - sizeof(uintptr_t));
  return (size + sizeof(uintptr_t) - 1) / sizeof(uintptr_t);
}

// Overflow detecting multiply
#if __has_builtin(__builtin_umul_overflow) || (defined(__GNUC__) && (__GNUC__ >= 5))
#include <limits.h>      // UINT_MAX, ULONG_MAX
#if defined(_CLOCK_T)    // for Illumos
#undef _CLOCK_T
#endif
static inline bool mi_mul_overflow(size_t count, size_t size, size_t* total) {
  #if (SIZE_MAX == ULONG_MAX)
    return __builtin_umull_overflow(count, size, (unsigned long *)total);
  #elif (SIZE_MAX == UINT_MAX)
    return __builtin_umul_overflow(count, size, (unsigned int *)total);
  #else
    return __builtin_umulll_overflow(count, size, (unsigned long long *)total);
  #endif
}
#else /* __builtin_umul_overflow is unavailable */
static inline bool mi_mul_overflow(size_t count, size_t size, size_t* total) {
  #define MI_MUL_NO_OVERFLOW ((size_t)1 << (4*sizeof(size_t)))  // sqrt(SIZE_MAX)
  *total = count * size;
  // note: gcc/clang optimize this to directly check the overflow flag
  return ((size >= MI_MUL_NO_OVERFLOW || count >= MI_MUL_NO_OVERFLOW) && size > 0 && (SIZE_MAX / size) < count);
}
#endif

// Safe multiply `count*size` into `total`; return `true` on overflow.
static inline bool mi_count_size_overflow(size_t count, size_t size, size_t* total) {
  if (count==1) {  // quick check for the case where count is one (common for C++ allocators)
    *total = size;
    return false;
  }
  else if mi_unlikely(mi_mul_overflow(count, size, total)) {
    #if MI_DEBUG > 0
    _mi_error_message(EOVERFLOW, "allocation request is too large (%zu * %zu bytes)\n", count, size);
    #endif
    *total = SIZE_MAX;
    return true;
  }
  else return false;
}


/*----------------------------------------------------------------------------------------
  Heap functions
------------------------------------------------------------------------------------------- */

extern const mi_heap_t _mi_heap_empty;  // read-only empty heap, initial value of the thread local default heap

static inline bool mi_heap_is_backing(const mi_heap_t* heap) {
  return (heap->tld->heap_backing == heap);
}

static inline bool mi_heap_is_initialized(mi_heap_t* heap) {
  mi_assert_internal(heap != NULL);
  return (heap != &_mi_heap_empty);
}

static inline uintptr_t _mi_ptr_cookie(const void* p) {
  extern mi_heap_t _mi_heap_main;
  mi_assert_internal(_mi_heap_main.cookie != 0);
  return ((uintptr_t)p ^ _mi_heap_main.cookie);
}

/* -----------------------------------------------------------
  Pages
----------------------------------------------------------- */

static inline mi_page_t* _mi_heap_get_free_small_page(mi_heap_t* heap, size_t size) {
  mi_assert_internal(size <= (MI_SMALL_SIZE_MAX + MI_PADDING_SIZE));
  const size_t idx = _mi_wsize_from_size(size);
  mi_assert_internal(idx < MI_PAGES_DIRECT);
  return heap->pages_free_direct[idx];
}

// Segment that contains the pointer
// Large aligned blocks may be aligned at N*MI_SEGMENT_SIZE (inside a huge segment > MI_SEGMENT_SIZE),
// and we need align "down" to the segment info which is `MI_SEGMENT_SIZE` bytes before it;
// therefore we align one byte before `p`.
// We check for NULL afterwards on 64-bit systems to improve codegen for `mi_free`.
static inline mi_segment_t* _mi_ptr_segment(const void* p) {
  mi_segment_t* const segment = (mi_segment_t*)(((uintptr_t)p - 1) & ~MI_SEGMENT_MASK);
  #if MI_INTPTR_SIZE <= 4
  return (p==NULL ? NULL : segment);
  #else
  return ((intptr_t)segment <= 0 ? NULL : segment);
  #endif
}

static inline mi_page_t* mi_slice_to_page(mi_slice_t* s) {
  mi_assert_internal(s->slice_offset== 0 && s->slice_count > 0);
  return (mi_page_t*)(s);
}

static inline mi_slice_t* mi_page_to_slice(mi_page_t* p) {
  mi_assert_internal(p->slice_offset== 0 && p->slice_count > 0);
  return (mi_slice_t*)(p);
}

// Segment belonging to a page
static inline mi_segment_t* _mi_page_segment(const mi_page_t* page) {
  mi_assert_internal(page!=NULL);
  mi_segment_t* segment = _mi_ptr_segment(page);
  mi_assert_internal(segment == NULL || ((mi_slice_t*)page >= segment->slices && (mi_slice_t*)page < segment->slices + segment->slice_entries));
  return segment;
}

static inline mi_slice_t* mi_slice_first(const mi_slice_t* slice) {
  mi_slice_t* start = (mi_slice_t*)((uint8_t*)slice - slice->slice_offset);
  mi_assert_internal(start >= _mi_ptr_segment(slice)->slices);
  mi_assert_internal(start->slice_offset == 0);
  mi_assert_internal(start + start->slice_count > slice);
  return start;
}

// Get the page containing the pointer (performance critical as it is called in mi_free)
static inline mi_page_t* _mi_segment_page_of(const mi_segment_t* segment, const void* p) {
  mi_assert_internal(p > (void*)segment);
  ptrdiff_t diff = (uint8_t*)p - (uint8_t*)segment;
  mi_assert_internal(diff > 0 && diff <= (ptrdiff_t)MI_SEGMENT_SIZE);
  size_t idx = (size_t)diff >> MI_SEGMENT_SLICE_SHIFT;
  mi_assert_internal(idx <= segment->slice_entries);
  mi_slice_t* slice0 = (mi_slice_t*)&segment->slices[idx];
  mi_slice_t* slice = mi_slice_first(slice0);  // adjust to the block that holds the page data
  mi_assert_internal(slice->slice_offset == 0);
  mi_assert_internal(slice >= segment->slices && slice < segment->slices + segment->slice_entries);
  return mi_slice_to_page(slice);
}

// Quick page start for initialized pages
static inline uint8_t* mi_page_start(const mi_page_t* page) {
  mi_assert_internal(page->page_start != NULL);
  mi_assert_expensive(_mi_segment_page_start(_mi_page_segment(page),page,NULL) == page->page_start);
  return page->page_start;
}

// Get the page containing the pointer
static inline mi_page_t* _mi_ptr_page(void* p) {
  mi_assert_internal(p!=NULL);
  return _mi_segment_page_of(_mi_ptr_segment(p), p);
}

// Get the block size of a page (special case for huge objects)
static inline size_t mi_page_block_size(const mi_page_t* page) {
  mi_assert_internal(page->block_size > 0);
  return page->block_size;
}

static inline bool mi_page_is_huge(const mi_page_t* page) {
  mi_assert_internal((page->is_huge && _mi_page_segment(page)->kind == MI_SEGMENT_HUGE) ||
                     (!page->is_huge && _mi_page_segment(page)->kind != MI_SEGMENT_HUGE));
  return page->is_huge;
}

// Get the usable block size of a page without fixed padding.
// This may still include internal padding due to alignment and rounding up size classes.
static inline size_t mi_page_usable_block_size(const mi_page_t* page) {
  return mi_page_block_size(page) - MI_PADDING_SIZE;
}

// size of a segment
static inline size_t mi_segment_size(mi_segment_t* segment) {
  return segment->segment_slices * MI_SEGMENT_SLICE_SIZE;
}

static inline uint8_t* mi_segment_end(mi_segment_t* segment) {
  return (uint8_t*)segment + mi_segment_size(segment);
}

// Thread free access
static inline mi_block_t* mi_page_thread_free(const mi_page_t* page) {
  return (mi_block_t*)(mi_atomic_load_relaxed(&((mi_page_t*)page)->xthread_free) & ~3);
}

static inline mi_delayed_t mi_page_thread_free_flag(const mi_page_t* page) {
  return (mi_delayed_t)(mi_atomic_load_relaxed(&((mi_page_t*)page)->xthread_free) & 3);
}

// Heap access
static inline mi_heap_t* mi_page_heap(const mi_page_t* page) {
  return (mi_heap_t*)(mi_atomic_load_relaxed(&((mi_page_t*)page)->xheap));
}

static inline void mi_page_set_heap(mi_page_t* page, mi_heap_t* heap) {
  mi_assert_internal(mi_page_thread_free_flag(page) != MI_DELAYED_FREEING);
  mi_atomic_store_release(&page->xheap,(uintptr_t)heap);
}

// Thread free flag helpers
static inline mi_block_t* mi_tf_block(mi_thread_free_t tf) {
  return (mi_block_t*)(tf & ~0x03);
}
static inline mi_delayed_t mi_tf_delayed(mi_thread_free_t tf) {
  return (mi_delayed_t)(tf & 0x03);
}
static inline mi_thread_free_t mi_tf_make(mi_block_t* block, mi_delayed_t delayed) {
  return (mi_thread_free_t)((uintptr_t)block | (uintptr_t)delayed);
}
static inline mi_thread_free_t mi_tf_set_delayed(mi_thread_free_t tf, mi_delayed_t delayed) {
  return mi_tf_make(mi_tf_block(tf),delayed);
}
static inline mi_thread_free_t mi_tf_set_block(mi_thread_free_t tf, mi_block_t* block) {
  return mi_tf_make(block, mi_tf_delayed(tf));
}

// are all blocks in a page freed?
// note: needs up-to-date used count, (as the `xthread_free` list may not be empty). see `_mi_page_collect_free`.
static inline bool mi_page_all_free(const mi_page_t* page) {
  mi_assert_internal(page != NULL);
  return (page->used == 0);
}

// are there any available blocks?
static inline bool mi_page_has_any_available(const mi_page_t* page) {
  mi_assert_internal(page != NULL && page->reserved > 0);
  return (page->used < page->reserved || (mi_page_thread_free(page) != NULL));
}

// are there immediately available blocks, i.e. blocks available on the free list.
static inline bool mi_page_immediate_available(const mi_page_t* page) {
  mi_assert_internal(page != NULL);
  return (page->free != NULL);
}

// is more than 7/8th of a page in use?
static inline bool mi_page_mostly_used(const mi_page_t* page) {
  if (page==NULL) return true;
  uint16_t frac = page->reserved / 8U;
  return (page->reserved - page->used <= frac);
}

static inline mi_page_queue_t* mi_page_queue(const mi_heap_t* heap, size_t size) {
  return &((mi_heap_t*)heap)->pages[_mi_bin(size)];
}



//-----------------------------------------------------------
// Page flags
//-----------------------------------------------------------
static inline bool mi_page_is_in_full(const mi_page_t* page) {
  return page->flags.x.in_full;
}

static inline void mi_page_set_in_full(mi_page_t* page, bool in_full) {
  page->flags.x.in_full = in_full;
}

static inline bool mi_page_has_aligned(const mi_page_t* page) {
  return page->flags.x.has_aligned;
}

static inline void mi_page_set_has_aligned(mi_page_t* page, bool has_aligned) {
  page->flags.x.has_aligned = has_aligned;
}


/* -------------------------------------------------------------------
Encoding/Decoding the free list next pointers

This is to protect against buffer overflow exploits where the
free list is mutated. Many hardened allocators xor the next pointer `p`
with a secret key `k1`, as `p^k1`. This prevents overwriting with known
values but might be still too weak: if the attacker can guess
the pointer `p` this  can reveal `k1` (since `p^k1^p == k1`).
Moreover, if multiple blocks can be read as well, the attacker can
xor both as `(p1^k1) ^ (p2^k1) == p1^p2` which may reveal a lot
about the pointers (and subsequently `k1`).

Instead mimalloc uses an extra key `k2` and encodes as `((p^k2)<<<k1)+k1`.
Since these operations are not associative, the above approaches do not
work so well any more even if the `p` can be guesstimated. For example,
for the read case we can subtract two entries to discard the `+k1` term,
but that leads to `((p1^k2)<<<k1) - ((p2^k2)<<<k1)` at best.
We include the left-rotation since xor and addition are otherwise linear
in the lowest bit. Finally, both keys are unique per page which reduces
the re-use of keys by a large factor.

We also pass a separate `null` value to be used as `NULL` or otherwise
`(k2<<<k1)+k1` would appear (too) often as a sentinel value.
------------------------------------------------------------------- */

static inline bool mi_is_in_same_segment(const void* p, const void* q) {
  return (_mi_ptr_segment(p) == _mi_ptr_segment(q));
}

static inline bool mi_is_in_same_page(const void* p, const void* q) {
  mi_segment_t* segment = _mi_ptr_segment(p);
  if (_mi_ptr_segment(q) != segment) return false;
  // assume q may be invalid // return (_mi_segment_page_of(segment, p) == _mi_segment_page_of(segment, q));
  mi_page_t* page = _mi_segment_page_of(segment, p);
  size_t psize;
  uint8_t* start = _mi_segment_page_start(segment, page, &psize);
  return (start <= (uint8_t*)q && (uint8_t*)q < start + psize);
}

static inline uintptr_t mi_rotl(uintptr_t x, uintptr_t shift) {
  shift %= MI_INTPTR_BITS;
  return (shift==0 ? x : ((x << shift) | (x >> (MI_INTPTR_BITS - shift))));
}
static inline uintptr_t mi_rotr(uintptr_t x, uintptr_t shift) {
  shift %= MI_INTPTR_BITS;
  return (shift==0 ? x : ((x >> shift) | (x << (MI_INTPTR_BITS - shift))));
}

static inline void* mi_ptr_decode(const void* null, const mi_encoded_t x, const uintptr_t* keys) {
  void* p = (void*)(mi_rotr(x - keys[0], keys[0]) ^ keys[1]);
  return (p==null ? NULL : p);
}

static inline mi_encoded_t mi_ptr_encode(const void* null, const void* p, const uintptr_t* keys) {
  uintptr_t x = (uintptr_t)(p==NULL ? null : p);
  return mi_rotl(x ^ keys[1], keys[0]) + keys[0];
}

static inline mi_block_t* mi_block_nextx( const void* null, const mi_block_t* block, const uintptr_t* keys ) {
  mi_track_mem_defined(block,sizeof(mi_block_t));
  mi_block_t* next;
  #ifdef MI_ENCODE_FREELIST
  next = (mi_block_t*)mi_ptr_decode(null, block->next, keys);
  #else
  MI_UNUSED(keys); MI_UNUSED(null);
  next = (mi_block_t*)block->next;
  #endif
  mi_track_mem_noaccess(block,sizeof(mi_block_t));
  return next;
}

static inline void mi_block_set_nextx(const void* null, mi_block_t* block, const mi_block_t* next, const uintptr_t* keys) {
  mi_track_mem_undefined(block,sizeof(mi_block_t));
  #ifdef MI_ENCODE_FREELIST
  block->next = mi_ptr_encode(null, next, keys);
  #else
  MI_UNUSED(keys); MI_UNUSED(null);
  block->next = (mi_encoded_t)next;
  #endif
  mi_track_mem_noaccess(block,sizeof(mi_block_t));
}

static inline mi_block_t* mi_block_next(const mi_page_t* page, const mi_block_t* block) {
  #ifdef MI_ENCODE_FREELIST
  mi_block_t* next = mi_block_nextx(page,block,page->keys);
  // check for free list corruption: is `next` at least in the same page?
  // TODO: check if `next` is `page->block_size` aligned?
  if mi_unlikely(next!=NULL && !mi_is_in_same_page(block, next)) {
    _mi_error_message(EFAULT, "corrupted free list entry of size %zub at %p: value 0x%zx\n", mi_page_block_size(page), block, (uintptr_t)next);
    next = NULL;
  }
  return next;
  #else
  MI_UNUSED(page);
  return mi_block_nextx(page,block,NULL);
  #endif
}

static inline void mi_block_set_next(const mi_page_t* page, mi_block_t* block, const mi_block_t* next) {
  #ifdef MI_ENCODE_FREELIST
  mi_block_set_nextx(page,block,next, page->keys);
  #else
  MI_UNUSED(page);
  mi_block_set_nextx(page,block,next,NULL);
  #endif
}


// -------------------------------------------------------------------
// commit mask
// -------------------------------------------------------------------

static inline void mi_commit_mask_create_empty(mi_commit_mask_t* cm) {
  for (size_t i = 0; i < MI_COMMIT_MASK_FIELD_COUNT; i++) {
    cm->mask[i] = 0;
  }
}

static inline void mi_commit_mask_create_full(mi_commit_mask_t* cm) {
  for (size_t i = 0; i < MI_COMMIT_MASK_FIELD_COUNT; i++) {
    cm->mask[i] = ~((size_t)0);
  }
}

static inline bool mi_commit_mask_is_empty(const mi_commit_mask_t* cm) {
  for (size_t i = 0; i < MI_COMMIT_MASK_FIELD_COUNT; i++) {
    if (cm->mask[i] != 0) return false;
  }
  return true;
}

static inline bool mi_commit_mask_is_full(const mi_commit_mask_t* cm) {
  for (size_t i = 0; i < MI_COMMIT_MASK_FIELD_COUNT; i++) {
    if (cm->mask[i] != ~((size_t)0)) return false;
  }
  return true;
}

// defined in `segment.c`:
size_t _mi_commit_mask_committed_size(const mi_commit_mask_t* cm, size_t total);
size_t _mi_commit_mask_next_run(const mi_commit_mask_t* cm, size_t* idx);

#define mi_commit_mask_foreach(cm,idx,count) \
  idx = 0; \
  while ((count = _mi_commit_mask_next_run(cm,&idx)) > 0) {

#define mi_commit_mask_foreach_end() \
    idx += count; \
  }



/* -----------------------------------------------------------
  memory id's
----------------------------------------------------------- */

static inline mi_memid_t _mi_memid_create(mi_memkind_t memkind) {
  mi_memid_t memid;
  _mi_memzero_var(memid);
  memid.memkind = memkind;
  return memid;
}

static inline mi_memid_t _mi_memid_none(void) {
  return _mi_memid_create(MI_MEM_NONE);
}

static inline mi_memid_t _mi_memid_create_os(bool committed, bool is_zero, bool is_large) {
  mi_memid_t memid = _mi_memid_create(MI_MEM_OS);
  memid.initially_committed = committed;
  memid.initially_zero = is_zero;
  memid.is_pinned = is_large;
  return memid;
}


// -------------------------------------------------------------------
// Fast "random" shuffle
// -------------------------------------------------------------------

static inline uintptr_t _mi_random_shuffle(uintptr_t x) {
  if (x==0) { x = 17; }   // ensure we don't get stuck in generating zeros
#if (MI_INTPTR_SIZE==8)
  // by Sebastiano Vigna, see: <http://xoshiro.di.unimi.it/splitmix64.c>
  x ^= x >> 30;
  x *= 0xbf58476d1ce4e5b9UL;
  x ^= x >> 27;
  x *= 0x94d049bb133111ebUL;
  x ^= x >> 31;
#elif (MI_INTPTR_SIZE==4)
  // by Chris Wellons, see: <https://nullprogram.com/blog/2018/07/31/>
  x ^= x >> 16;
  x *= 0x7feb352dUL;
  x ^= x >> 15;
  x *= 0x846ca68bUL;
  x ^= x >> 16;
#endif
  return x;
}

// -------------------------------------------------------------------
// Optimize numa node access for the common case (= one node)
// -------------------------------------------------------------------

int    _mi_os_numa_node_get(mi_os_tld_t* tld);
size_t _mi_os_numa_node_count_get(void);

extern _Atomic(size_t) _mi_numa_node_count;
static inline int _mi_os_numa_node(mi_os_tld_t* tld) {
  if mi_likely(mi_atomic_load_relaxed(&_mi_numa_node_count) == 1) { return 0; }
  else return _mi_os_numa_node_get(tld);
}
static inline size_t _mi_os_numa_node_count(void) {
  const size_t count = mi_atomic_load_relaxed(&_mi_numa_node_count);
  if mi_likely(count > 0) { return count; }
  else return _mi_os_numa_node_count_get();
}



// -----------------------------------------------------------------------
// Count bits: trailing or leading zeros (with MI_INTPTR_BITS on all zero)
// -----------------------------------------------------------------------

#if defined(__GNUC__)

#include <limits.h>       // LONG_MAX
#define MI_HAVE_FAST_BITSCAN
static inline size_t mi_clz(uintptr_t x) {
  if (x==0) return MI_INTPTR_BITS;
#if (INTPTR_MAX == LONG_MAX)
  return __builtin_clzl(x);
#else
  return __builtin_clzll(x);
#endif
}
static inline size_t mi_ctz(uintptr_t x) {
  if (x==0) return MI_INTPTR_BITS;
#if (INTPTR_MAX == LONG_MAX)
  return __builtin_ctzl(x);
#else
  return __builtin_ctzll(x);
#endif
}

#elif defined(_MSC_VER)

#include <limits.h>       // LONG_MAX
#include <intrin.h>       // BitScanReverse64
#define MI_HAVE_FAST_BITSCAN
static inline size_t mi_clz(uintptr_t x) {
  if (x==0) return MI_INTPTR_BITS;
  unsigned long idx;
#if (INTPTR_MAX == LONG_MAX)
  _BitScanReverse(&idx, x);
#else
  _BitScanReverse64(&idx, x);
#endif
  return ((MI_INTPTR_BITS - 1) - idx);
}
static inline size_t mi_ctz(uintptr_t x) {
  if (x==0) return MI_INTPTR_BITS;
  unsigned long idx;
#if (INTPTR_MAX == LONG_MAX)
  _BitScanForward(&idx, x);
#else
  _BitScanForward64(&idx, x);
#endif
  return idx;
}

#else
static inline size_t mi_ctz32(uint32_t x) {
  // de Bruijn multiplication, see <http://supertech.csail.mit.edu/papers/debruijn.pdf>
  static const unsigned char debruijn[32] = {
    0, 1, 28, 2, 29, 14, 24, 3, 30, 22, 20, 15, 25, 17, 4, 8,
    31, 27, 13, 23, 21, 19, 16, 7, 26, 12, 18, 6, 11, 5, 10, 9
  };
  if (x==0) return 32;
  return debruijn[((x & -(int32_t)x) * 0x077CB531UL) >> 27];
}
static inline size_t mi_clz32(uint32_t x) {
  // de Bruijn multiplication, see <http://supertech.csail.mit.edu/papers/debruijn.pdf>
  static const uint8_t debruijn[32] = {
    31, 22, 30, 21, 18, 10, 29, 2, 20, 17, 15, 13, 9, 6, 28, 1,
    23, 19, 11, 3, 16, 14, 7, 24, 12, 4, 8, 25, 5, 26, 27, 0
  };
  if (x==0) return 32;
  x |= x >> 1;
  x |= x >> 2;
  x |= x >> 4;
  x |= x >> 8;
  x |= x >> 16;
  return debruijn[(uint32_t)(x * 0x07C4ACDDUL) >> 27];
}

static inline size_t mi_clz(uintptr_t x) {
  if (x==0) return MI_INTPTR_BITS;
#if (MI_INTPTR_BITS <= 32)
  return mi_clz32((uint32_t)x);
#else
  size_t count = mi_clz32((uint32_t)(x >> 32));
  if (count < 32) return count;
  return (32 + mi_clz32((uint32_t)x));
#endif
}
static inline size_t mi_ctz(uintptr_t x) {
  if (x==0) return MI_INTPTR_BITS;
#if (MI_INTPTR_BITS <= 32)
  return mi_ctz32((uint32_t)x);
#else
  size_t count = mi_ctz32((uint32_t)x);
  if (count < 32) return count;
  return (32 + mi_ctz32((uint32_t)(x>>32)));
#endif
}

#endif

// "bit scan reverse": Return index of the highest bit (or MI_INTPTR_BITS if `x` is zero)
static inline size_t mi_bsr(uintptr_t x) {
  return (x==0 ? MI_INTPTR_BITS : MI_INTPTR_BITS - 1 - mi_clz(x));
}


// ---------------------------------------------------------------------------------
// Provide our own `_mi_memcpy` for potential performance optimizations.
//
// For now, only on Windows with msvc/clang-cl we optimize to `rep movsb` if
// we happen to run on x86/x64 cpu's that have "fast short rep movsb" (FSRM) support
// (AMD Zen3+ (~2020) or Intel Ice Lake+ (~2017). See also issue #201 and pr #253.
// ---------------------------------------------------------------------------------

#if !MI_TRACK_ENABLED && defined(_WIN32) && (defined(_M_IX86) || defined(_M_X64))
#include <intrin.h>
extern bool _mi_cpu_has_fsrm;
static inline void _mi_memcpy(void* dst, const void* src, size_t n) {
  if (_mi_cpu_has_fsrm) {
    __movsb((unsigned char*)dst, (const unsigned char*)src, n);
  }
  else {
    memcpy(dst, src, n);
  }
}
static inline void _mi_memzero(void* dst, size_t n) {
  if (_mi_cpu_has_fsrm) {
    __stosb((unsigned char*)dst, 0, n);
  }
  else {
    memset(dst, 0, n);
  }
}
#else
static inline void _mi_memcpy(void* dst, const void* src, size_t n) {
  memcpy(dst, src, n);
}
static inline void _mi_memzero(void* dst, size_t n) {
  memset(dst, 0, n);
}
#endif

// -------------------------------------------------------------------------------
// The `_mi_memcpy_aligned` can be used if the pointers are machine-word aligned
// This is used for example in `mi_realloc`.
// -------------------------------------------------------------------------------

#if (defined(__GNUC__) && (__GNUC__ >= 4)) || defined(__clang__)
// On GCC/CLang we provide a hint that the pointers are word aligned.
static inline void _mi_memcpy_aligned(void* dst, const void* src, size_t n) {
  mi_assert_internal(((uintptr_t)dst % MI_INTPTR_SIZE == 0) && ((uintptr_t)src % MI_INTPTR_SIZE == 0));
  void* adst = __builtin_assume_aligned(dst, MI_INTPTR_SIZE);
  const void* asrc = __builtin_assume_aligned(src, MI_INTPTR_SIZE);
  _mi_memcpy(adst, asrc, n);
}

static inline void _mi_memzero_aligned(void* dst, size_t n) {
  mi_assert_internal((uintptr_t)dst % MI_INTPTR_SIZE == 0);
  void* adst = __builtin_assume_aligned(dst, MI_INTPTR_SIZE);
  _mi_memzero(adst, n);
}
#else
// Default fallback on `_mi_memcpy`
static inline void _mi_memcpy_aligned(void* dst, const void* src, size_t n) {
  mi_assert_internal(((uintptr_t)dst % MI_INTPTR_SIZE == 0) && ((uintptr_t)src % MI_INTPTR_SIZE == 0));
  _mi_memcpy(dst, src, n);
}

static inline void _mi_memzero_aligned(void* dst, size_t n) {
  mi_assert_internal((uintptr_t)dst % MI_INTPTR_SIZE == 0);
  _mi_memzero(dst, n);
}
#endif


#endif<|MERGE_RESOLUTION|>--- conflicted
+++ resolved
@@ -149,7 +149,7 @@
 void       _mi_segment_page_free(mi_page_t* page, bool force, mi_segments_tld_t* tld);
 void       _mi_segment_page_abandon(mi_page_t* page, mi_segments_tld_t* tld);
 bool       _mi_segment_try_reclaim_abandoned( mi_heap_t* heap, bool try_all, mi_segments_tld_t* tld);
-void       _mi_segment_thread_collect(mi_segments_tld_t* tld);
+void       _mi_segment_collect(mi_segment_t* segment, bool force, mi_segments_tld_t* tld);
 
 #if MI_HUGE_PAGE_ABANDON
 void       _mi_segment_huge_page_free(mi_segment_t* segment, mi_page_t* page, mi_block_t* block);
@@ -157,11 +157,7 @@
 void       _mi_segment_huge_page_reset(mi_segment_t* segment, mi_page_t* page, mi_block_t* block);
 #endif
 
-<<<<<<< HEAD
 uint8_t*   _mi_segment_page_start(const mi_segment_t* segment, const mi_page_t* page, size_t* page_size); // page start for any page
-=======
-void       _mi_segment_collect(bool force, mi_segments_tld_t* tld);
->>>>>>> 32e065bb
 void       _mi_abandoned_reclaim_all(mi_heap_t* heap, mi_segments_tld_t* tld);
 void       _mi_abandoned_await_readers(void);
 void       _mi_abandoned_collect(mi_heap_t* heap, bool force, mi_segments_tld_t* tld);
