--- conflicted
+++ resolved
@@ -108,11 +108,7 @@
 #define MI_MEDIUM_OBJ_SIZE_MAX            (MI_MEDIUM_PAGE_SIZE/4)  // 128kb on 64-bit
 #define MI_MEDIUM_OBJ_WSIZE_MAX           (MI_MEDIUM_OBJ_SIZE_MAX/MI_INTPTR_SIZE)   // 64kb on 64-bit
 
-<<<<<<< HEAD
-#define MI_LARGE_OBJ_SIZE_MAX             (MI_SEGMENT_SIZE/4)      // 16mb on 64-bit
-=======
 #define MI_LARGE_OBJ_SIZE_MAX             (MI_SEGMENT_SIZE/2)      // 32mb on 64-bit
->>>>>>> b04206a9
 #define MI_LARGE_OBJ_WSIZE_MAX            (MI_LARGE_OBJ_SIZE_MAX/MI_INTPTR_SIZE)
 
 // Minimal alignment necessary. On most platforms 16 bytes are needed
