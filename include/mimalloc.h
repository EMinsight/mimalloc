/* ----------------------------------------------------------------------------
Copyright (c) 2018-2022, Microsoft Research, Daan Leijen
This is free software; you can redistribute it and/or modify it under the
terms of the MIT license. A copy of the license can be found in the file
"LICENSE" at the root of this distribution.
-----------------------------------------------------------------------------*/
#pragma once
#ifndef MIMALLOC_H
#define MIMALLOC_H

<<<<<<< HEAD
#define MI_MALLOC_VERSION 205   // major + 2 digits minor
=======
#define MI_MALLOC_VERSION 176   // major + 2 digits minor
>>>>>>> ec226548

// ------------------------------------------------------
// Compiler specific attributes
// ------------------------------------------------------

#ifdef __cplusplus
  #if (__cplusplus >= 201103L) || (_MSC_VER > 1900)  // C++11
    #define mi_attr_noexcept   noexcept
  #else
    #define mi_attr_noexcept   throw()
  #endif
#else
  #define mi_attr_noexcept
#endif

#if defined(__cplusplus) && (__cplusplus >= 201703)
  #define mi_decl_nodiscard    [[nodiscard]]
#elif (defined(__GNUC__) && (__GNUC__ >= 4)) || defined(__clang__)  // includes clang, icc, and clang-cl
  #define mi_decl_nodiscard    __attribute__((warn_unused_result))
#elif (_MSC_VER >= 1700)
  #define mi_decl_nodiscard    _Check_return_
#else
  #define mi_decl_nodiscard
#endif

#if defined(_MSC_VER) || defined(__MINGW32__)
  #if !defined(MI_SHARED_LIB)
    #define mi_decl_export
  #elif defined(MI_SHARED_LIB_EXPORT)
    #define mi_decl_export              __declspec(dllexport)
  #else
    #define mi_decl_export              __declspec(dllimport)
  #endif
  #if defined(__MINGW32__)
    #define mi_decl_restrict
    #define mi_attr_malloc              __attribute__((malloc))
  #else
    #if (_MSC_VER >= 1900) && !defined(__EDG__)
      #define mi_decl_restrict          __declspec(allocator) __declspec(restrict)
    #else
      #define mi_decl_restrict          __declspec(restrict)
    #endif
    #define mi_attr_malloc
  #endif
  #define mi_cdecl                      __cdecl
  #define mi_attr_alloc_size(s)
  #define mi_attr_alloc_size2(s1,s2)
  #define mi_attr_alloc_align(p)
#elif defined(__GNUC__)                 // includes clang and icc
  #if defined(MI_SHARED_LIB) && defined(MI_SHARED_LIB_EXPORT)
    #define mi_decl_export              __attribute__((visibility("default")))
  #else
    #define mi_decl_export
  #endif
  #define mi_cdecl                      // leads to warnings... __attribute__((cdecl))
  #define mi_decl_restrict
  #define mi_attr_malloc                __attribute__((malloc))
  #if (defined(__clang_major__) && (__clang_major__ < 4)) || (__GNUC__ < 5)
    #define mi_attr_alloc_size(s)
    #define mi_attr_alloc_size2(s1,s2)
    #define mi_attr_alloc_align(p)
  #elif defined(__INTEL_COMPILER)
    #define mi_attr_alloc_size(s)       __attribute__((alloc_size(s)))
    #define mi_attr_alloc_size2(s1,s2)  __attribute__((alloc_size(s1,s2)))
    #define mi_attr_alloc_align(p)
  #else
    #define mi_attr_alloc_size(s)       __attribute__((alloc_size(s)))
    #define mi_attr_alloc_size2(s1,s2)  __attribute__((alloc_size(s1,s2)))
    #define mi_attr_alloc_align(p)      __attribute__((alloc_align(p)))
  #endif
#else
  #define mi_cdecl
  #define mi_decl_export
  #define mi_decl_restrict
  #define mi_attr_malloc
  #define mi_attr_alloc_size(s)
  #define mi_attr_alloc_size2(s1,s2)
  #define mi_attr_alloc_align(p)
#endif

// ------------------------------------------------------
// Includes
// ------------------------------------------------------

#include <stddef.h>     // size_t
#include <stdbool.h>    // bool

#ifdef __cplusplus
extern "C" {
#endif

// ------------------------------------------------------
// Standard malloc interface
// ------------------------------------------------------

mi_decl_nodiscard mi_decl_export mi_decl_restrict void* mi_malloc(size_t size)  mi_attr_noexcept mi_attr_malloc mi_attr_alloc_size(1);
mi_decl_nodiscard mi_decl_export mi_decl_restrict void* mi_calloc(size_t count, size_t size)  mi_attr_noexcept mi_attr_malloc mi_attr_alloc_size2(1,2);
mi_decl_nodiscard mi_decl_export void* mi_realloc(void* p, size_t newsize)      mi_attr_noexcept mi_attr_alloc_size(2);
mi_decl_export void* mi_expand(void* p, size_t newsize)                         mi_attr_noexcept mi_attr_alloc_size(2);

mi_decl_export void mi_free(void* p) mi_attr_noexcept;
mi_decl_nodiscard mi_decl_export mi_decl_restrict char* mi_strdup(const char* s) mi_attr_noexcept mi_attr_malloc;
mi_decl_nodiscard mi_decl_export mi_decl_restrict char* mi_strndup(const char* s, size_t n) mi_attr_noexcept mi_attr_malloc;
mi_decl_nodiscard mi_decl_export mi_decl_restrict char* mi_realpath(const char* fname, char* resolved_name) mi_attr_noexcept mi_attr_malloc;

// ------------------------------------------------------
// Extended functionality
// ------------------------------------------------------
#define MI_SMALL_WSIZE_MAX  (128)
#define MI_SMALL_SIZE_MAX   (MI_SMALL_WSIZE_MAX*sizeof(void*))

mi_decl_nodiscard mi_decl_export mi_decl_restrict void* mi_malloc_small(size_t size) mi_attr_noexcept mi_attr_malloc mi_attr_alloc_size(1);
mi_decl_nodiscard mi_decl_export mi_decl_restrict void* mi_zalloc_small(size_t size) mi_attr_noexcept mi_attr_malloc mi_attr_alloc_size(1);
mi_decl_nodiscard mi_decl_export mi_decl_restrict void* mi_zalloc(size_t size)       mi_attr_noexcept mi_attr_malloc mi_attr_alloc_size(1);

mi_decl_nodiscard mi_decl_export mi_decl_restrict void* mi_mallocn(size_t count, size_t size) mi_attr_noexcept mi_attr_malloc mi_attr_alloc_size2(1,2);
mi_decl_nodiscard mi_decl_export void* mi_reallocn(void* p, size_t count, size_t size)        mi_attr_noexcept mi_attr_alloc_size2(2,3);
mi_decl_nodiscard mi_decl_export void* mi_reallocf(void* p, size_t newsize)                   mi_attr_noexcept mi_attr_alloc_size(2);

mi_decl_nodiscard mi_decl_export size_t mi_usable_size(const void* p) mi_attr_noexcept;
mi_decl_nodiscard mi_decl_export size_t mi_good_size(size_t size)     mi_attr_noexcept;


// ------------------------------------------------------
// Internals
// ------------------------------------------------------

typedef void (mi_cdecl mi_deferred_free_fun)(bool force, unsigned long long heartbeat, void* arg);
mi_decl_export void mi_register_deferred_free(mi_deferred_free_fun* deferred_free, void* arg) mi_attr_noexcept;

typedef void (mi_cdecl mi_output_fun)(const char* msg, void* arg);
mi_decl_export void mi_register_output(mi_output_fun* out, void* arg) mi_attr_noexcept;

typedef void (mi_cdecl mi_error_fun)(int err, void* arg);
mi_decl_export void mi_register_error(mi_error_fun* fun, void* arg);

mi_decl_export void mi_collect(bool force)    mi_attr_noexcept;
mi_decl_export int  mi_version(void)          mi_attr_noexcept;
mi_decl_export void mi_stats_reset(void)      mi_attr_noexcept;
mi_decl_export void mi_stats_merge(void)      mi_attr_noexcept;
mi_decl_export void mi_stats_print(void* out) mi_attr_noexcept;  // backward compatibility: `out` is ignored and should be NULL
mi_decl_export void mi_stats_print_out(mi_output_fun* out, void* arg) mi_attr_noexcept;

mi_decl_export void mi_process_init(void)     mi_attr_noexcept;
mi_decl_export void mi_thread_init(void)      mi_attr_noexcept;
mi_decl_export void mi_thread_done(void)      mi_attr_noexcept;
mi_decl_export void mi_thread_stats_print_out(mi_output_fun* out, void* arg) mi_attr_noexcept;

mi_decl_export void mi_process_info(size_t* elapsed_msecs, size_t* user_msecs, size_t* system_msecs, 
                                    size_t* current_rss, size_t* peak_rss, 
                                    size_t* current_commit, size_t* peak_commit, size_t* page_faults) mi_attr_noexcept;

// -------------------------------------------------------------------------------------
// Aligned allocation
// Note that `alignment` always follows `size` for consistency with unaligned
// allocation, but unfortunately this differs from `posix_memalign` and `aligned_alloc`.
// -------------------------------------------------------------------------------------
#define MI_ALIGNMENT_MAX   (1024*1024UL)    // maximum supported alignment is 1MiB

mi_decl_nodiscard mi_decl_export mi_decl_restrict void* mi_malloc_aligned(size_t size, size_t alignment) mi_attr_noexcept mi_attr_malloc mi_attr_alloc_size(1) mi_attr_alloc_align(2);
mi_decl_nodiscard mi_decl_export mi_decl_restrict void* mi_malloc_aligned_at(size_t size, size_t alignment, size_t offset) mi_attr_noexcept mi_attr_malloc mi_attr_alloc_size(1);
mi_decl_nodiscard mi_decl_export mi_decl_restrict void* mi_zalloc_aligned(size_t size, size_t alignment) mi_attr_noexcept mi_attr_malloc mi_attr_alloc_size(1) mi_attr_alloc_align(2);
mi_decl_nodiscard mi_decl_export mi_decl_restrict void* mi_zalloc_aligned_at(size_t size, size_t alignment, size_t offset) mi_attr_noexcept mi_attr_malloc mi_attr_alloc_size(1);
mi_decl_nodiscard mi_decl_export mi_decl_restrict void* mi_calloc_aligned(size_t count, size_t size, size_t alignment) mi_attr_noexcept mi_attr_malloc mi_attr_alloc_size2(1,2) mi_attr_alloc_align(3);
mi_decl_nodiscard mi_decl_export mi_decl_restrict void* mi_calloc_aligned_at(size_t count, size_t size, size_t alignment, size_t offset) mi_attr_noexcept mi_attr_malloc mi_attr_alloc_size2(1,2);
mi_decl_nodiscard mi_decl_export void* mi_realloc_aligned(void* p, size_t newsize, size_t alignment) mi_attr_noexcept mi_attr_alloc_size(2) mi_attr_alloc_align(3);
mi_decl_nodiscard mi_decl_export void* mi_realloc_aligned_at(void* p, size_t newsize, size_t alignment, size_t offset) mi_attr_noexcept mi_attr_alloc_size(2);


// -------------------------------------------------------------------------------------
// Heaps: first-class, but can only allocate from the same thread that created it.
// -------------------------------------------------------------------------------------

struct mi_heap_s;
typedef struct mi_heap_s mi_heap_t;

mi_decl_nodiscard mi_decl_export mi_heap_t* mi_heap_new(void);
mi_decl_export void       mi_heap_delete(mi_heap_t* heap);
mi_decl_export void       mi_heap_destroy(mi_heap_t* heap);
mi_decl_export mi_heap_t* mi_heap_set_default(mi_heap_t* heap);
mi_decl_export mi_heap_t* mi_heap_get_default(void);
mi_decl_export mi_heap_t* mi_heap_get_backing(void);
mi_decl_export void       mi_heap_collect(mi_heap_t* heap, bool force) mi_attr_noexcept;

mi_decl_nodiscard mi_decl_export mi_decl_restrict void* mi_heap_malloc(mi_heap_t* heap, size_t size) mi_attr_noexcept mi_attr_malloc mi_attr_alloc_size(2);
mi_decl_nodiscard mi_decl_export mi_decl_restrict void* mi_heap_zalloc(mi_heap_t* heap, size_t size) mi_attr_noexcept mi_attr_malloc mi_attr_alloc_size(2);
mi_decl_nodiscard mi_decl_export mi_decl_restrict void* mi_heap_calloc(mi_heap_t* heap, size_t count, size_t size) mi_attr_noexcept mi_attr_malloc mi_attr_alloc_size2(2, 3);
mi_decl_nodiscard mi_decl_export mi_decl_restrict void* mi_heap_mallocn(mi_heap_t* heap, size_t count, size_t size) mi_attr_noexcept mi_attr_malloc mi_attr_alloc_size2(2, 3);
mi_decl_nodiscard mi_decl_export mi_decl_restrict void* mi_heap_malloc_small(mi_heap_t* heap, size_t size) mi_attr_noexcept mi_attr_malloc mi_attr_alloc_size(2);

mi_decl_nodiscard mi_decl_export void* mi_heap_realloc(mi_heap_t* heap, void* p, size_t newsize)              mi_attr_noexcept mi_attr_alloc_size(3);
mi_decl_nodiscard mi_decl_export void* mi_heap_reallocn(mi_heap_t* heap, void* p, size_t count, size_t size)  mi_attr_noexcept mi_attr_alloc_size2(3,4);
mi_decl_nodiscard mi_decl_export void* mi_heap_reallocf(mi_heap_t* heap, void* p, size_t newsize)             mi_attr_noexcept mi_attr_alloc_size(3);

mi_decl_nodiscard mi_decl_export mi_decl_restrict char* mi_heap_strdup(mi_heap_t* heap, const char* s)            mi_attr_noexcept mi_attr_malloc;
mi_decl_nodiscard mi_decl_export mi_decl_restrict char* mi_heap_strndup(mi_heap_t* heap, const char* s, size_t n) mi_attr_noexcept mi_attr_malloc;
mi_decl_nodiscard mi_decl_export mi_decl_restrict char* mi_heap_realpath(mi_heap_t* heap, const char* fname, char* resolved_name) mi_attr_noexcept mi_attr_malloc;

mi_decl_nodiscard mi_decl_export mi_decl_restrict void* mi_heap_malloc_aligned(mi_heap_t* heap, size_t size, size_t alignment) mi_attr_noexcept mi_attr_malloc mi_attr_alloc_size(2) mi_attr_alloc_align(3);
mi_decl_nodiscard mi_decl_export mi_decl_restrict void* mi_heap_malloc_aligned_at(mi_heap_t* heap, size_t size, size_t alignment, size_t offset) mi_attr_noexcept mi_attr_malloc mi_attr_alloc_size(2);
mi_decl_nodiscard mi_decl_export mi_decl_restrict void* mi_heap_zalloc_aligned(mi_heap_t* heap, size_t size, size_t alignment) mi_attr_noexcept mi_attr_malloc mi_attr_alloc_size(2) mi_attr_alloc_align(3);
mi_decl_nodiscard mi_decl_export mi_decl_restrict void* mi_heap_zalloc_aligned_at(mi_heap_t* heap, size_t size, size_t alignment, size_t offset) mi_attr_noexcept mi_attr_malloc mi_attr_alloc_size(2);
mi_decl_nodiscard mi_decl_export mi_decl_restrict void* mi_heap_calloc_aligned(mi_heap_t* heap, size_t count, size_t size, size_t alignment) mi_attr_noexcept mi_attr_malloc mi_attr_alloc_size2(2, 3) mi_attr_alloc_align(4);
mi_decl_nodiscard mi_decl_export mi_decl_restrict void* mi_heap_calloc_aligned_at(mi_heap_t* heap, size_t count, size_t size, size_t alignment, size_t offset) mi_attr_noexcept mi_attr_malloc mi_attr_alloc_size2(2, 3);
mi_decl_nodiscard mi_decl_export void* mi_heap_realloc_aligned(mi_heap_t* heap, void* p, size_t newsize, size_t alignment) mi_attr_noexcept mi_attr_alloc_size(3) mi_attr_alloc_align(4);
mi_decl_nodiscard mi_decl_export void* mi_heap_realloc_aligned_at(mi_heap_t* heap, void* p, size_t newsize, size_t alignment, size_t offset) mi_attr_noexcept mi_attr_alloc_size(3);


// --------------------------------------------------------------------------------
// Zero initialized re-allocation.
// Only valid on memory that was originally allocated with zero initialization too.
// e.g. `mi_calloc`, `mi_zalloc`, `mi_zalloc_aligned` etc.
// see <https://github.com/microsoft/mimalloc/issues/63#issuecomment-508272992>
// --------------------------------------------------------------------------------

mi_decl_nodiscard mi_decl_export void* mi_rezalloc(void* p, size_t newsize)                mi_attr_noexcept mi_attr_alloc_size(2);
mi_decl_nodiscard mi_decl_export void* mi_recalloc(void* p, size_t newcount, size_t size)  mi_attr_noexcept mi_attr_alloc_size2(2,3);

mi_decl_nodiscard mi_decl_export void* mi_rezalloc_aligned(void* p, size_t newsize, size_t alignment) mi_attr_noexcept mi_attr_alloc_size(2) mi_attr_alloc_align(3);
mi_decl_nodiscard mi_decl_export void* mi_rezalloc_aligned_at(void* p, size_t newsize, size_t alignment, size_t offset) mi_attr_noexcept mi_attr_alloc_size(2);
mi_decl_nodiscard mi_decl_export void* mi_recalloc_aligned(void* p, size_t newcount, size_t size, size_t alignment) mi_attr_noexcept mi_attr_alloc_size2(2,3) mi_attr_alloc_align(4);
mi_decl_nodiscard mi_decl_export void* mi_recalloc_aligned_at(void* p, size_t newcount, size_t size, size_t alignment, size_t offset) mi_attr_noexcept mi_attr_alloc_size2(2,3);

mi_decl_nodiscard mi_decl_export void* mi_heap_rezalloc(mi_heap_t* heap, void* p, size_t newsize)                mi_attr_noexcept mi_attr_alloc_size(3);
mi_decl_nodiscard mi_decl_export void* mi_heap_recalloc(mi_heap_t* heap, void* p, size_t newcount, size_t size)  mi_attr_noexcept mi_attr_alloc_size2(3,4);

mi_decl_nodiscard mi_decl_export void* mi_heap_rezalloc_aligned(mi_heap_t* heap, void* p, size_t newsize, size_t alignment) mi_attr_noexcept mi_attr_alloc_size(3) mi_attr_alloc_align(4);
mi_decl_nodiscard mi_decl_export void* mi_heap_rezalloc_aligned_at(mi_heap_t* heap, void* p, size_t newsize, size_t alignment, size_t offset) mi_attr_noexcept mi_attr_alloc_size(3);
mi_decl_nodiscard mi_decl_export void* mi_heap_recalloc_aligned(mi_heap_t* heap, void* p, size_t newcount, size_t size, size_t alignment) mi_attr_noexcept mi_attr_alloc_size2(3,4) mi_attr_alloc_align(5);
mi_decl_nodiscard mi_decl_export void* mi_heap_recalloc_aligned_at(mi_heap_t* heap, void* p, size_t newcount, size_t size, size_t alignment, size_t offset) mi_attr_noexcept mi_attr_alloc_size2(3,4);


// ------------------------------------------------------
// Analysis
// ------------------------------------------------------

mi_decl_export bool mi_heap_contains_block(mi_heap_t* heap, const void* p);
mi_decl_export bool mi_heap_check_owned(mi_heap_t* heap, const void* p);
mi_decl_export bool mi_check_owned(const void* p);

// An area of heap space contains blocks of a single size.
typedef struct mi_heap_area_s {
  void*  blocks;      // start of the area containing heap blocks
  size_t reserved;    // bytes reserved for this area (virtual)
  size_t committed;   // current available bytes for this area
  size_t used;        // number of allocated blocks
  size_t block_size;  // size in bytes of each block
} mi_heap_area_t;

typedef bool (mi_cdecl mi_block_visit_fun)(const mi_heap_t* heap, const mi_heap_area_t* area, void* block, size_t block_size, void* arg);

mi_decl_export bool mi_heap_visit_blocks(const mi_heap_t* heap, bool visit_all_blocks, mi_block_visit_fun* visitor, void* arg);

// Experimental
mi_decl_nodiscard mi_decl_export bool mi_is_in_heap_region(const void* p) mi_attr_noexcept;
mi_decl_nodiscard mi_decl_export bool mi_is_redirected(void) mi_attr_noexcept;

mi_decl_export int mi_reserve_huge_os_pages_interleave(size_t pages, size_t numa_nodes, size_t timeout_msecs) mi_attr_noexcept;
mi_decl_export int mi_reserve_huge_os_pages_at(size_t pages, int numa_node, size_t timeout_msecs) mi_attr_noexcept;

mi_decl_export int  mi_reserve_os_memory(size_t size, bool commit, bool allow_large) mi_attr_noexcept;
mi_decl_export bool mi_manage_os_memory(void* start, size_t size, bool is_committed, bool is_large, bool is_zero, int numa_node) mi_attr_noexcept;

mi_decl_export void mi_debug_show_arenas(void) mi_attr_noexcept;

// deprecated
mi_decl_export int  mi_reserve_huge_os_pages(size_t pages, double max_secs, size_t* pages_reserved) mi_attr_noexcept;


// ------------------------------------------------------
// Convenience
// ------------------------------------------------------

#define mi_malloc_tp(tp)                ((tp*)mi_malloc(sizeof(tp)))
#define mi_zalloc_tp(tp)                ((tp*)mi_zalloc(sizeof(tp)))
#define mi_calloc_tp(tp,n)              ((tp*)mi_calloc(n,sizeof(tp)))
#define mi_mallocn_tp(tp,n)             ((tp*)mi_mallocn(n,sizeof(tp)))
#define mi_reallocn_tp(p,tp,n)          ((tp*)mi_reallocn(p,n,sizeof(tp)))
#define mi_recalloc_tp(p,tp,n)          ((tp*)mi_recalloc(p,n,sizeof(tp)))

#define mi_heap_malloc_tp(hp,tp)        ((tp*)mi_heap_malloc(hp,sizeof(tp)))
#define mi_heap_zalloc_tp(hp,tp)        ((tp*)mi_heap_zalloc(hp,sizeof(tp)))
#define mi_heap_calloc_tp(hp,tp,n)      ((tp*)mi_heap_calloc(hp,n,sizeof(tp)))
#define mi_heap_mallocn_tp(hp,tp,n)     ((tp*)mi_heap_mallocn(hp,n,sizeof(tp)))
#define mi_heap_reallocn_tp(hp,p,tp,n)  ((tp*)mi_heap_reallocn(hp,p,n,sizeof(tp)))
#define mi_heap_recalloc_tp(hp,p,tp,n)  ((tp*)mi_heap_recalloc(hp,p,n,sizeof(tp)))


// ------------------------------------------------------
// Options
// ------------------------------------------------------

typedef enum mi_option_e {
  // stable options
  mi_option_show_errors,
  mi_option_show_stats,
  mi_option_verbose,
  // some of the following options are experimental
  // (deprecated options are kept for binary backward compatibility with v1.x versions)
  mi_option_eager_commit,
  mi_option_deprecated_eager_region_commit,
  mi_option_deprecated_reset_decommits,
  mi_option_large_os_pages,           // use large (2MiB) OS pages, implies eager commit
  mi_option_reserve_huge_os_pages,    // reserve N huge OS pages (1GiB) at startup
  mi_option_reserve_huge_os_pages_at, // reserve huge OS pages at a specific NUMA node
  mi_option_reserve_os_memory,        // reserve specified amount of OS memory at startup
  mi_option_segment_cache,
  mi_option_page_reset,
  mi_option_abandoned_page_decommit,
  mi_option_deprecated_segment_reset,
  mi_option_eager_commit_delay,
  mi_option_decommit_delay,
  mi_option_use_numa_nodes,           // 0 = use available numa nodes, otherwise use at most N nodes.
  mi_option_limit_os_alloc,           // 1 = do not use OS memory for allocation (but only reserved arenas)
  mi_option_os_tag,
  mi_option_max_errors,
  mi_option_max_warnings,
  mi_option_allow_decommit,
  mi_option_segment_decommit_delay,  
  mi_option_decommit_extend_delay,
  _mi_option_last
} mi_option_t;


mi_decl_nodiscard mi_decl_export bool mi_option_is_enabled(mi_option_t option);
mi_decl_export void mi_option_enable(mi_option_t option);
mi_decl_export void mi_option_disable(mi_option_t option);
mi_decl_export void mi_option_set_enabled(mi_option_t option, bool enable);
mi_decl_export void mi_option_set_enabled_default(mi_option_t option, bool enable);

mi_decl_nodiscard mi_decl_export long mi_option_get(mi_option_t option);
mi_decl_export void mi_option_set(mi_option_t option, long value);
mi_decl_export void mi_option_set_default(mi_option_t option, long value);


// -------------------------------------------------------------------------------------------------------
// "mi" prefixed implementations of various posix, Unix, Windows, and C++ allocation functions.
// (This can be convenient when providing overrides of these functions as done in `mimalloc-override.h`.)
// note: we use `mi_cfree` as "checked free" and it checks if the pointer is in our heap before free-ing.
// -------------------------------------------------------------------------------------------------------

mi_decl_export void  mi_cfree(void* p) mi_attr_noexcept;
mi_decl_export void* mi__expand(void* p, size_t newsize) mi_attr_noexcept;
mi_decl_nodiscard mi_decl_export size_t mi_malloc_size(const void* p)        mi_attr_noexcept;
mi_decl_nodiscard mi_decl_export size_t mi_malloc_good_size(size_t size)     mi_attr_noexcept;
mi_decl_nodiscard mi_decl_export size_t mi_malloc_usable_size(const void *p) mi_attr_noexcept;

mi_decl_export int mi_posix_memalign(void** p, size_t alignment, size_t size)   mi_attr_noexcept;
mi_decl_nodiscard mi_decl_export mi_decl_restrict void* mi_memalign(size_t alignment, size_t size) mi_attr_noexcept mi_attr_malloc mi_attr_alloc_size(2) mi_attr_alloc_align(1);
mi_decl_nodiscard mi_decl_export mi_decl_restrict void* mi_valloc(size_t size)  mi_attr_noexcept mi_attr_malloc mi_attr_alloc_size(1);
mi_decl_nodiscard mi_decl_export mi_decl_restrict void* mi_pvalloc(size_t size) mi_attr_noexcept mi_attr_malloc mi_attr_alloc_size(1);
mi_decl_nodiscard mi_decl_export mi_decl_restrict void* mi_aligned_alloc(size_t alignment, size_t size) mi_attr_noexcept mi_attr_malloc mi_attr_alloc_size(2) mi_attr_alloc_align(1);

mi_decl_nodiscard mi_decl_export void* mi_reallocarray(void* p, size_t count, size_t size) mi_attr_noexcept mi_attr_alloc_size2(2,3);
mi_decl_nodiscard mi_decl_export int   mi_reallocarr(void* p, size_t count, size_t size) mi_attr_noexcept;
mi_decl_nodiscard mi_decl_export void* mi_aligned_recalloc(void* p, size_t newcount, size_t size, size_t alignment) mi_attr_noexcept;
mi_decl_nodiscard mi_decl_export void* mi_aligned_offset_recalloc(void* p, size_t newcount, size_t size, size_t alignment, size_t offset) mi_attr_noexcept;

mi_decl_nodiscard mi_decl_export mi_decl_restrict unsigned short* mi_wcsdup(const unsigned short* s) mi_attr_noexcept mi_attr_malloc;
mi_decl_nodiscard mi_decl_export mi_decl_restrict unsigned char*  mi_mbsdup(const unsigned char* s)  mi_attr_noexcept mi_attr_malloc;
mi_decl_export int mi_dupenv_s(char** buf, size_t* size, const char* name)                      mi_attr_noexcept;
mi_decl_export int mi_wdupenv_s(unsigned short** buf, size_t* size, const unsigned short* name) mi_attr_noexcept;

mi_decl_export void mi_free_size(void* p, size_t size)                           mi_attr_noexcept;
mi_decl_export void mi_free_size_aligned(void* p, size_t size, size_t alignment) mi_attr_noexcept;
mi_decl_export void mi_free_aligned(void* p, size_t alignment)                   mi_attr_noexcept;

// The `mi_new` wrappers implement C++ semantics on out-of-memory instead of directly returning `NULL`.
// (and call `std::get_new_handler` and potentially raise a `std::bad_alloc` exception).
mi_decl_nodiscard mi_decl_export mi_decl_restrict void* mi_new(size_t size)                   mi_attr_malloc mi_attr_alloc_size(1);
mi_decl_nodiscard mi_decl_export mi_decl_restrict void* mi_new_aligned(size_t size, size_t alignment) mi_attr_malloc mi_attr_alloc_size(1) mi_attr_alloc_align(2);
mi_decl_nodiscard mi_decl_export mi_decl_restrict void* mi_new_nothrow(size_t size)           mi_attr_noexcept mi_attr_malloc mi_attr_alloc_size(1);
mi_decl_nodiscard mi_decl_export mi_decl_restrict void* mi_new_aligned_nothrow(size_t size, size_t alignment) mi_attr_noexcept mi_attr_malloc mi_attr_alloc_size(1) mi_attr_alloc_align(2);
mi_decl_nodiscard mi_decl_export mi_decl_restrict void* mi_new_n(size_t count, size_t size)   mi_attr_malloc mi_attr_alloc_size2(1, 2);
mi_decl_nodiscard mi_decl_export void* mi_new_realloc(void* p, size_t newsize)                mi_attr_alloc_size(2);
mi_decl_nodiscard mi_decl_export void* mi_new_reallocn(void* p, size_t newcount, size_t size) mi_attr_alloc_size2(2, 3);

#ifdef __cplusplus
}
#endif

// ---------------------------------------------------------------------------------------------
// Implement the C++ std::allocator interface for use in STL containers.
// (note: see `mimalloc-new-delete.h` for overriding the new/delete operators globally)
// ---------------------------------------------------------------------------------------------
#ifdef __cplusplus

#include <cstddef>     // std::size_t
#include <cstdint>     // PTRDIFF_MAX
#if (__cplusplus >= 201103L) || (_MSC_VER > 1900)  // C++11
#include <type_traits> // std::true_type
#include <utility>     // std::forward
#endif

template<class T> struct mi_stl_allocator {
  typedef T                 value_type;
  typedef std::size_t       size_type;
  typedef std::ptrdiff_t    difference_type;
  typedef value_type&       reference;
  typedef value_type const& const_reference;
  typedef value_type*       pointer;
  typedef value_type const* const_pointer;
  template <class U> struct rebind { typedef mi_stl_allocator<U> other; };

  mi_stl_allocator()                                             mi_attr_noexcept = default;
  mi_stl_allocator(const mi_stl_allocator&)                      mi_attr_noexcept = default;
  template<class U> mi_stl_allocator(const mi_stl_allocator<U>&) mi_attr_noexcept { }
  mi_stl_allocator  select_on_container_copy_construction() const { return *this; }
  void              deallocate(T* p, size_type) { mi_free(p); }

  #if (__cplusplus >= 201703L)  // C++17
  mi_decl_nodiscard T* allocate(size_type count) { return static_cast<T*>(mi_new_n(count, sizeof(T))); }
  mi_decl_nodiscard T* allocate(size_type count, const void*) { return allocate(count); }
  #else
  mi_decl_nodiscard pointer allocate(size_type count, const void* = 0) { return static_cast<pointer>(mi_new_n(count, sizeof(value_type))); }
  #endif

  #if ((__cplusplus >= 201103L) || (_MSC_VER > 1900))  // C++11
  using propagate_on_container_copy_assignment = std::true_type;
  using propagate_on_container_move_assignment = std::true_type;
  using propagate_on_container_swap            = std::true_type;
  using is_always_equal                        = std::true_type;
  template <class U, class ...Args> void construct(U* p, Args&& ...args) { ::new(p) U(std::forward<Args>(args)...); }
  template <class U> void destroy(U* p) mi_attr_noexcept { p->~U(); }
  #else
  void construct(pointer p, value_type const& val) { ::new(p) value_type(val); }
  void destroy(pointer p) { p->~value_type(); }
  #endif

  size_type     max_size() const mi_attr_noexcept { return (PTRDIFF_MAX/sizeof(value_type)); }
  pointer       address(reference x) const        { return &x; }
  const_pointer address(const_reference x) const  { return &x; }
};

template<class T1,class T2> bool operator==(const mi_stl_allocator<T1>& , const mi_stl_allocator<T2>& ) mi_attr_noexcept { return true; }
template<class T1,class T2> bool operator!=(const mi_stl_allocator<T1>& , const mi_stl_allocator<T2>& ) mi_attr_noexcept { return false; }
#endif // __cplusplus

#endif<|MERGE_RESOLUTION|>--- conflicted
+++ resolved
@@ -8,11 +8,7 @@
 #ifndef MIMALLOC_H
 #define MIMALLOC_H
 
-<<<<<<< HEAD
-#define MI_MALLOC_VERSION 205   // major + 2 digits minor
-=======
-#define MI_MALLOC_VERSION 176   // major + 2 digits minor
->>>>>>> ec226548
+#define MI_MALLOC_VERSION 206   // major + 2 digits minor
 
 // ------------------------------------------------------
 // Compiler specific attributes
