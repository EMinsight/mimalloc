--- conflicted
+++ resolved
@@ -272,11 +272,8 @@
   mi_option_segment_cache,
   mi_option_page_reset,
   mi_option_segment_reset,
-<<<<<<< HEAD
+  mi_option_eager_commit_delay,
   mi_option_reset_delay,
-=======
-  mi_option_eager_commit_delay,
->>>>>>> 2bb058bd
   mi_option_os_tag,
   mi_option_max_numa_node,
   mi_option_max_errors,
