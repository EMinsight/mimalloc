/* ----------------------------------------------------------------------------
Copyright (c) 2018-2023, Microsoft Research, Daan Leijen
This is free software; you can redistribute it and/or modify it under the
terms of the MIT license. A copy of the license can be found in the file
"LICENSE" at the root of this distribution.
-----------------------------------------------------------------------------*/
#pragma once
#ifndef MIMALLOC_H
#define MIMALLOC_H

#define MI_MALLOC_VERSION 214   // major + 2 digits minor

// ------------------------------------------------------
// Compiler specific attributes
// ------------------------------------------------------

#ifdef __cplusplus
  #if (__cplusplus >= 201103L) || (_MSC_VER > 1900)  // C++11
    #define mi_attr_noexcept   noexcept
  #else
    #define mi_attr_noexcept   throw()
  #endif
#else
  #define mi_attr_noexcept
#endif

#if defined(__cplusplus) && (__cplusplus >= 201703)
  #define mi_decl_nodiscard    [[nodiscard]]
#elif (defined(__GNUC__) && (__GNUC__ >= 4)) || defined(__clang__)  // includes clang, icc, and clang-cl
  #define mi_decl_nodiscard    __attribute__((warn_unused_result))
#elif defined(_HAS_NODISCARD)
  #define mi_decl_nodiscard    _NODISCARD
#elif (_MSC_VER >= 1700)
  #define mi_decl_nodiscard    _Check_return_
#else
  #define mi_decl_nodiscard
#endif

#if defined(_MSC_VER) || defined(__MINGW32__)
  #if !defined(MI_SHARED_LIB)
    #define mi_decl_export
  #elif defined(MI_SHARED_LIB_EXPORT)
    #define mi_decl_export              __declspec(dllexport)
  #else
    #define mi_decl_export              __declspec(dllimport)
  #endif
  #if defined(__MINGW32__)
    #define mi_decl_restrict
    #define mi_attr_malloc              __attribute__((malloc))
  #else
    #if (_MSC_VER >= 1900) && !defined(__EDG__)
      #define mi_decl_restrict          __declspec(allocator) __declspec(restrict)
    #else
      #define mi_decl_restrict          __declspec(restrict)
    #endif
    #define mi_attr_malloc
  #endif
  #define mi_cdecl                      __cdecl
  #define mi_attr_alloc_size(s)
  #define mi_attr_alloc_size2(s1,s2)
  #define mi_attr_alloc_align(p)
#elif defined(__GNUC__)                 // includes clang and icc
  #if defined(MI_SHARED_LIB) && defined(MI_SHARED_LIB_EXPORT)
    #define mi_decl_export              __attribute__((visibility("default")))
  #else
    #define mi_decl_export
  #endif
  #define mi_cdecl                      // leads to warnings... __attribute__((cdecl))
  #define mi_decl_restrict
  #define mi_attr_malloc                __attribute__((malloc))
  #if (defined(__clang_major__) && (__clang_major__ < 4)) || (__GNUC__ < 5)
    #define mi_attr_alloc_size(s)
    #define mi_attr_alloc_size2(s1,s2)
    #define mi_attr_alloc_align(p)
  #elif defined(__INTEL_COMPILER)
    #define mi_attr_alloc_size(s)       __attribute__((alloc_size(s)))
    #define mi_attr_alloc_size2(s1,s2)  __attribute__((alloc_size(s1,s2)))
    #define mi_attr_alloc_align(p)
  #else
    #define mi_attr_alloc_size(s)       __attribute__((alloc_size(s)))
    #define mi_attr_alloc_size2(s1,s2)  __attribute__((alloc_size(s1,s2)))
    #define mi_attr_alloc_align(p)      __attribute__((alloc_align(p)))
  #endif
#else
  #define mi_cdecl
  #define mi_decl_export
  #define mi_decl_restrict
  #define mi_attr_malloc
  #define mi_attr_alloc_size(s)
  #define mi_attr_alloc_size2(s1,s2)
  #define mi_attr_alloc_align(p)
#endif

// ------------------------------------------------------
// Includes
// ------------------------------------------------------

#include <stddef.h>     // size_t
#include <stdbool.h>    // bool
#include <stdint.h>     // INTPTR_MAX

#ifdef __cplusplus
extern "C" {
#endif

// ------------------------------------------------------
// Standard malloc interface
// ------------------------------------------------------

mi_decl_nodiscard mi_decl_export mi_decl_restrict void* mi_malloc(size_t size)  mi_attr_noexcept mi_attr_malloc mi_attr_alloc_size(1);
mi_decl_nodiscard mi_decl_export mi_decl_restrict void* mi_calloc(size_t count, size_t size)  mi_attr_noexcept mi_attr_malloc mi_attr_alloc_size2(1,2);
mi_decl_nodiscard mi_decl_export void* mi_realloc(void* p, size_t newsize)      mi_attr_noexcept mi_attr_alloc_size(2);
mi_decl_export void* mi_expand(void* p, size_t newsize)                         mi_attr_noexcept mi_attr_alloc_size(2);

mi_decl_export void mi_free(void* p) mi_attr_noexcept;
mi_decl_nodiscard mi_decl_export mi_decl_restrict char* mi_strdup(const char* s) mi_attr_noexcept mi_attr_malloc;
mi_decl_nodiscard mi_decl_export mi_decl_restrict char* mi_strndup(const char* s, size_t n) mi_attr_noexcept mi_attr_malloc;
mi_decl_nodiscard mi_decl_export mi_decl_restrict char* mi_realpath(const char* fname, char* resolved_name) mi_attr_noexcept mi_attr_malloc;

// ------------------------------------------------------
// Extended functionality
// ------------------------------------------------------
#define MI_SMALL_WSIZE_MAX  (128)
#define MI_SMALL_SIZE_MAX   (MI_SMALL_WSIZE_MAX*sizeof(void*))

mi_decl_nodiscard mi_decl_export mi_decl_restrict void* mi_malloc_small(size_t size) mi_attr_noexcept mi_attr_malloc mi_attr_alloc_size(1);
mi_decl_nodiscard mi_decl_export mi_decl_restrict void* mi_zalloc_small(size_t size) mi_attr_noexcept mi_attr_malloc mi_attr_alloc_size(1);
mi_decl_nodiscard mi_decl_export mi_decl_restrict void* mi_zalloc(size_t size)       mi_attr_noexcept mi_attr_malloc mi_attr_alloc_size(1);

mi_decl_nodiscard mi_decl_export mi_decl_restrict void* mi_mallocn(size_t count, size_t size) mi_attr_noexcept mi_attr_malloc mi_attr_alloc_size2(1,2);
mi_decl_nodiscard mi_decl_export void* mi_reallocn(void* p, size_t count, size_t size)        mi_attr_noexcept mi_attr_alloc_size2(2,3);
mi_decl_nodiscard mi_decl_export void* mi_reallocf(void* p, size_t newsize)                   mi_attr_noexcept mi_attr_alloc_size(2);

mi_decl_nodiscard mi_decl_export size_t mi_usable_size(const void* p) mi_attr_noexcept;
mi_decl_nodiscard mi_decl_export size_t mi_good_size(size_t size)     mi_attr_noexcept;


// ------------------------------------------------------
// Internals
// ------------------------------------------------------

typedef void (mi_cdecl mi_deferred_free_fun)(bool force, unsigned long long heartbeat, void* arg);
mi_decl_export void mi_register_deferred_free(mi_deferred_free_fun* deferred_free, void* arg) mi_attr_noexcept;

typedef void (mi_cdecl mi_output_fun)(const char* msg, void* arg);
mi_decl_export void mi_register_output(mi_output_fun* out, void* arg) mi_attr_noexcept;

typedef void (mi_cdecl mi_error_fun)(int err, void* arg);
mi_decl_export void mi_register_error(mi_error_fun* fun, void* arg);

mi_decl_export void mi_collect(bool force)    mi_attr_noexcept;
mi_decl_export int  mi_version(void)          mi_attr_noexcept;
mi_decl_export void mi_stats_reset(void)      mi_attr_noexcept;
mi_decl_export void mi_stats_merge(void)      mi_attr_noexcept;
mi_decl_export void mi_stats_print(void* out) mi_attr_noexcept;  // backward compatibility: `out` is ignored and should be NULL
mi_decl_export void mi_stats_print_out(mi_output_fun* out, void* arg) mi_attr_noexcept;

mi_decl_export void mi_process_init(void)     mi_attr_noexcept;
mi_decl_export void mi_thread_init(void)      mi_attr_noexcept;
mi_decl_export void mi_thread_done(void)      mi_attr_noexcept;
mi_decl_export void mi_thread_stats_print_out(mi_output_fun* out, void* arg) mi_attr_noexcept;

mi_decl_export void mi_process_info(size_t* elapsed_msecs, size_t* user_msecs, size_t* system_msecs,
                                    size_t* current_rss, size_t* peak_rss,
                                    size_t* current_commit, size_t* peak_commit, size_t* page_faults) mi_attr_noexcept;

// -------------------------------------------------------------------------------------
// Aligned allocation
// Note that `alignment` always follows `size` for consistency with unaligned
// allocation, but unfortunately this differs from `posix_memalign` and `aligned_alloc`.
// -------------------------------------------------------------------------------------

mi_decl_nodiscard mi_decl_export mi_decl_restrict void* mi_malloc_aligned(size_t size, size_t alignment) mi_attr_noexcept mi_attr_malloc mi_attr_alloc_size(1) mi_attr_alloc_align(2);
mi_decl_nodiscard mi_decl_export mi_decl_restrict void* mi_malloc_aligned_at(size_t size, size_t alignment, size_t offset) mi_attr_noexcept mi_attr_malloc mi_attr_alloc_size(1);
mi_decl_nodiscard mi_decl_export mi_decl_restrict void* mi_zalloc_aligned(size_t size, size_t alignment) mi_attr_noexcept mi_attr_malloc mi_attr_alloc_size(1) mi_attr_alloc_align(2);
mi_decl_nodiscard mi_decl_export mi_decl_restrict void* mi_zalloc_aligned_at(size_t size, size_t alignment, size_t offset) mi_attr_noexcept mi_attr_malloc mi_attr_alloc_size(1);
mi_decl_nodiscard mi_decl_export mi_decl_restrict void* mi_calloc_aligned(size_t count, size_t size, size_t alignment) mi_attr_noexcept mi_attr_malloc mi_attr_alloc_size2(1,2) mi_attr_alloc_align(3);
mi_decl_nodiscard mi_decl_export mi_decl_restrict void* mi_calloc_aligned_at(size_t count, size_t size, size_t alignment, size_t offset) mi_attr_noexcept mi_attr_malloc mi_attr_alloc_size2(1,2);
mi_decl_nodiscard mi_decl_export void* mi_realloc_aligned(void* p, size_t newsize, size_t alignment) mi_attr_noexcept mi_attr_alloc_size(2) mi_attr_alloc_align(3);
mi_decl_nodiscard mi_decl_export void* mi_realloc_aligned_at(void* p, size_t newsize, size_t alignment, size_t offset) mi_attr_noexcept mi_attr_alloc_size(2);


// -------------------------------------------------------------------------------------
// Heaps: first-class, but can only allocate from the same thread that created it.
// -------------------------------------------------------------------------------------

struct mi_heap_s;
typedef struct mi_heap_s mi_heap_t;

mi_decl_nodiscard mi_decl_export mi_heap_t* mi_heap_new(void);
mi_decl_export void       mi_heap_delete(mi_heap_t* heap);
mi_decl_export void       mi_heap_destroy(mi_heap_t* heap);
mi_decl_export mi_heap_t* mi_heap_set_default(mi_heap_t* heap);
mi_decl_export mi_heap_t* mi_heap_get_default(void);
mi_decl_export mi_heap_t* mi_heap_get_backing(void);
mi_decl_export void       mi_heap_collect(mi_heap_t* heap, bool force) mi_attr_noexcept;

mi_decl_nodiscard mi_decl_export mi_decl_restrict void* mi_heap_malloc(mi_heap_t* heap, size_t size) mi_attr_noexcept mi_attr_malloc mi_attr_alloc_size(2);
mi_decl_nodiscard mi_decl_export mi_decl_restrict void* mi_heap_zalloc(mi_heap_t* heap, size_t size) mi_attr_noexcept mi_attr_malloc mi_attr_alloc_size(2);
mi_decl_nodiscard mi_decl_export mi_decl_restrict void* mi_heap_calloc(mi_heap_t* heap, size_t count, size_t size) mi_attr_noexcept mi_attr_malloc mi_attr_alloc_size2(2, 3);
mi_decl_nodiscard mi_decl_export mi_decl_restrict void* mi_heap_mallocn(mi_heap_t* heap, size_t count, size_t size) mi_attr_noexcept mi_attr_malloc mi_attr_alloc_size2(2, 3);
mi_decl_nodiscard mi_decl_export mi_decl_restrict void* mi_heap_malloc_small(mi_heap_t* heap, size_t size) mi_attr_noexcept mi_attr_malloc mi_attr_alloc_size(2);

mi_decl_nodiscard mi_decl_export void* mi_heap_realloc(mi_heap_t* heap, void* p, size_t newsize)              mi_attr_noexcept mi_attr_alloc_size(3);
mi_decl_nodiscard mi_decl_export void* mi_heap_reallocn(mi_heap_t* heap, void* p, size_t count, size_t size)  mi_attr_noexcept mi_attr_alloc_size2(3,4);
mi_decl_nodiscard mi_decl_export void* mi_heap_reallocf(mi_heap_t* heap, void* p, size_t newsize)             mi_attr_noexcept mi_attr_alloc_size(3);

mi_decl_nodiscard mi_decl_export mi_decl_restrict char* mi_heap_strdup(mi_heap_t* heap, const char* s)            mi_attr_noexcept mi_attr_malloc;
mi_decl_nodiscard mi_decl_export mi_decl_restrict char* mi_heap_strndup(mi_heap_t* heap, const char* s, size_t n) mi_attr_noexcept mi_attr_malloc;
mi_decl_nodiscard mi_decl_export mi_decl_restrict char* mi_heap_realpath(mi_heap_t* heap, const char* fname, char* resolved_name) mi_attr_noexcept mi_attr_malloc;

mi_decl_nodiscard mi_decl_export mi_decl_restrict void* mi_heap_malloc_aligned(mi_heap_t* heap, size_t size, size_t alignment) mi_attr_noexcept mi_attr_malloc mi_attr_alloc_size(2) mi_attr_alloc_align(3);
mi_decl_nodiscard mi_decl_export mi_decl_restrict void* mi_heap_malloc_aligned_at(mi_heap_t* heap, size_t size, size_t alignment, size_t offset) mi_attr_noexcept mi_attr_malloc mi_attr_alloc_size(2);
mi_decl_nodiscard mi_decl_export mi_decl_restrict void* mi_heap_zalloc_aligned(mi_heap_t* heap, size_t size, size_t alignment) mi_attr_noexcept mi_attr_malloc mi_attr_alloc_size(2) mi_attr_alloc_align(3);
mi_decl_nodiscard mi_decl_export mi_decl_restrict void* mi_heap_zalloc_aligned_at(mi_heap_t* heap, size_t size, size_t alignment, size_t offset) mi_attr_noexcept mi_attr_malloc mi_attr_alloc_size(2);
mi_decl_nodiscard mi_decl_export mi_decl_restrict void* mi_heap_calloc_aligned(mi_heap_t* heap, size_t count, size_t size, size_t alignment) mi_attr_noexcept mi_attr_malloc mi_attr_alloc_size2(2, 3) mi_attr_alloc_align(4);
mi_decl_nodiscard mi_decl_export mi_decl_restrict void* mi_heap_calloc_aligned_at(mi_heap_t* heap, size_t count, size_t size, size_t alignment, size_t offset) mi_attr_noexcept mi_attr_malloc mi_attr_alloc_size2(2, 3);
mi_decl_nodiscard mi_decl_export void* mi_heap_realloc_aligned(mi_heap_t* heap, void* p, size_t newsize, size_t alignment) mi_attr_noexcept mi_attr_alloc_size(3) mi_attr_alloc_align(4);
mi_decl_nodiscard mi_decl_export void* mi_heap_realloc_aligned_at(mi_heap_t* heap, void* p, size_t newsize, size_t alignment, size_t offset) mi_attr_noexcept mi_attr_alloc_size(3);


// --------------------------------------------------------------------------------
// Zero initialized re-allocation.
// Only valid on memory that was originally allocated with zero initialization too.
// e.g. `mi_calloc`, `mi_zalloc`, `mi_zalloc_aligned` etc.
// see <https://github.com/microsoft/mimalloc/issues/63#issuecomment-508272992>
// --------------------------------------------------------------------------------

mi_decl_nodiscard mi_decl_export void* mi_rezalloc(void* p, size_t newsize)                mi_attr_noexcept mi_attr_alloc_size(2);
mi_decl_nodiscard mi_decl_export void* mi_recalloc(void* p, size_t newcount, size_t size)  mi_attr_noexcept mi_attr_alloc_size2(2,3);

mi_decl_nodiscard mi_decl_export void* mi_rezalloc_aligned(void* p, size_t newsize, size_t alignment) mi_attr_noexcept mi_attr_alloc_size(2) mi_attr_alloc_align(3);
mi_decl_nodiscard mi_decl_export void* mi_rezalloc_aligned_at(void* p, size_t newsize, size_t alignment, size_t offset) mi_attr_noexcept mi_attr_alloc_size(2);
mi_decl_nodiscard mi_decl_export void* mi_recalloc_aligned(void* p, size_t newcount, size_t size, size_t alignment) mi_attr_noexcept mi_attr_alloc_size2(2,3) mi_attr_alloc_align(4);
mi_decl_nodiscard mi_decl_export void* mi_recalloc_aligned_at(void* p, size_t newcount, size_t size, size_t alignment, size_t offset) mi_attr_noexcept mi_attr_alloc_size2(2,3);

mi_decl_nodiscard mi_decl_export void* mi_heap_rezalloc(mi_heap_t* heap, void* p, size_t newsize)                mi_attr_noexcept mi_attr_alloc_size(3);
mi_decl_nodiscard mi_decl_export void* mi_heap_recalloc(mi_heap_t* heap, void* p, size_t newcount, size_t size)  mi_attr_noexcept mi_attr_alloc_size2(3,4);

mi_decl_nodiscard mi_decl_export void* mi_heap_rezalloc_aligned(mi_heap_t* heap, void* p, size_t newsize, size_t alignment) mi_attr_noexcept mi_attr_alloc_size(3) mi_attr_alloc_align(4);
mi_decl_nodiscard mi_decl_export void* mi_heap_rezalloc_aligned_at(mi_heap_t* heap, void* p, size_t newsize, size_t alignment, size_t offset) mi_attr_noexcept mi_attr_alloc_size(3);
mi_decl_nodiscard mi_decl_export void* mi_heap_recalloc_aligned(mi_heap_t* heap, void* p, size_t newcount, size_t size, size_t alignment) mi_attr_noexcept mi_attr_alloc_size2(3,4) mi_attr_alloc_align(5);
mi_decl_nodiscard mi_decl_export void* mi_heap_recalloc_aligned_at(mi_heap_t* heap, void* p, size_t newcount, size_t size, size_t alignment, size_t offset) mi_attr_noexcept mi_attr_alloc_size2(3,4);


// ------------------------------------------------------
// Analysis
// ------------------------------------------------------

mi_decl_export bool mi_heap_contains_block(mi_heap_t* heap, const void* p);
mi_decl_export bool mi_heap_check_owned(mi_heap_t* heap, const void* p);
mi_decl_export bool mi_check_owned(const void* p);

// An area of heap space contains blocks of a single size.
typedef struct mi_heap_area_s {
  void*  blocks;      // start of the area containing heap blocks
  size_t reserved;    // bytes reserved for this area (virtual)
  size_t committed;   // current available bytes for this area
  size_t used;        // number of allocated blocks
  size_t block_size;  // size in bytes of each block
  size_t full_block_size; // size in bytes of a full block including padding and metadata.
} mi_heap_area_t;

typedef bool (mi_cdecl mi_block_visit_fun)(const mi_heap_t* heap, const mi_heap_area_t* area, void* block, size_t block_size, void* arg);

mi_decl_export bool mi_heap_visit_blocks(const mi_heap_t* heap, bool visit_all_blocks, mi_block_visit_fun* visitor, void* arg);

// Experimental
mi_decl_nodiscard mi_decl_export bool mi_is_in_heap_region(const void* p) mi_attr_noexcept;
mi_decl_nodiscard mi_decl_export bool mi_is_redirected(void) mi_attr_noexcept;

mi_decl_export int mi_reserve_huge_os_pages_interleave(size_t pages, size_t numa_nodes, size_t timeout_msecs) mi_attr_noexcept;
mi_decl_export int mi_reserve_huge_os_pages_at(size_t pages, int numa_node, size_t timeout_msecs) mi_attr_noexcept;

mi_decl_export int  mi_reserve_os_memory(size_t size, bool commit, bool allow_large) mi_attr_noexcept;
mi_decl_export bool mi_manage_os_memory(void* start, size_t size, bool is_committed, bool is_large, bool is_zero, int numa_node) mi_attr_noexcept;

mi_decl_export void mi_debug_show_arenas(bool show_inuse, bool show_abandoned, bool show_purge) mi_attr_noexcept;

// Experimental: heaps associated with specific memory arena's
typedef int mi_arena_id_t;
mi_decl_export void* mi_arena_area(mi_arena_id_t arena_id, size_t* size);
mi_decl_export int   mi_reserve_huge_os_pages_at_ex(size_t pages, int numa_node, size_t timeout_msecs, bool exclusive, mi_arena_id_t* arena_id) mi_attr_noexcept;
mi_decl_export int   mi_reserve_os_memory_ex(size_t size, bool commit, bool allow_large, bool exclusive, mi_arena_id_t* arena_id) mi_attr_noexcept;
mi_decl_export bool  mi_manage_os_memory_ex(void* start, size_t size, bool is_committed, bool is_large, bool is_zero, int numa_node, bool exclusive, mi_arena_id_t* arena_id) mi_attr_noexcept;

#if MI_MALLOC_VERSION >= 182
// Create a heap that only allocates in the specified arena
mi_decl_nodiscard mi_decl_export mi_heap_t* mi_heap_new_in_arena(mi_arena_id_t arena_id);
#endif

// deprecated
mi_decl_export int  mi_reserve_huge_os_pages(size_t pages, double max_secs, size_t* pages_reserved) mi_attr_noexcept;


// ------------------------------------------------------
// Convenience
// ------------------------------------------------------

#define mi_malloc_tp(tp)                ((tp*)mi_malloc(sizeof(tp)))
#define mi_zalloc_tp(tp)                ((tp*)mi_zalloc(sizeof(tp)))
#define mi_calloc_tp(tp,n)              ((tp*)mi_calloc(n,sizeof(tp)))
#define mi_mallocn_tp(tp,n)             ((tp*)mi_mallocn(n,sizeof(tp)))
#define mi_reallocn_tp(p,tp,n)          ((tp*)mi_reallocn(p,n,sizeof(tp)))
#define mi_recalloc_tp(p,tp,n)          ((tp*)mi_recalloc(p,n,sizeof(tp)))

#define mi_heap_malloc_tp(hp,tp)        ((tp*)mi_heap_malloc(hp,sizeof(tp)))
#define mi_heap_zalloc_tp(hp,tp)        ((tp*)mi_heap_zalloc(hp,sizeof(tp)))
#define mi_heap_calloc_tp(hp,tp,n)      ((tp*)mi_heap_calloc(hp,n,sizeof(tp)))
#define mi_heap_mallocn_tp(hp,tp,n)     ((tp*)mi_heap_mallocn(hp,n,sizeof(tp)))
#define mi_heap_reallocn_tp(hp,p,tp,n)  ((tp*)mi_heap_reallocn(hp,p,n,sizeof(tp)))
#define mi_heap_recalloc_tp(hp,p,tp,n)  ((tp*)mi_heap_recalloc(hp,p,n,sizeof(tp)))


// ------------------------------------------------------
// Options
// ------------------------------------------------------

typedef enum mi_option_e {
  // stable options
  mi_option_show_errors,                // print error messages
  mi_option_show_stats,                 // print statistics on termination
  mi_option_verbose,                    // print verbose messages
  // advanced options
  mi_option_eager_commit,               // eager commit segments? (after `eager_commit_delay` segments) (=1)
  mi_option_arena_eager_commit,         // eager commit arenas? Use 2 to enable just on overcommit systems (=2)
  mi_option_purge_decommits,            // should a memory purge decommit? (=1). Set to 0 to use memory reset on a purge (instead of decommit)
  mi_option_allow_large_os_pages,       // allow large (2 or 4 MiB) OS pages, implies eager commit. If false, also disables THP for the process.
  mi_option_reserve_huge_os_pages,      // reserve N huge OS pages (1GiB pages) at startup
  mi_option_reserve_huge_os_pages_at,   // reserve huge OS pages at a specific NUMA node
  mi_option_reserve_os_memory,          // reserve specified amount of OS memory in an arena at startup
  mi_option_deprecated_segment_cache,
  mi_option_deprecated_page_reset,
<<<<<<< HEAD
  mi_option_abandoned_page_purge,     // immediately purge delayed purges on thread termination
  mi_option_deprecated_segment_reset,
  mi_option_eager_commit_delay,
  mi_option_purge_delay,              // memory purging is delayed by N milli seconds; use 0 for immediate purging or -1 for no purging at all.
  mi_option_use_numa_nodes,           // 0 = use all available numa nodes, otherwise use at most N nodes.
  mi_option_limit_os_alloc,           // 1 = do not use OS memory for allocation (but only programmatically reserved arenas)
  mi_option_os_tag,                   // tag used for OS logging (macOS only for now)
  mi_option_max_errors,               // issue at most N error messages
  mi_option_max_warnings,             // issue at most N warning messages
  mi_option_max_segment_reclaim,
  mi_option_destroy_on_exit,          // if set, release all memory on exit; sometimes used for dynamic unloading but can be unsafe.
  mi_option_arena_reserve,            // initial memory size in KiB for arena reservation (1GiB on 64-bit)
  mi_option_arena_purge_mult,
=======
  mi_option_abandoned_page_purge,       // immediately purge delayed purges on thread termination
  mi_option_deprecated_segment_reset, 
  mi_option_eager_commit_delay,         // the first N segments per thread are not eagerly committed (but per page in the segment on demand)
  mi_option_purge_delay,                // memory purging is delayed by N milli seconds; use 0 for immediate purging or -1 for no purging at all. (=10)
  mi_option_use_numa_nodes,             // 0 = use all available numa nodes, otherwise use at most N nodes.
  mi_option_disallow_os_alloc,          // 1 = do not use OS memory for allocation (but only programmatically reserved arenas)
  mi_option_os_tag,                     // tag used for OS logging (macOS only for now) (=100)
  mi_option_max_errors,                 // issue at most N error messages
  mi_option_max_warnings,               // issue at most N warning messages
  mi_option_max_segment_reclaim,        // max. percentage of the abandoned segments can be reclaimed per try (=10%)
  mi_option_destroy_on_exit,            // if set, release all memory on exit; sometimes used for dynamic unloading but can be unsafe
  mi_option_arena_reserve,              // initial memory size in KiB for arena reservation (= 1 GiB on 64-bit)
  mi_option_arena_purge_mult,           // multiplier for `purge_delay` for the purging delay for arenas (=10)
>>>>>>> 96819a3f
  mi_option_purge_extend_delay,
  mi_option_abandoned_reclaim_on_free,  // allow to reclaim an abandoned segment on a free (=1)
  mi_option_disallow_arena_alloc,       // 1 = do not use arena's for allocation (except if using specific arena id's)
  _mi_option_last,
  // legacy option names
  mi_option_large_os_pages = mi_option_allow_large_os_pages,
  mi_option_eager_region_commit = mi_option_arena_eager_commit,
  mi_option_reset_decommits = mi_option_purge_decommits,
  mi_option_reset_delay = mi_option_purge_delay,
  mi_option_abandoned_page_reset = mi_option_abandoned_page_purge,
  mi_option_limit_os_alloc = mi_option_disallow_os_alloc
} mi_option_t;


mi_decl_nodiscard mi_decl_export bool mi_option_is_enabled(mi_option_t option);
mi_decl_export void mi_option_enable(mi_option_t option);
mi_decl_export void mi_option_disable(mi_option_t option);
mi_decl_export void mi_option_set_enabled(mi_option_t option, bool enable);
mi_decl_export void mi_option_set_enabled_default(mi_option_t option, bool enable);

mi_decl_nodiscard mi_decl_export long   mi_option_get(mi_option_t option);
mi_decl_nodiscard mi_decl_export long   mi_option_get_clamp(mi_option_t option, long min, long max);
mi_decl_nodiscard mi_decl_export size_t mi_option_get_size(mi_option_t option);
mi_decl_export void mi_option_set(mi_option_t option, long value);
mi_decl_export void mi_option_set_default(mi_option_t option, long value);


// -------------------------------------------------------------------------------------------------------
// "mi" prefixed implementations of various posix, Unix, Windows, and C++ allocation functions.
// (This can be convenient when providing overrides of these functions as done in `mimalloc-override.h`.)
// note: we use `mi_cfree` as "checked free" and it checks if the pointer is in our heap before free-ing.
// -------------------------------------------------------------------------------------------------------

mi_decl_export void  mi_cfree(void* p) mi_attr_noexcept;
mi_decl_export void* mi__expand(void* p, size_t newsize) mi_attr_noexcept;
mi_decl_nodiscard mi_decl_export size_t mi_malloc_size(const void* p)        mi_attr_noexcept;
mi_decl_nodiscard mi_decl_export size_t mi_malloc_good_size(size_t size)     mi_attr_noexcept;
mi_decl_nodiscard mi_decl_export size_t mi_malloc_usable_size(const void *p) mi_attr_noexcept;

mi_decl_export int mi_posix_memalign(void** p, size_t alignment, size_t size)   mi_attr_noexcept;
mi_decl_nodiscard mi_decl_export mi_decl_restrict void* mi_memalign(size_t alignment, size_t size) mi_attr_noexcept mi_attr_malloc mi_attr_alloc_size(2) mi_attr_alloc_align(1);
mi_decl_nodiscard mi_decl_export mi_decl_restrict void* mi_valloc(size_t size)  mi_attr_noexcept mi_attr_malloc mi_attr_alloc_size(1);
mi_decl_nodiscard mi_decl_export mi_decl_restrict void* mi_pvalloc(size_t size) mi_attr_noexcept mi_attr_malloc mi_attr_alloc_size(1);
mi_decl_nodiscard mi_decl_export mi_decl_restrict void* mi_aligned_alloc(size_t alignment, size_t size) mi_attr_noexcept mi_attr_malloc mi_attr_alloc_size(2) mi_attr_alloc_align(1);

mi_decl_nodiscard mi_decl_export void* mi_reallocarray(void* p, size_t count, size_t size) mi_attr_noexcept mi_attr_alloc_size2(2,3);
mi_decl_nodiscard mi_decl_export int   mi_reallocarr(void* p, size_t count, size_t size) mi_attr_noexcept;
mi_decl_nodiscard mi_decl_export void* mi_aligned_recalloc(void* p, size_t newcount, size_t size, size_t alignment) mi_attr_noexcept;
mi_decl_nodiscard mi_decl_export void* mi_aligned_offset_recalloc(void* p, size_t newcount, size_t size, size_t alignment, size_t offset) mi_attr_noexcept;

mi_decl_nodiscard mi_decl_export mi_decl_restrict unsigned short* mi_wcsdup(const unsigned short* s) mi_attr_noexcept mi_attr_malloc;
mi_decl_nodiscard mi_decl_export mi_decl_restrict unsigned char*  mi_mbsdup(const unsigned char* s)  mi_attr_noexcept mi_attr_malloc;
mi_decl_export int mi_dupenv_s(char** buf, size_t* size, const char* name)                      mi_attr_noexcept;
mi_decl_export int mi_wdupenv_s(unsigned short** buf, size_t* size, const unsigned short* name) mi_attr_noexcept;

mi_decl_export void mi_free_size(void* p, size_t size)                           mi_attr_noexcept;
mi_decl_export void mi_free_size_aligned(void* p, size_t size, size_t alignment) mi_attr_noexcept;
mi_decl_export void mi_free_aligned(void* p, size_t alignment)                   mi_attr_noexcept;

// The `mi_new` wrappers implement C++ semantics on out-of-memory instead of directly returning `NULL`.
// (and call `std::get_new_handler` and potentially raise a `std::bad_alloc` exception).
mi_decl_nodiscard mi_decl_export mi_decl_restrict void* mi_new(size_t size)                   mi_attr_malloc mi_attr_alloc_size(1);
mi_decl_nodiscard mi_decl_export mi_decl_restrict void* mi_new_aligned(size_t size, size_t alignment) mi_attr_malloc mi_attr_alloc_size(1) mi_attr_alloc_align(2);
mi_decl_nodiscard mi_decl_export mi_decl_restrict void* mi_new_nothrow(size_t size)           mi_attr_noexcept mi_attr_malloc mi_attr_alloc_size(1);
mi_decl_nodiscard mi_decl_export mi_decl_restrict void* mi_new_aligned_nothrow(size_t size, size_t alignment) mi_attr_noexcept mi_attr_malloc mi_attr_alloc_size(1) mi_attr_alloc_align(2);
mi_decl_nodiscard mi_decl_export mi_decl_restrict void* mi_new_n(size_t count, size_t size)   mi_attr_malloc mi_attr_alloc_size2(1, 2);
mi_decl_nodiscard mi_decl_export void* mi_new_realloc(void* p, size_t newsize)                mi_attr_alloc_size(2);
mi_decl_nodiscard mi_decl_export void* mi_new_reallocn(void* p, size_t newcount, size_t size) mi_attr_alloc_size2(2, 3);

mi_decl_nodiscard mi_decl_export mi_decl_restrict void* mi_heap_alloc_new(mi_heap_t* heap, size_t size)                mi_attr_malloc mi_attr_alloc_size(2);
mi_decl_nodiscard mi_decl_export mi_decl_restrict void* mi_heap_alloc_new_n(mi_heap_t* heap, size_t count, size_t size) mi_attr_malloc mi_attr_alloc_size2(2, 3);

#ifdef __cplusplus
}
#endif

// ---------------------------------------------------------------------------------------------
// Implement the C++ std::allocator interface for use in STL containers.
// (note: see `mimalloc-new-delete.h` for overriding the new/delete operators globally)
// ---------------------------------------------------------------------------------------------
#ifdef __cplusplus

#include <cstddef>     // std::size_t
#include <cstdint>     // PTRDIFF_MAX
#if (__cplusplus >= 201103L) || (_MSC_VER > 1900)  // C++11
#include <type_traits> // std::true_type
#include <utility>     // std::forward
#endif

template<class T> struct _mi_stl_allocator_common {
  typedef T                 value_type;
  typedef std::size_t       size_type;
  typedef std::ptrdiff_t    difference_type;
  typedef value_type&       reference;
  typedef value_type const& const_reference;
  typedef value_type*       pointer;
  typedef value_type const* const_pointer;

  #if ((__cplusplus >= 201103L) || (_MSC_VER > 1900))  // C++11
  using propagate_on_container_copy_assignment = std::true_type;
  using propagate_on_container_move_assignment = std::true_type;
  using propagate_on_container_swap            = std::true_type;
  template <class U, class ...Args> void construct(U* p, Args&& ...args) { ::new(p) U(std::forward<Args>(args)...); }
  template <class U> void destroy(U* p) mi_attr_noexcept { p->~U(); }
  #else
  void construct(pointer p, value_type const& val) { ::new(p) value_type(val); }
  void destroy(pointer p) { p->~value_type(); }
  #endif

  size_type     max_size() const mi_attr_noexcept { return (PTRDIFF_MAX/sizeof(value_type)); }
  pointer       address(reference x) const        { return &x; }
  const_pointer address(const_reference x) const  { return &x; }
};

template<class T> struct mi_stl_allocator : public _mi_stl_allocator_common<T> {
  using typename _mi_stl_allocator_common<T>::size_type;
  using typename _mi_stl_allocator_common<T>::value_type;
  using typename _mi_stl_allocator_common<T>::pointer;
  template <class U> struct rebind { typedef mi_stl_allocator<U> other; };

  mi_stl_allocator()                                             mi_attr_noexcept = default;
  mi_stl_allocator(const mi_stl_allocator&)                      mi_attr_noexcept = default;
  template<class U> mi_stl_allocator(const mi_stl_allocator<U>&) mi_attr_noexcept { }
  mi_stl_allocator  select_on_container_copy_construction() const { return *this; }
  void              deallocate(T* p, size_type) { mi_free(p); }

  #if (__cplusplus >= 201703L)  // C++17
  mi_decl_nodiscard T* allocate(size_type count) { return static_cast<T*>(mi_new_n(count, sizeof(T))); }
  mi_decl_nodiscard T* allocate(size_type count, const void*) { return allocate(count); }
  #else
  mi_decl_nodiscard pointer allocate(size_type count, const void* = 0) { return static_cast<pointer>(mi_new_n(count, sizeof(value_type))); }
  #endif

  #if ((__cplusplus >= 201103L) || (_MSC_VER > 1900))  // C++11
  using is_always_equal = std::true_type;
  #endif
};

template<class T1,class T2> bool operator==(const mi_stl_allocator<T1>& , const mi_stl_allocator<T2>& ) mi_attr_noexcept { return true; }
template<class T1,class T2> bool operator!=(const mi_stl_allocator<T1>& , const mi_stl_allocator<T2>& ) mi_attr_noexcept { return false; }


#if (__cplusplus >= 201103L) || (_MSC_VER >= 1900)  // C++11
#define MI_HAS_HEAP_STL_ALLOCATOR 1

#include <memory>      // std::shared_ptr

// Common base class for STL allocators in a specific heap
template<class T, bool _mi_destroy> struct _mi_heap_stl_allocator_common : public _mi_stl_allocator_common<T> {
  using typename _mi_stl_allocator_common<T>::size_type;
  using typename _mi_stl_allocator_common<T>::value_type;
  using typename _mi_stl_allocator_common<T>::pointer;

  _mi_heap_stl_allocator_common(mi_heap_t* hp) : heap(hp, [](mi_heap_t*) {}) {}    /* will not delete nor destroy the passed in heap */

  #if (__cplusplus >= 201703L)  // C++17
  mi_decl_nodiscard T* allocate(size_type count) { return static_cast<T*>(mi_heap_alloc_new_n(this->heap.get(), count, sizeof(T))); }
  mi_decl_nodiscard T* allocate(size_type count, const void*) { return allocate(count); }
  #else
  mi_decl_nodiscard pointer allocate(size_type count, const void* = 0) { return static_cast<pointer>(mi_heap_alloc_new_n(this->heap.get(), count, sizeof(value_type))); }
  #endif

  #if ((__cplusplus >= 201103L) || (_MSC_VER > 1900))  // C++11
  using is_always_equal = std::false_type;
  #endif

  void collect(bool force) { mi_heap_collect(this->heap.get(), force); }
  template<class U> bool is_equal(const _mi_heap_stl_allocator_common<U, _mi_destroy>& x) const { return (this->heap == x.heap); }

protected:
  std::shared_ptr<mi_heap_t> heap;
  template<class U, bool D> friend struct _mi_heap_stl_allocator_common;

  _mi_heap_stl_allocator_common() {
    mi_heap_t* hp = mi_heap_new();
    this->heap.reset(hp, (_mi_destroy ? &heap_destroy : &heap_delete));  /* calls heap_delete/destroy when the refcount drops to zero */
  }
  _mi_heap_stl_allocator_common(const _mi_heap_stl_allocator_common& x) mi_attr_noexcept : heap(x.heap) { }
  template<class U> _mi_heap_stl_allocator_common(const _mi_heap_stl_allocator_common<U, _mi_destroy>& x) mi_attr_noexcept : heap(x.heap) { }

private:
  static void heap_delete(mi_heap_t* hp)  { if (hp != NULL) { mi_heap_delete(hp); } }
  static void heap_destroy(mi_heap_t* hp) { if (hp != NULL) { mi_heap_destroy(hp); } }
};

// STL allocator allocation in a specific heap
template<class T> struct mi_heap_stl_allocator : public _mi_heap_stl_allocator_common<T, false> {
  using typename _mi_heap_stl_allocator_common<T, false>::size_type;
  mi_heap_stl_allocator() : _mi_heap_stl_allocator_common<T, false>() { } // creates fresh heap that is deleted when the destructor is called
  mi_heap_stl_allocator(mi_heap_t* hp) : _mi_heap_stl_allocator_common<T, false>(hp) { }  // no delete nor destroy on the passed in heap
  template<class U> mi_heap_stl_allocator(const mi_heap_stl_allocator<U>& x) mi_attr_noexcept : _mi_heap_stl_allocator_common<T, false>(x) { }

  mi_heap_stl_allocator select_on_container_copy_construction() const { return *this; }
  void deallocate(T* p, size_type) { mi_free(p); }
  template<class U> struct rebind { typedef mi_heap_stl_allocator<U> other; };
};

template<class T1, class T2> bool operator==(const mi_heap_stl_allocator<T1>& x, const mi_heap_stl_allocator<T2>& y) mi_attr_noexcept { return (x.is_equal(y)); }
template<class T1, class T2> bool operator!=(const mi_heap_stl_allocator<T1>& x, const mi_heap_stl_allocator<T2>& y) mi_attr_noexcept { return (!x.is_equal(y)); }


// STL allocator allocation in a specific heap, where `free` does nothing and
// the heap is destroyed in one go on destruction -- use with care!
template<class T> struct mi_heap_destroy_stl_allocator : public _mi_heap_stl_allocator_common<T, true> {
  using typename _mi_heap_stl_allocator_common<T, true>::size_type;
  mi_heap_destroy_stl_allocator() : _mi_heap_stl_allocator_common<T, true>() { } // creates fresh heap that is destroyed when the destructor is called
  mi_heap_destroy_stl_allocator(mi_heap_t* hp) : _mi_heap_stl_allocator_common<T, true>(hp) { }  // no delete nor destroy on the passed in heap
  template<class U> mi_heap_destroy_stl_allocator(const mi_heap_destroy_stl_allocator<U>& x) mi_attr_noexcept : _mi_heap_stl_allocator_common<T, true>(x) { }

  mi_heap_destroy_stl_allocator select_on_container_copy_construction() const { return *this; }
  void deallocate(T*, size_type) { /* do nothing as we destroy the heap on destruct. */ }
  template<class U> struct rebind { typedef mi_heap_destroy_stl_allocator<U> other; };
};

template<class T1, class T2> bool operator==(const mi_heap_destroy_stl_allocator<T1>& x, const mi_heap_destroy_stl_allocator<T2>& y) mi_attr_noexcept { return (x.is_equal(y)); }
template<class T1, class T2> bool operator!=(const mi_heap_destroy_stl_allocator<T1>& x, const mi_heap_destroy_stl_allocator<T2>& y) mi_attr_noexcept { return (!x.is_equal(y)); }

#endif // C++11

#endif // __cplusplus

#endif<|MERGE_RESOLUTION|>--- conflicted
+++ resolved
@@ -331,21 +331,6 @@
   mi_option_reserve_os_memory,          // reserve specified amount of OS memory in an arena at startup
   mi_option_deprecated_segment_cache,
   mi_option_deprecated_page_reset,
-<<<<<<< HEAD
-  mi_option_abandoned_page_purge,     // immediately purge delayed purges on thread termination
-  mi_option_deprecated_segment_reset,
-  mi_option_eager_commit_delay,
-  mi_option_purge_delay,              // memory purging is delayed by N milli seconds; use 0 for immediate purging or -1 for no purging at all.
-  mi_option_use_numa_nodes,           // 0 = use all available numa nodes, otherwise use at most N nodes.
-  mi_option_limit_os_alloc,           // 1 = do not use OS memory for allocation (but only programmatically reserved arenas)
-  mi_option_os_tag,                   // tag used for OS logging (macOS only for now)
-  mi_option_max_errors,               // issue at most N error messages
-  mi_option_max_warnings,             // issue at most N warning messages
-  mi_option_max_segment_reclaim,
-  mi_option_destroy_on_exit,          // if set, release all memory on exit; sometimes used for dynamic unloading but can be unsafe.
-  mi_option_arena_reserve,            // initial memory size in KiB for arena reservation (1GiB on 64-bit)
-  mi_option_arena_purge_mult,
-=======
   mi_option_abandoned_page_purge,       // immediately purge delayed purges on thread termination
   mi_option_deprecated_segment_reset, 
   mi_option_eager_commit_delay,         // the first N segments per thread are not eagerly committed (but per page in the segment on demand)
@@ -359,7 +344,6 @@
   mi_option_destroy_on_exit,            // if set, release all memory on exit; sometimes used for dynamic unloading but can be unsafe
   mi_option_arena_reserve,              // initial memory size in KiB for arena reservation (= 1 GiB on 64-bit)
   mi_option_arena_purge_mult,           // multiplier for `purge_delay` for the purging delay for arenas (=10)
->>>>>>> 96819a3f
   mi_option_purge_extend_delay,
   mi_option_abandoned_reclaim_on_free,  // allow to reclaim an abandoned segment on a free (=1)
   mi_option_disallow_arena_alloc,       // 1 = do not use arena's for allocation (except if using specific arena id's)
